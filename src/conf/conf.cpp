#include "derecho/conf/conf.hpp"

#include <nlohmann/json.hpp>

#include <cstdlib>
#include <stdexcept>
#include <sys/stat.h>
#include <unistd.h>
#include <stdexcept>
#ifdef ENABLE_LEADER_REGISTRY
#include <rpc/client.h>
#endif

namespace derecho {

const std::vector<std::string> Conf::subgroupProfileFields = {
        "max_payload_size",
        "max_reply_payload_size",
        "max_smc_payload_size",
        "block_size",
        "window_size",
        "rdmc_send_algorithm"};

std::unique_ptr<Conf> Conf::singleton = nullptr;

std::atomic<uint32_t> Conf::singleton_initialized_flag = 0;
#define CONF_UNINITIALIZED (0)
#define CONF_INITIALIZING (1)
#define CONF_INITIALIZED (2)

#define MAKE_LONG_OPT_ENTRY(x) \
    { x, required_argument, 0, 0 }
struct option Conf::long_options[] = {
        // [DERECHO]
<<<<<<< HEAD
#ifdef ENABLE_LEADER_REGISTRY
        MAKE_LONG_OPT_ENTRY(DERECHO_LEADER_REGISTRY_IP),
        MAKE_LONG_OPT_ENTRY(DERECHO_LEADER_REGISTRY_PORT),
#else
        MAKE_LONG_OPT_ENTRY(DERECHO_LEADER_IP),
        MAKE_LONG_OPT_ENTRY(DERECHO_LEADER_GMS_PORT),
=======
        MAKE_LONG_OPT_ENTRY(DERECHO_CONTACT_IP),
        MAKE_LONG_OPT_ENTRY(DERECHO_CONTACT_PORT),
>>>>>>> ddebab05
        MAKE_LONG_OPT_ENTRY(DERECHO_LEADER_EXTERNAL_PORT),
        MAKE_LONG_OPT_ENTRY(DERECHO_RESTART_LEADERS),
        MAKE_LONG_OPT_ENTRY(DERECHO_RESTART_LEADER_PORTS),
#endif
        MAKE_LONG_OPT_ENTRY(DERECHO_LOCAL_ID),
        MAKE_LONG_OPT_ENTRY(DERECHO_LOCAL_IP),
        MAKE_LONG_OPT_ENTRY(DERECHO_GMS_PORT),
        MAKE_LONG_OPT_ENTRY(DERECHO_STATE_TRANSFER_PORT),
        MAKE_LONG_OPT_ENTRY(DERECHO_SST_PORT),
        MAKE_LONG_OPT_ENTRY(DERECHO_RDMC_PORT),
        MAKE_LONG_OPT_ENTRY(DERECHO_EXTERNAL_PORT),
        MAKE_LONG_OPT_ENTRY(DERECHO_P2P_LOOP_BUSY_WAIT_BEFORE_SLEEP_MS),
        MAKE_LONG_OPT_ENTRY(DERECHO_HEARTBEAT_MS),
        MAKE_LONG_OPT_ENTRY(DERECHO_SST_POLL_CQ_TIMEOUT_MS),
        MAKE_LONG_OPT_ENTRY(DERECHO_RESTART_TIMEOUT_MS),
        MAKE_LONG_OPT_ENTRY(DERECHO_ENABLE_BACKUP_RESTART_LEADERS),
        MAKE_LONG_OPT_ENTRY(DERECHO_DISABLE_PARTITIONING_SAFETY),
        MAKE_LONG_OPT_ENTRY(DERECHO_MAX_P2P_REQUEST_PAYLOAD_SIZE),
        MAKE_LONG_OPT_ENTRY(DERECHO_MAX_P2P_REPLY_PAYLOAD_SIZE),
        MAKE_LONG_OPT_ENTRY(DERECHO_P2P_WINDOW_SIZE),
        MAKE_LONG_OPT_ENTRY(DERECHO_MAX_NODE_ID),
        MAKE_LONG_OPT_ENTRY(LAYOUT_JSON_LAYOUT),
        MAKE_LONG_OPT_ENTRY(LAYOUT_JSON_LAYOUT_FILE),
        // [SUBGROUP/<subgroup name>]
        MAKE_LONG_OPT_ENTRY(SUBGROUP_DEFAULT_RDMC_SEND_ALGORITHM),
        MAKE_LONG_OPT_ENTRY(SUBGROUP_DEFAULT_MAX_PAYLOAD_SIZE),
        MAKE_LONG_OPT_ENTRY(SUBGROUP_DEFAULT_MAX_REPLY_PAYLOAD_SIZE),
        MAKE_LONG_OPT_ENTRY(SUBGROUP_DEFAULT_MAX_SMC_PAYLOAD_SIZE),
        MAKE_LONG_OPT_ENTRY(SUBGROUP_DEFAULT_BLOCK_SIZE),
        MAKE_LONG_OPT_ENTRY(SUBGROUP_DEFAULT_WINDOW_SIZE),
        // [RDMA]
        MAKE_LONG_OPT_ENTRY(RDMA_PROVIDER),
        MAKE_LONG_OPT_ENTRY(RDMA_DOMAIN),
        MAKE_LONG_OPT_ENTRY(RDMA_TX_DEPTH),
        MAKE_LONG_OPT_ENTRY(RDMA_RX_DEPTH),
        // [PERS]
        MAKE_LONG_OPT_ENTRY(PERS_FILE_PATH),
        MAKE_LONG_OPT_ENTRY(PERS_RAMDISK_PATH),
        MAKE_LONG_OPT_ENTRY(PERS_RESET),
        MAKE_LONG_OPT_ENTRY(PERS_MAX_LOG_ENTRY),
        MAKE_LONG_OPT_ENTRY(PERS_MAX_DATA_SIZE),
        MAKE_LONG_OPT_ENTRY(PERS_PRIVATE_KEY_FILE),
        // [LOGGER]
        MAKE_LONG_OPT_ENTRY(LOGGER_LOG_FILE_DEPTH),
        MAKE_LONG_OPT_ENTRY(LOGGER_LOG_TO_TERMINAL),
        MAKE_LONG_OPT_ENTRY(LOGGER_DEFAULT_LOG_LEVEL),
        MAKE_LONG_OPT_ENTRY(LOGGER_SST_LOG_LEVEL),
        MAKE_LONG_OPT_ENTRY(LOGGER_RPC_LOG_LEVEL),
        MAKE_LONG_OPT_ENTRY(LOGGER_VIEWMANAGER_LOG_LEVEL),
        MAKE_LONG_OPT_ENTRY(LOGGER_PERSISTENCE_LOG_LEVEL),
        {0, 0, 0, 0}};

void Conf::initialize(int argc, char* argv[], const char* conf_file) {
    uint32_t expected = CONF_UNINITIALIZED;
    // if not initialized(0), set the flag to under initialization ...
    if(Conf::singleton_initialized_flag.compare_exchange_strong(
               expected, CONF_INITIALIZING, std::memory_order_acq_rel)) {
        // 1 - get configuration file path
        std::string real_conf_file;
        struct stat buffer;
        if(conf_file)
            real_conf_file = conf_file;
        else if(std::getenv("DERECHO_CONF_FILE"))
            // try environment variable: DERECHO_CONF_FILE
            real_conf_file = std::getenv("DERECHO_CONF_FILE");
        else if(stat(default_conf_file, &buffer) == 0) {
            if(S_ISREG(buffer.st_mode) && (S_IRUSR | buffer.st_mode)) {
                real_conf_file = default_conf_file;
            }
        } else
            real_conf_file.clear();

        // 2 - load configuration
        getpot::GetPot* cfg = nullptr;
        if(!real_conf_file.empty()) {
            cfg = new getpot::GetPot(real_conf_file);
        }
        Conf::singleton = std::make_unique<Conf>(argc, argv, cfg);
        delete cfg;

        // 3 - set optional log-level keys to equal the default log level if they are not present
        const std::string& default_log_level = Conf::singleton->getString(LOGGER_DEFAULT_LOG_LEVEL);
        Conf::singleton->config.try_emplace(LOGGER_SST_LOG_LEVEL, default_log_level);
        Conf::singleton->config.try_emplace(LOGGER_RPC_LOG_LEVEL, default_log_level);
        Conf::singleton->config.try_emplace(LOGGER_VIEWMANAGER_LOG_LEVEL, default_log_level);
        Conf::singleton->config.try_emplace(LOGGER_PERSISTENCE_LOG_LEVEL, default_log_level);

        // 4 - set the flag to initialized
        Conf::singleton_initialized_flag.store(CONF_INITIALIZED, std::memory_order_acq_rel);

        // 5 - check the configuration for sanity
        if(hasCustomizedConfKey(LAYOUT_JSON_LAYOUT) && hasCustomizedConfKey(LAYOUT_JSON_LAYOUT_FILE)) {
            throw std::logic_error("Configuration error: Both json_layout and json_layout_file were specified. These options are mutually exclusive");
        }
        if(hasCustomizedConfKey(LAYOUT_JSON_LAYOUT_FILE)) {
            std::ifstream json_file_stream(getConfString(LAYOUT_JSON_LAYOUT_FILE));
            if(!json_file_stream) {
                throw std::logic_error("Configuration error: The JSON layout file could not be opened for reading");
            }
            nlohmann::json json_obj;
            try {
                json_file_stream >> json_obj;
            } catch(nlohmann::json::exception& ex) {
                //Wrap the JSON-specific exception in a logic_error to add a message
                std::throw_with_nested(std::logic_error("Configuration error: The JSON layout file does not contain valid JSON"));
            }
        }
        if(hasCustomizedConfKey(LAYOUT_JSON_LAYOUT)) {
            nlohmann::json json_obj;
            try {
                json_obj = nlohmann::json::parse(getConfString(LAYOUT_JSON_LAYOUT));
            } catch(nlohmann::json::exception& ex) {
                std::throw_with_nested(std::logic_error("Configuration error: The JSON layout string is not valid JSON"));
            }
        }

        if(getConfUInt32(DERECHO_LOCAL_ID) >= getConfUInt32(DERECHO_MAX_NODE_ID)) {
            throw std::logic_error("Configuration error: Local node ID must be less than max node ID");
        }
        if(getConfUInt32(SUBGROUP_DEFAULT_MAX_REPLY_PAYLOAD_SIZE) < DERECHO_MIN_RPC_RESPONSE_SIZE) {
            throw std::logic_error(std::string("Configuration error: Default subgroup reply size must be at least ")
                                   + std::to_string(DERECHO_MIN_RPC_RESPONSE_SIZE));
        }
        if(getConfUInt32(DERECHO_MAX_P2P_REPLY_PAYLOAD_SIZE) < DERECHO_MIN_RPC_RESPONSE_SIZE) {
            throw std::logic_error(std::string("Configuration error: P2P reply payload size must be at least ")
                                   + std::to_string(DERECHO_MIN_RPC_RESPONSE_SIZE));
        }
    }
}

// should we force the user to call Conf::initialize() by throw an expcetion
// for uninitialized configuration?
const Conf* Conf::get() noexcept(true) {
    while(Conf::singleton_initialized_flag.load(std::memory_order_acquire) != CONF_INITIALIZED) {
        char* empty_arg[1] = {nullptr};
        Conf::initialize(0, empty_arg, nullptr);
    }
    return Conf::singleton.get();
}

const std::tuple<std::string,uint16_t,uint16_t> Conf::get_leader() const {
#ifdef ENABLE_LEADER_REGISTRY
    ::rpc::client lrc(this->getString(DERECHO_LEADER_REGISTRY_IP),
                      this->getUInt16(DERECHO_LEADER_REGISTRY_PORT));
    return lrc.call("get").as<std::tuple<std::string,uint16_t,uint16_t>>();
#else
    return std::tuple<std::string,uint16_t,uint16_t> {
        this->getString(DERECHO_LEADER_IP),
        this->getUInt16(DERECHO_LEADER_GMS_PORT),
        this->getUInt16(DERECHO_LEADER_EXTERNAL_PORT)
    };
#endif
}

#ifdef ENABLE_LEADER_REGISTRY
void Conf::push_leader(std::string ip,uint16_t gms_port,uint16_t ext_port) {
    ::rpc::client lrc(this->getString(DERECHO_LEADER_REGISTRY_IP),
                      this->getUInt16(DERECHO_LEADER_REGISTRY_PORT));
    lrc.call("put",ip,gms_port,ext_port);
}
#endif

const std::string& getConfString(const std::string& key) {
    return Conf::get()->getString(key);
}

const int32_t getConfInt32(const std::string& key) {
    return Conf::get()->getInt32(key);
}

const uint32_t getConfUInt32(const std::string& key) {
    return Conf::get()->getUInt32(key);
}

const int16_t getConfInt16(const std::string& key) {
    return Conf::get()->getInt16(key);
}

const uint16_t getConfUInt16(const std::string& key) {
    return Conf::get()->getUInt16(key);
}

const int64_t getConfInt64(const std::string& key) {
    return Conf::get()->getInt64(key);
}

const uint64_t getConfUInt64(const std::string& key) {
    return Conf::get()->getUInt64(key);
}

const float getConfFloat(const std::string& key) {
    return Conf::get()->getFloat(key);
}

const double getConfDouble(const std::string& key) {
    return Conf::get()->getDouble(key);
}

const bool getConfBoolean(const std::string& key) {
    return Conf::get()->getBoolean(key);
}

const bool hasCustomizedConfKey(const std::string& key) {
    return Conf::get()->hasCustomizedKey(key);
}

const std::string getAbsoluteFilePath(const std::string& filename) {
    // TODO: path separator should come from detecting operating sytem. We hardcode it for linux/unix temporarily.
    if ((filename.length() > 0) && (filename.at(0) != '/')) {
        if (std::getenv("DERECHO_CONF_FILE")) {
            std::string conf_file = std::getenv("DERECHO_CONF_FILE");
            if (conf_file.find_last_of('/') == std::string::npos) {
                return filename;
            }
            std::string path_prefix = conf_file.substr(0,conf_file.find_last_of('/'));
            return path_prefix + '/' + filename;
        }
    }
    return filename;
}

std::vector<std::string> split_string(const std::string& str, const std::string& delimiter) {
    std::vector<std::string> result;
    std::size_t lastpos = 0;
    std::size_t nextpos = 0;
    while((nextpos = str.find(delimiter, lastpos)) != std::string::npos) {
        result.emplace_back(str.substr(lastpos, nextpos));
        lastpos = nextpos + delimiter.length();
    }
    result.emplace_back(str.substr(lastpos));
    return result;
}

}  // namespace derecho<|MERGE_RESOLUTION|>--- conflicted
+++ resolved
@@ -7,7 +7,7 @@
 #include <sys/stat.h>
 #include <unistd.h>
 #include <stdexcept>
-#ifdef ENABLE_LEADER_REGISTRY
+#ifdef ENABLE_MEMBER_REGISTRY
 #include <rpc/client.h>
 #endif
 
@@ -32,21 +32,14 @@
     { x, required_argument, 0, 0 }
 struct option Conf::long_options[] = {
         // [DERECHO]
-<<<<<<< HEAD
-#ifdef ENABLE_LEADER_REGISTRY
-        MAKE_LONG_OPT_ENTRY(DERECHO_LEADER_REGISTRY_IP),
-        MAKE_LONG_OPT_ENTRY(DERECHO_LEADER_REGISTRY_PORT),
-#else
-        MAKE_LONG_OPT_ENTRY(DERECHO_LEADER_IP),
-        MAKE_LONG_OPT_ENTRY(DERECHO_LEADER_GMS_PORT),
-=======
+#ifdef ENABLE_MEMBER_REGISTRY
+        MAKE_LONG_OPT_ENTRY(DERECHO_MEMBER_REGISTRY_IP),
+        MAKE_LONG_OPT_ENTRY(DERECHO_MEMBER_REGISTRY_PORT),
+#endif
         MAKE_LONG_OPT_ENTRY(DERECHO_CONTACT_IP),
         MAKE_LONG_OPT_ENTRY(DERECHO_CONTACT_PORT),
->>>>>>> ddebab05
-        MAKE_LONG_OPT_ENTRY(DERECHO_LEADER_EXTERNAL_PORT),
         MAKE_LONG_OPT_ENTRY(DERECHO_RESTART_LEADERS),
         MAKE_LONG_OPT_ENTRY(DERECHO_RESTART_LEADER_PORTS),
-#endif
         MAKE_LONG_OPT_ENTRY(DERECHO_LOCAL_ID),
         MAKE_LONG_OPT_ENTRY(DERECHO_LOCAL_IP),
         MAKE_LONG_OPT_ENTRY(DERECHO_GMS_PORT),
@@ -183,25 +176,18 @@
     return Conf::singleton.get();
 }
 
-const std::tuple<std::string,uint16_t,uint16_t> Conf::get_leader() const {
-#ifdef ENABLE_LEADER_REGISTRY
-    ::rpc::client lrc(this->getString(DERECHO_LEADER_REGISTRY_IP),
-                      this->getUInt16(DERECHO_LEADER_REGISTRY_PORT));
-    return lrc.call("get").as<std::tuple<std::string,uint16_t,uint16_t>>();
-#else
-    return std::tuple<std::string,uint16_t,uint16_t> {
-        this->getString(DERECHO_LEADER_IP),
-        this->getUInt16(DERECHO_LEADER_GMS_PORT),
-        this->getUInt16(DERECHO_LEADER_EXTERNAL_PORT)
-    };
-#endif
-}
-
-#ifdef ENABLE_LEADER_REGISTRY
-void Conf::push_leader(std::string ip,uint16_t gms_port,uint16_t ext_port) {
-    ::rpc::client lrc(this->getString(DERECHO_LEADER_REGISTRY_IP),
-                      this->getUInt16(DERECHO_LEADER_REGISTRY_PORT));
-    lrc.call("put",ip,gms_port,ext_port);
+#ifdef ENABLE_MEMBER_REGISTRY
+
+const std::vector<std::tuple<std::string,uint16_t>> Conf::get_active_members() const {
+    ::rpc::client lrc(this->getString(DERECHO_MEMBER_REGISTRY_IP),
+                      this->getUInt16(DERECHO_MEMBER_REGISTRY_PORT));
+    return lrc.call("get").as<std::vector<std::tuple<std::string,uint16_t>>>();
+}
+
+void Conf::push_active_members(const std::vector<std::tuple<std::string,uint16_t>>& members) {
+    ::rpc::client lrc(this->getString(DERECHO_MEMBER_REGISTRY_IP),
+                      this->getUInt16(DERECHO_MEMBER_REGISTRY_PORT));
+    lrc.call("put",members);
 }
 #endif
 
