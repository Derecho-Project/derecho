
/**
 * @file lf.cpp
 * Implementation of RDMA interface defined in lf.h.
 */

#include "derecho/sst/detail/lf.hpp"

#include "derecho/conf/conf.hpp"
#include "derecho/core/detail/connection_manager.hpp"
#include "derecho/sst/detail/poll_utils.hpp"
#include "derecho/sst/detail/sst_impl.hpp"
#include "derecho/tcp/tcp.hpp"
#include "derecho/utils/logger.hpp"
#include "derecho/utils/time.h"
#include "derecho/core/derecho_exception.hpp"

#include <arpa/inet.h>
#include <byteswap.h>
#include <errno.h>
#include <iostream>
#include <rdma/fabric.h>
#include <rdma/fi_cm.h>
#include <rdma/fi_domain.h>
#include <rdma/fi_errno.h>
#include <rdma/fi_rma.h>
#include <stdio.h>
#include <stdlib.h>
#include <string.h>
#include <unistd.h>

using std::cout;
using std::endl;

//from verbs.cpp
#if __BYTE_ORDER == __LITTLE_ENDIAN
static inline uint64_t htonll(uint64_t x) { return bswap_64(x); }
static inline uint64_t ntohll(uint64_t x) { return bswap_64(x); }
#elif __BYTE_ORDER == __BIG_ENDIAN
static inline uint64_t htonll(uint64_t x) { return x; }
static inline uint64_t ntohll(uint64_t x) { return x; }
#else
#error __BYTE_ORDER is neither
__LITTLE_ENDIAN nor __BIG_ENDIAN
#endif

#ifndef NDEBUG
#define RED "\x1B[31m"
#define GRN "\x1B[32m"
#define YEL "\x1B[33m"
#define BLU "\x1B[34m"
#define MAG "\x1B[35m"
#define CYN "\x1B[36m"
#define WHT "\x1B[37m"
#define RESET "\x1B[0m"
#endif  //NDEBUG

namespace sst {

static constexpr size_t max_lf_addr_size = 128 - sizeof(uint32_t) - 2 * sizeof(uint64_t);

/**
 * passive endpoint info to be exchanged.
 */
struct cm_con_data_t {
    uint32_t pep_addr_len;  // local endpoint address length
    char pep_addr[max_lf_addr_size];
    // local endpoint address
    uint64_t mr_key;  // local memory key
    uint64_t vaddr;   // virtual addr
} __attribute__((packed));

/**
 * Global States
 */
class lf_ctxt {
public:
    // libfabric resources
    struct fi_info* hints;            // hints
    struct fi_info* fi;               // fabric information
    struct fid_fabric* fabric;        // fabric handle
    struct fid_domain* domain;        // domain handle
    struct fid_pep* pep;              // passive endpoint for receiving connection
    struct fid_eq* peq;               // event queue for connection management
    struct fid_cq* cq;                // completion queue for all rma operations
    size_t pep_addr_len;              // length of local pep address
    char pep_addr[max_lf_addr_size];  // local pep address

    // configuration resources
    struct fi_eq_attr eq_attr;  // event queue attributes
    struct fi_cq_attr cq_attr;  // completion queue attributes
    // logger pointer
    std::shared_ptr<spdlog::logger> sst_logger;
    virtual ~lf_ctxt() {
        lf_destroy();
    }
};
#define LF_CONFIG_FILE "rdma.cfg"
#define LF_USE_VADDR ((g_ctxt.fi->domain_attr->mr_mode) & (FI_MR_VIRT_ADDR | FI_MR_BASIC))
static bool shutdown = false;
std::thread polling_thread;
tcp::tcp_connections* sst_connections;
tcp::tcp_connections* external_client_connections;
// singleton: global states
lf_ctxt g_ctxt;

/**
 * Prints a formatted message to stderr (via fprintf), then crashes the program.
 * @param format_str A printf-style format string
 * @param ... Any number of arguments to the format string
 */
inline void crash_with_message(const char* format_str, ...) {
    va_list format_args;
    va_start(format_args, format_str);
    vfprintf(stderr, format_str, format_args);
    va_end(format_args);
    fflush(stderr);
    exit(-1);
}

/** initialize the context with default value */
static void default_context() {
    memset((void*)&g_ctxt, 0, sizeof(lf_ctxt));
    g_ctxt.hints = crash_if_nullptr("Fail to allocate fi hints", fi_allocinfo);
    //defaults the hints:
    g_ctxt.hints->caps = FI_MSG | FI_RMA | FI_READ | FI_WRITE | FI_REMOTE_READ | FI_REMOTE_WRITE;
    g_ctxt.hints->ep_attr->type = FI_EP_MSG;  // use connection based endpoint by default.
    g_ctxt.hints->mode = ~0;                  // all modes

    if(g_ctxt.cq_attr.format == FI_CQ_FORMAT_UNSPEC) {
        g_ctxt.cq_attr.format = FI_CQ_FORMAT_CONTEXT;
    }
    g_ctxt.cq_attr.wait_obj = FI_WAIT_UNSPEC;

    g_ctxt.pep_addr_len = max_lf_addr_size;

    g_ctxt.sst_logger = spdlog::get(LoggerFactory::SST_LOGGER_NAME);
}

/** load RDMA device configurations from file */
static void load_configuration() {
    if(!g_ctxt.hints) {
        dbg_error(g_ctxt.sst_logger, "lf.cpp: load_configuration error: hints is not initialized.");
        std::cerr << "lf.cpp: load_configuration error: hints is not initialized." << std::endl;
        dbg_flush(g_ctxt.sst_logger) ;
        exit(-1);
    }

    // provider:
    g_ctxt.hints->fabric_attr->prov_name = crash_if_nullptr("strdup provider name.",
                                                            strdup, derecho::getConfString(derecho::Conf::RDMA_PROVIDER).c_str());
    // domain:
    g_ctxt.hints->domain_attr->name = crash_if_nullptr("strdup domain name.",
                                                       strdup, derecho::getConfString(derecho::Conf::RDMA_DOMAIN).c_str());
    if((strcmp(g_ctxt.hints->fabric_attr->prov_name, "sockets") == 0) || (strcmp(g_ctxt.hints->fabric_attr->prov_name, "tcp") == 0)) {
        g_ctxt.hints->domain_attr->mr_mode = FI_MR_BASIC;
    } else {  // default
        g_ctxt.hints->domain_attr->mr_mode = FI_MR_LOCAL | FI_MR_ALLOCATED | FI_MR_PROV_KEY | FI_MR_VIRT_ADDR;
    }

    // scatter/gather batch size
    // g_ctxt.sge_bat_size = DEFAULT_SGE_BATCH_SIZE;
    // send pipeline depth
    // g_ctxt.tx_depth = DEFAULT_TX_DEPTH;
    // recv pipeline depth
    // g_ctxt.rx_depth = DEFAULT_RX_DEPTH;

    // tx_depth
    g_ctxt.hints->tx_attr->size = derecho::Conf::get()->getInt32(derecho::Conf::RDMA_TX_DEPTH);
    g_ctxt.hints->rx_attr->size = derecho::Conf::get()->getInt32(derecho::Conf::RDMA_RX_DEPTH);
}

std::shared_mutex _resources::oob_mrs_mutex;
std::map<uint64_t,struct _resources::oob_mr_t> _resources::oob_mrs;

void _resources::global_release() {
    std::unique_lock wr_lck(_resources::oob_mrs_mutex);
    for (auto& oob_mr:_resources::oob_mrs) {
        fail_if_nonzero_retry_on_eagain("close oob memory region", REPORT_ON_FAILURE,
                                        fi_close, &oob_mr.second.mr->fid);
    }
    // -Why will this cause double free?
    // _resources::oob_mrs.clear();
    wr_lck.unlock();
}

int _resources::init_endpoint(struct fi_info* fi) {
    int ret = 0;

    // 1 - open completion queue - use unified cq

    // 2 - open endpoint
    ret = fail_if_nonzero_retry_on_eagain("open endpoint.", REPORT_ON_FAILURE,
                                          fi_endpoint, g_ctxt.domain, fi, &(this->ep), nullptr);

    if(ret) return ret;
    dbg_debug(sst_logger, "{}:{} init_endpoint:ep->fid={}", __FILE__, __func__, (void*)&this->ep->fid);

    // 2.5 - open an event queue.
    fail_if_nonzero_retry_on_eagain("open the event queue for rdma transmission.", CRASH_ON_FAILURE,
                                    fi_eq_open, g_ctxt.fabric, &g_ctxt.eq_attr, &this->eq, nullptr);
    dbg_debug(sst_logger, "{}:{} event_queue opened={}", __FILE__, __func__, (void*)&this->eq->fid);

    // 3 - bind them and global event queue together
    ret = fail_if_nonzero_retry_on_eagain("bind endpoint and event queue", REPORT_ON_FAILURE,
                                          fi_ep_bind, this->ep, &(this->eq)->fid, 0);
    if(ret) return ret;
    ret = fail_if_nonzero_retry_on_eagain("bind endpoint and tx completion queue", REPORT_ON_FAILURE,
                                          fi_ep_bind, this->ep, &(g_ctxt.cq)->fid, FI_RECV | FI_TRANSMIT | FI_SELECTIVE_COMPLETION);
    if(ret) return ret;
    ret = fail_if_nonzero_retry_on_eagain("enable endpoint", REPORT_ON_FAILURE,
                                          fi_enable, this->ep);
    return ret;
}

void _resources::connect_endpoint(bool is_lf_server) {
    dbg_trace(sst_logger, "preparing connection to remote node(id={})...\n", this->remote_id);
    struct cm_con_data_t local_cm_data, remote_cm_data;

    // STEP 1 exchange CM info
    dbg_trace(sst_logger, "Exchanging connection management info.");
    local_cm_data.pep_addr_len = (uint32_t)htonl((uint32_t)g_ctxt.pep_addr_len);
    memcpy((void*)&local_cm_data.pep_addr, &g_ctxt.pep_addr, g_ctxt.pep_addr_len);
    local_cm_data.mr_key = (uint64_t)htonll(this->mr_lwkey);
    local_cm_data.vaddr = (uint64_t)htonll((uint64_t)this->write_buf);  // for pull mode

    try {
        if(sst_connections->contains_node(this->remote_id)) {
            sst_connections->exchange(this->remote_id, local_cm_data, remote_cm_data);
        } else if(external_client_connections->contains_node(this->remote_id)) {
            external_client_connections->exchange(this->remote_id, local_cm_data, remote_cm_data);
        } else {
            dbg_error(sst_logger, "No TCP connection exists with node {}, cannot exchange connection info", this->remote_id);
            crash_with_message("No TCP connection exists with node %d, cannot exchange connection info\n", this->remote_id);
        }
    } catch(tcp::socket_error&) {
        dbg_error(sst_logger, "Failed to exchange connection management info with node {}", this->remote_id);
        crash_with_message("Failed to exchange connection management info with node %d\n", this->remote_id);
    }

    remote_cm_data.pep_addr_len = (uint32_t)ntohl(remote_cm_data.pep_addr_len);
    this->mr_rwkey = (uint64_t)ntohll(remote_cm_data.mr_key);
    this->remote_fi_addr = (fi_addr_t)ntohll(remote_cm_data.vaddr);
    dbg_trace(sst_logger, "Exchanging connection management info succeeds.");

    // STEP 2 connect to remote
    dbg_trace(sst_logger, "connect to remote node.");
    ssize_t nRead;
    struct fi_eq_cm_entry entry;
    uint32_t event;

    if(is_lf_server) {
        dbg_trace(sst_logger, "connecting as a server.");
        dbg_trace(sst_logger, "waiting for connection.");

        nRead = fi_eq_sread(g_ctxt.peq, &event, &entry, sizeof(entry), -1, 0);
        if(nRead != sizeof(entry)) {
            dbg_error(sst_logger, "failed to get connection from remote.");
            crash_with_message("failed to get connection from remote. nRead=%ld\n", nRead);
        }
        if(init_endpoint(entry.info)) {
            fi_reject(g_ctxt.pep, entry.info->handle, NULL, 0);
            fi_freeinfo(entry.info);
            crash_with_message("failed to initialize server endpoint.\n");
        }
        if(fi_accept(this->ep, NULL, 0)) {
            fi_reject(g_ctxt.pep, entry.info->handle, NULL, 0);
            fi_freeinfo(entry.info);
            crash_with_message("failed to accept connection.\n");
        }
        nRead = fi_eq_sread(this->eq, &event, &entry, sizeof(entry), -1, 0);
        if(nRead != sizeof(entry)) {
            dbg_error(sst_logger, "server failed to connect remote.");
            crash_with_message("server failed to connect remote. nRead=%ld.\n", nRead);
        }
        dbg_debug(sst_logger, "{}:{} entry.fid={},this->ep->fid={}", __FILE__, __func__, (void*)entry.fid, (void*)&(this->ep->fid));
        if(event != FI_CONNECTED || entry.fid != &(this->ep->fid)) {
            fi_freeinfo(entry.info);
            crash_with_message("SST: Unexpected CM event: %d.\n", event);
        }

        fi_freeinfo(entry.info);
    } else {
        // libfabric connection client
        dbg_trace(sst_logger, "connecting as a client.\n");
        dbg_trace(sst_logger, "initiating a connection.\n");

        struct fi_info* client_hints = fi_dupinfo(g_ctxt.hints);
        struct fi_info* client_info = NULL;

        client_hints->dest_addr = crash_if_nullptr("failed to malloc address space for server pep.",
                                                   malloc, remote_cm_data.pep_addr_len);
        memcpy((void*)client_hints->dest_addr, (void*)remote_cm_data.pep_addr, (size_t)remote_cm_data.pep_addr_len);
        client_hints->dest_addrlen = remote_cm_data.pep_addr_len;
        fail_if_nonzero_retry_on_eagain("fi_getinfo() failed.", CRASH_ON_FAILURE,
                                        fi_getinfo, LF_VERSION, nullptr, nullptr, 0, client_hints, &client_info);
        if(init_endpoint(client_info)) {
            fi_freeinfo(client_hints);
            fi_freeinfo(client_info);
            crash_with_message("failed to initialize client endpoint.\n");
        }

        fail_if_nonzero_retry_on_eagain("fi_connect()", CRASH_ON_FAILURE,
                                        fi_connect, this->ep, remote_cm_data.pep_addr, nullptr, 0);

        nRead = fi_eq_sread(this->eq, &event, &entry, sizeof(entry), -1, 0);
        if(nRead != sizeof(entry)) {
            dbg_error(sst_logger, "failed to connect remote.");
            /* retrieve more error information */
            struct fi_eq_err_entry errbuf;
            ssize_t nErr = fi_eq_readerr(this->eq,&errbuf,0);
            if (nErr > 0) {
                dbg_error(sst_logger, "{} bytes of error read.", nErr);
                dbg_error(sst_logger, "\terror.context={:p}",errbuf.context);
                dbg_error(sst_logger, "\terror.data={}",errbuf.data);
                dbg_error(sst_logger, "\terror.err={}",errbuf.err);
                dbg_error(sst_logger, "\terror.prov_errno={}",errbuf.prov_errno);
                dbg_error(sst_logger, "\terror.err_data={:p}",errbuf.err_data);
                dbg_error(sst_logger, "\terror.err_data_size={}",errbuf.err_data_size);
                char buf[4096];
                dbg_error(sst_logger, "\tstrerror={}",fi_eq_strerror(this->eq,errbuf.prov_errno,errbuf.err_data,buf,4096));
            } else {
                dbg_error(sst_logger, "Cannot read error info.");
            }
            crash_with_message("failed to connect remote. nRead=%ld.\n", nRead);
        }
        dbg_debug(sst_logger, "{}:{} entry.fid={},this->ep->fid={}", __FILE__, __func__, (void*)entry.fid, (void*)&(this->ep->fid));
        if(event != FI_CONNECTED || entry.fid != &(this->ep->fid)) {
            fi_freeinfo(client_hints);
            fi_freeinfo(client_info);
            dbg_flush(sst_logger) ;
            crash_with_message("SST: Unexpected CM event: %d.\n", event);
        }

        fi_freeinfo(client_hints);
        fi_freeinfo(client_info);
    }
    sync(remote_id);
}

/**
 * Implementation for Public APIs
 */
_resources::_resources(
        int r_id,
        uint8_t* write_addr,
        uint8_t* read_addr,
        int size_w,
        int size_r,
        int is_lf_server)
        : sst_logger(spdlog::get(LoggerFactory::SST_LOGGER_NAME)),
          remote_failed(false),
          remote_id(r_id),
          write_buf(write_addr),
          read_buf(read_addr) {
    dbg_trace(sst_logger, "resources constructor: this={}", (void*)this);

    if(!write_addr) {
        dbg_warn(sst_logger, "{}:{} called with NULL write_addr!", __FILE__, __func__);
    }

    if(!read_addr) {
        dbg_warn(sst_logger, "{}:{} called with NULL read_addr!", __FILE__, __func__);
    }

#define LF_RMR_KEY(rid) (((uint64_t)0xf0000000) << 32 | (uint64_t)(rid))
#define LF_WMR_KEY(rid) (((uint64_t)0xf8000000) << 32 | (uint64_t)(rid))
    // register the write buffer
    fail_if_nonzero_retry_on_eagain("register memory buffer for write", CRASH_ON_FAILURE,
                                    fi_mr_reg, g_ctxt.domain, write_buf, size_w,
                                    FI_SEND | FI_RECV | FI_READ | FI_WRITE | FI_REMOTE_READ | FI_REMOTE_WRITE,
                                    0, 0, 0, &this->write_mr, nullptr);
    dbg_trace(sst_logger, "{}:{} registered memory for remote write: {}:{}", __FILE__, __func__, (void*)write_addr, size_w);
    // register the read buffer
    fail_if_nonzero_retry_on_eagain("register memory buffer for read", CRASH_ON_FAILURE,
                                    fi_mr_reg, g_ctxt.domain, read_buf, size_r,
                                    FI_SEND | FI_RECV | FI_READ | FI_WRITE | FI_REMOTE_READ | FI_REMOTE_WRITE,
                                    0, 0, 0, &this->read_mr, nullptr);
    dbg_trace(sst_logger, "{}:{} registered memory for remote read: {}:{}", __FILE__, __func__, (void*)read_addr, size_r);

    this->mr_lrkey = fi_mr_key(this->read_mr);
    if(this->mr_lrkey == FI_KEY_NOTAVAIL) {
        crash_with_message("fail to get read memory key.");
    }
    this->mr_lwkey = fi_mr_key(this->write_mr);
    dbg_trace(sst_logger, "{}:{} local write key:{}, local read key:{}", __FILE__, __func__, (uint64_t)this->mr_lwkey, (uint64_t)this->mr_lrkey);
    if(this->mr_lwkey == FI_KEY_NOTAVAIL) {
        crash_with_message("fail to get write memory key.");
    }
    // set up the endpoint
    connect_endpoint(is_lf_server);
}

_resources::~_resources() {
    dbg_trace(sst_logger, "resources destructor:this={}", (void*)this);
    if(this->ep) {
        fail_if_nonzero_retry_on_eagain("close endpoint", REPORT_ON_FAILURE,
                                        fi_close, &this->ep->fid);
    }
    if(this->eq) {
        fail_if_nonzero_retry_on_eagain("close event", REPORT_ON_FAILURE,
                                        fi_close, &this->eq->fid);
    }
    if(this->write_mr)
        fail_if_nonzero_retry_on_eagain("unregister write mr", REPORT_ON_FAILURE,
                                        fi_close, &this->write_mr->fid);
    if(this->read_mr)
        fail_if_nonzero_retry_on_eagain("unregister read mr", REPORT_ON_FAILURE,
                                        fi_close, &this->read_mr->fid);
}

int _resources::post_remote_send(
        lf_completion_entry_ctxt* ctxt,
        const long long int offset,
        const long long int size,
        const int op,
        const bool completion) {
    // dbg_trace(sst_logger, "resources::post_remote_send(),this={}",(void*)this);
    // #ifdef !NDEBUG
    // printf(YEL "resources::post_remote_send(),this=%p\n" RESET, this);
    // fflush(stdout);
    // #endif
    // dbg_trace(sst_logger, "resources::post_remote_send(ctxt=({},{}),offset={},size={},op={},completion={})",ctxt?ctxt->ce_idx:0,ctxt?ctxt->remote_id:0,offset,size,op,completion);

    if(remote_failed) {
        dbg_warn(sst_logger, "lf.cpp: remote has failed, post_remote_send() does nothing.");
        return -EFAULT;
    }
    int ret = 0;

    if(op == 2) {  // two sided send
        struct fi_msg msg;
        struct iovec msg_iov;

        msg_iov.iov_base = read_buf + offset;
        msg_iov.iov_len = size;

        msg.msg_iov = &msg_iov;
        // in v1.12.1, the API spec changed.
        // msg.desc = (void**)&this->mr_lrkey;
        void* desc = fi_mr_desc(this->read_mr);
        msg.desc = &desc;
        msg.iov_count = 1;
        msg.addr = 0;
        msg.context = (void*)ctxt;
        msg.data = 0l;  // not used

        ret = fail_if_nonzero_retry_on_eagain("fi_sendmsg failed.", REPORT_ON_FAILURE,
                                              fi_sendmsg, this->ep, &msg,
                                              (completion) ? (FI_COMPLETION | FI_REMOTE_CQ_DATA) : (FI_REMOTE_CQ_DATA));
    } else {  // one sided send or receive
        struct iovec msg_iov;
        struct fi_rma_iov rma_iov;
        struct fi_msg_rma msg;

        msg_iov.iov_base = read_buf + offset;
        msg_iov.iov_len = size;

        rma_iov.addr = ((LF_USE_VADDR) ? remote_fi_addr : 0) + offset;
        rma_iov.len = size;
        rma_iov.key = this->mr_rwkey;

        msg.msg_iov = &msg_iov;
        // in v1.12.1, this API changed.
        // msg.desc = (void**)&this->mr_lrkey;
        void* desc = fi_mr_desc(this->read_mr);
        msg.desc = &desc;
        msg.iov_count = 1;
        msg.addr = 0;  // not used for a connection endpoint
        msg.rma_iov = &rma_iov;
        msg.rma_iov_count = 1;
        msg.context = (void*)ctxt;
        msg.data = 0l;  // not used

        // dbg_trace(sst_logger, "{}:{} calling fi_writemsg/fi_readmsg with",__FILE__,__func__);
        // dbg_trace(sst_logger, "remote addr = {} len = {} key = {}",(void*)rma_iov.addr,rma_iov.len,(uint64_t)this->mr_rwkey);
        // dbg_trace(sst_logger, "local addr = {} len = {} key = {}",(void*)msg_iov.iov_base,msg_iov.iov_len,(uint64_t)this->mr_lrkey);
        // dbg_flush(sst_logger) ;

        auto remote_has_failed = [this]() { return remote_failed.load(); };
        if(op == 1) {  //write
            ret = retry_on_eagain_unless("fi_writemsg failed.", remote_has_failed,
                                         fi_writemsg, this->ep, &msg, (completion) ? FI_COMPLETION : 0);
        } else {  // read op==0
            ret = retry_on_eagain_unless("fi_readmsg failed.", remote_has_failed,
                                         fi_readmsg, this->ep, &msg, (completion) ? FI_COMPLETION : 0);
        }
    }
    // dbg_trace(sst_logger, "post_remote_send return with ret={}",ret);
    // dbg_flush(sst_logger) ;
    // #ifdef !NDEBUG
    // printf(YEL "resources::post_remote_send return with ret=%d\n" RESET, ret);
    // fflush(stdout);
    // #endif//!NDEBUG
    return ret;
}

void _resources::register_oob_memory(void* addr, size_t size) {
    // register it with the domain
    struct fid_mr* oob_mr;
    int ret =
    fail_if_nonzero_retry_on_eagain("register memory buffer for write", REPORT_ON_FAILURE,
                                    fi_mr_reg, g_ctxt.domain, addr, size,
                                    FI_SEND | FI_RECV | FI_READ | FI_WRITE | FI_REMOTE_READ | FI_REMOTE_WRITE,
                                    0, 0, 0, &oob_mr, nullptr);
    if (ret != 0) {
        throw derecho::derecho_exception(std::string("fi_mr_reg() on oob memory failed with return value:") + std::to_string(ret));
    }

    // register
    std::unique_lock lck(oob_mrs_mutex);
    struct oob_mr_t mr;
    mr.addr = addr;
    mr.size = size;
    mr.mr = oob_mr;
    oob_mrs.emplace(reinterpret_cast<uint64_t>(addr),mr);

    dbg_default_trace("OOB memory registered with \n"
                      "\taddr = {:p}\n"
                      "\tsize = {:x}\n"
                      "\tdesc = {:x}\n"
                      "\trkey = {:x}\n",
                      addr, size, reinterpret_cast<uint64_t>(fi_mr_desc(oob_mr)), fi_mr_key(oob_mr));
}

void _resources::deregister_oob_memory(void* addr) {
    std::shared_lock rd_lck(oob_mrs_mutex);
    if (oob_mrs.find(reinterpret_cast<uint64_t>(addr)) == oob_mrs.end()) {
        throw derecho::derecho_exception(std::string("oob memory region@") + std::to_string(reinterpret_cast<uint64_t>(addr)) + " is not found.");
    }
    rd_lck.unlock();
    std::unique_lock wr_lock(oob_mrs_mutex);
    struct fid_mr* oob_mr = oob_mrs.at(reinterpret_cast<uint64_t>(addr)).mr;
    oob_mrs.erase(reinterpret_cast<uint64_t>(addr));
    wr_lock.unlock();
    fail_if_nonzero_retry_on_eagain("deregister write mr", REPORT_ON_FAILURE,
                                    fi_close, &oob_mr->fid);
}

void* _resources::get_oob_mr_desc(const struct iovec& iov) {
    for (const auto& oob_mr:oob_mrs) {
        if (reinterpret_cast<uint64_t>(iov.iov_base) >= oob_mr.first &&
            (reinterpret_cast<uint64_t>(iov.iov_base) + static_cast<uint64_t>(iov.iov_len)) <=
            (reinterpret_cast<uint64_t>(oob_mr.second.addr) + static_cast<uint64_t>(oob_mr.second.size))) {
            return fi_mr_desc(oob_mr.second.mr);
        }
    }
    throw derecho::derecho_exception("get_oob_mr_desc():address does not fall in memory region.");
}

void* _resources::get_oob_mr_desc(void* addr) {
    std::lock_guard rd_lck(oob_mrs_mutex);
    struct iovec iov;
    iov.iov_base = addr;
    iov.iov_len = 1;
    return get_oob_mr_desc(iov);
}

uint64_t _resources::get_oob_mr_key(void* addr) {
    std::lock_guard rd_lck(oob_mrs_mutex);
    for (const auto& oob_mr:oob_mrs) {
        if ((reinterpret_cast<uint64_t>(addr) >= reinterpret_cast<uint64_t>(oob_mr.second.addr)) &&
            (reinterpret_cast<uint64_t>(addr) <  reinterpret_cast<uint64_t>(oob_mr.second.addr) + reinterpret_cast<uint64_t>(oob_mr.second.size))) {
            return fi_mr_key(oob_mr.second.mr);
        }
    }
    throw derecho::derecho_exception("get_oob_mr_key():address does not fall in memory region");
}


void _resources::oob_remote_op(uint32_t op, const struct iovec* iov, int iovcnt, void* remote_dest_addr, uint64_t rkey, size_t size) {
    std::shared_lock rd_lck(oob_mrs_mutex);
    // STEP 1: check if io vector is valid
    size_t iov_tot_sz = 0;
    void* desc[iovcnt];
    for (int i=0;i<iovcnt;i++) {
        desc[i] = get_oob_mr_desc(iov[i]);
        if (!desc[i]) {
            throw derecho::derecho_exception("oob_remote_write() see invalid iovec, entry:" + std::to_string(i));
        }
        iov_tot_sz += iov[i].iov_len;
    }
    if (iov_tot_sz > size && 
        (op == OOB_OP_READ || op == OOB_OP_WRITE)) {
        throw derecho::derecho_exception("oob_remote_write(): remote buffer is smaller than data.");
    }

    // STEP 2: 
    // - set up completion entry.
    const auto tid = std::this_thread::get_id();
    uint32_t ce_idx = util::polling_data.get_index(tid);
    util::polling_data.set_waiting(tid);
    lf_completion_entry_ctxt* ce_ctxt_ptr = new lf_completion_entry_ctxt(false);
    ce_ctxt_ptr->set_remote_id(remote_id);
    ce_ctxt_ptr->set_ce_idx(ce_idx);

    int ret = -1;
    if (op == OOB_OP_READ || op == OOB_OP_WRITE) {
        // do one-sided RDMA transfer
        struct fi_rma_iov rma_iov;
        struct fi_msg_rma msg;
    
        rma_iov.addr = ((LF_USE_VADDR) ? reinterpret_cast<uint64_t>(remote_dest_addr) : 0);
        rma_iov.len = size;
        rma_iov.key = rkey;
    
        msg.msg_iov = iov;
        msg.iov_count = iovcnt;
        msg.desc = desc;
        msg.addr = 0; // not used for a connection endpoint
        msg.rma_iov = &rma_iov;
        msg.rma_iov_count = 1;
        msg.data = 0l; // not used
    
        // set up completion entry.
        msg.context = static_cast<void*>(ce_ctxt_ptr);
        dbg_trace(sst_logger, "{}: op = {:d}, msg.context = {:p}",__func__,op,static_cast<void*>(ce_ctxt_ptr));
    
        if (op == OOB_OP_WRITE) {
            // STEP 3: According to the IBTA Spec, we need to put a barrier (atomic operation) after the data has been written.
            // Cited from IBTA spec o9-20:
            // """
            // An application shall not depend on the contents of an RDMA WRITE buffer at the responder until one of the
            // following has occurred:
            // - Arrival and Completion of the last RDMA WRTIE request packet when used with Immediate data.
            // - Arrival and completion of a subsequent SEND message.
            // - Update of a memory element by a subsequent ATOMIC operation.
            // """
            // However, SST assumes that the contents will be visible to the responder in the order it appears. The CMU FaRM
            // uses the same assumption. It sounds plausible but more implementation dependent. We have many other RDMA
            // implementations too. We need to re-check this later.
            //
            // So far, we wait for the completion.
            ret = retry_on_eagain_unless("fi_writemsg failed.",
                                         [this](){return remote_failed.load();},
                                         fi_writemsg,
                                         this->ep,
                                         &msg, FI_COMPLETION);
        } else if (op == OOB_OP_READ) {
            // STEP 3: According to the IBTA Spec, we need wait for the completion before we can use this data.
            // Cited from IBTA spec o9-21:
            // """
            // An application shall not depend on the contents of an RDMA READ target buffer at the requestor until the completion of the corresponding WQE
            // """
            //
            ret = retry_on_eagain_unless("fi_readmsg failed.",
                                         [this](){return remote_failed.load();},
                                         fi_readmsg,
                                         this->ep,
                                         &msg, FI_COMPLETION);
        }
    } else if (op == OOB_OP_SEND || op == OOB_OP_RECV) {
        // do two-sided RDMA transfer
        struct fi_msg msg;

        msg.msg_iov = iov;
        msg.iov_count = iovcnt;
        msg.desc = desc;
        msg.addr = 0; // not used
        msg.data = 0; // not used

        msg.context = static_cast<void*>(ce_ctxt_ptr);
        dbg_trace(sst_logger, "{}: op = {:d}, msg.context = {:p}",__func__,op,static_cast<void*>(ce_ctxt_ptr));
    
        if (op == OOB_OP_SEND) {
            ret = retry_on_eagain_unless("fi_sendmsg failed.",
                                         [this](){return remote_failed.load();},
                                         fi_sendmsg,
                                         this->ep,
                                         &msg, FI_COMPLETION); // TODO: FI_INJECT_COMPLETE|FI_TRANSMIT_COMPLETE|FI_DELIVERY_COMPLETE?
        } else if (op == OOB_OP_RECV) {
            ret = retry_on_eagain_unless("fi_recvmsg failed.",
                                         [this](){return remote_failed.load();},
                                         fi_recvmsg,
                                         this->ep,
                                         &msg, FI_COMPLETION); // TODO: FI_INJECT_COMPLETE|FI_TRANSMIT_COMPLETE|FI_DELIVERY_COMPLETE?
        }
    } else {
        throw derecho::derecho_exception("oob_remote_op() failed with unknown operation: " + std::to_string(op));
    }

    if (ret != 0) {
        throw derecho::derecho_exception("oob_remote_op() failed with " + std::to_string(ret));
    }
}

<<<<<<< HEAD
    // STEP 4: wait for completion
    std::optional<std::pair<int32_t, int32_t>> ce;
    uint64_t        start_time_msec;
    uint64_t        cur_time_msec;
    struct timeval  cur_time;
    gettimeofday(&cur_time, NULL);
    start_time_msec = (cur_time.tv_sec*1e3)+(cur_time.tv_usec/1e3);
    uint64_t        poll_cq_timeout_ms = derecho::getConfUInt64(derecho::Conf::DERECHO_SST_POLL_CQ_TIMEOUT_MS);

    while (true) {
        ce = util::polling_data.get_completion_entry(tid);
        if (ce) {
            break;
=======
void _resources::wait_for_thread_local_completion_entries(size_t num_entries, uint64_t timeout_us) {
    std::optional<int32_t> result;
    uint64_t start_time_us;
    uint64_t cur_time_us;
    start_time_us = get_time()/1e3;
    const auto tid = std::this_thread::get_id();

    while (num_entries) {
        result = util::polling_data.get_completion_entry(tid,remote_id);
        if (result) {
            if (result.value() != 1) {
                throw derecho::derecho_exception("completion event reports failure.");
            }
            num_entries --;
            continue;
>>>>>>> 1074b38a
        }
        cur_time_us = get_time()/1e3;
        if ((cur_time_us - start_time_us) >= timeout_us) {
            //timeout
            break;
        }
    }

    if (!result) {
        // timeout or failed.
        throw derecho::derecho_exception("waiting for completion event from node:" + std::to_string(remote_id) + " timeout.");
    }
}

void _resources::oob_remote_write(const struct iovec* iov, int iovcnt, void* remote_dest_addr, uint64_t rkey, size_t size) {
    oob_remote_op(OOB_OP_WRITE,iov,iovcnt,remote_dest_addr,rkey,size);
}

void _resources::oob_remote_read(const struct iovec* iov, int iovcnt, void* remote_src_addr, uint64_t rkey, size_t size) {
    oob_remote_op(OOB_OP_READ, iov, iovcnt, remote_src_addr, rkey, size);
}

void _resources::oob_send(const struct iovec* iov, int iovcnt) {
    oob_remote_op(OOB_OP_SEND, iov, iovcnt, 0, 0, 0);
}

void _resources::oob_recv(const struct iovec* iov, int iovcnt) {
    oob_remote_op(OOB_OP_RECV, iov, iovcnt, 0, 0, 0);
}

void _resources::wait_for_oob_op(uint32_t op, uint64_t timeout_us) {
    switch(op){
    case OOB_OP_READ:
    case OOB_OP_WRITE:
    case OOB_OP_SEND:
    case OOB_OP_RECV:
    default:
        wait_for_thread_local_completion_entries(1, timeout_us);
    }
}

void resources::report_failure() {
    remote_failed = true;
}

void resources::post_remote_read(const long long int size) {
    int return_code = post_remote_send(NULL, 0, size, 0, false);
    if(return_code != 0) {
        dbg_error(sst_logger, "post_remote_read(1) failed with return code {}", return_code);
        std::cerr << "post_remote_read(1) failed with return code " << return_code << std::endl;
    }
}

void resources::post_remote_read(const long long int offset, const long long int size) {
    int return_code = post_remote_send(NULL, offset, size, 0, false);
    if(return_code != 0) {
        dbg_error(sst_logger, "post_remote_read(2) failed with return code {}", return_code);
        std::cerr << "post_remote_read(2) failed with return code " << return_code << std::endl;
    }
}

void resources::post_remote_write(const long long int size) {
    int return_code = post_remote_send(NULL, 0, size, 1, false);
    if(return_code != 0) {
        dbg_error(sst_logger, "post_remote_write(1) failed with return code {}", return_code);
        std::cerr << "post_remote_write(1) failed with return code " << return_code << std::endl;
    }
}

void resources::post_remote_write(const long long int offset, long long int size) {
    int return_code = post_remote_send(NULL, offset, size, 1, false);
    if(return_code != 0) {
        dbg_error(sst_logger, "post_remote_write(2) failed with return code {}", return_code);
        std::cerr << "post_remote_write(2) failed with return code " << return_code << std::endl;
    }
}

void resources::post_remote_write_with_completion(lf_completion_entry_ctxt* ctxt, const long long int size) {
    int return_code = post_remote_send(ctxt, 0, size, 1, true);
    if(return_code != 0) {
        dbg_error(sst_logger, "post_remote_write(3) failed with return code {}", return_code);
        std::cerr << "post_remote_write(3) failed with return code " << return_code << std::endl;
    }
}

void resources::post_remote_write_with_completion(lf_completion_entry_ctxt* ctxt, const long long int offset, const long long int size) {
    int return_code = post_remote_send(ctxt, offset, size, 1, true);
    if(return_code != 0) {
        dbg_error(sst_logger, "post_remote_write(4) failed with return code {}", return_code);
        std::cerr << "post_remote_write(4) failed with return code " << return_code << std::endl;
    }
}

void resources_two_sided::report_failure() {
    remote_failed = true;
}

/**
 * @param size The number of bytes to write from the local buffer to remote
 * memory.
 */
void resources_two_sided::post_two_sided_send(const long long int size) {
    int rc = post_remote_send(NULL, 0, size, 2, false);
    if(rc) {
        cout << "Could not post RDMA two sided send (with no offset), error code is " << rc << endl;
    }
}

/**
 * @param offset The offset, in bytes, of the remote memory buffer at which to
 * start writing.
 * @param size The number of bytes to write from the local buffer into remote
 * memory.
 */
void resources_two_sided::post_two_sided_send(const long long int offset, const long long int size) {
    int rc = post_remote_send(NULL, offset, size, 2, false);
    if(rc) {
        cout << "Could not post RDMA two sided send with offset, error code is " << rc << endl;
    }
}

void resources_two_sided::post_two_sided_send_with_completion(lf_completion_entry_ctxt* ctxt, const long long int size) {
    int rc = post_remote_send(ctxt, 0, size, 2, true);
    if(rc) {
        cout << "Could not post RDMA two sided send (with no offset) with completion, error code is " << rc << endl;
    }
}

void resources_two_sided::post_two_sided_send_with_completion(lf_completion_entry_ctxt* ctxt, const long long int offset, const long long int size) {
    int rc = post_remote_send(ctxt, offset, size, 2, true);
    if(rc) {
        cout << "Could not post RDMA two sided send with offset and completion, error code is " << rc << ", remote_id is" << ctxt->remote_id() << endl;
    }
}

void resources_two_sided::post_two_sided_receive(lf_completion_entry_ctxt* ctxt, const long long int size) {
    int rc = post_receive(ctxt, 0, size);
    if(rc) {
        cout << "Could not post RDMA two sided receive (with no offset), error code is " << rc << ", remote_id is " << ctxt->remote_id() << endl;
    }
}

void resources_two_sided::post_two_sided_receive(lf_completion_entry_ctxt* ctxt, const long long int offset, const long long int size) {
    int rc = post_receive(ctxt, offset, size);
    if(rc) {
        cout << "Could not post RDMA two sided receive with offset, error code is " << rc << ", remote_id is " << ctxt->remote_id() << endl;
    }
}

int resources_two_sided::post_receive(lf_completion_entry_ctxt* ctxt, const long long int offset, const long long int size) {
    struct iovec msg_iov;
    struct fi_msg msg;
    int ret;

    msg_iov.iov_base = write_buf + offset;
    msg_iov.iov_len = size;

    msg.msg_iov = &msg_iov;
    // v1.12.1 changed API spec
    // msg.desc = (void**)&this->mr_lwkey;
    void* desc = fi_mr_desc(this->write_mr);
    msg.desc = &desc;
    msg.iov_count = 1;
    msg.addr = 0;  // not used
    msg.context = (void*)ctxt;
    ret = fail_if_nonzero_retry_on_eagain("fi_recvmsg", REPORT_ON_FAILURE,
                                          fi_recvmsg, this->ep, &msg, FI_COMPLETION | FI_REMOTE_CQ_DATA);
    return ret;
}

bool add_node(uint32_t new_id, const std::pair<ip_addr_t, uint16_t>& new_ip_addr_and_port) {
    return sst_connections->add_node(new_id, new_ip_addr_and_port);
}

bool add_external_node(uint32_t new_id, const std::pair<ip_addr_t, uint16_t>& new_ip_addr_and_port) {
    return external_client_connections->add_node(new_id, new_ip_addr_and_port);
}

bool remove_node(uint32_t node_id) {
    if(sst_connections->contains_node(node_id)) {
        return sst_connections->delete_node(node_id);
    } else {
        return external_client_connections->delete_node(node_id);
    }
}

bool sync(uint32_t r_id) {
    int s = 0, t = 0;
    try {
        if(sst_connections->contains_node(r_id)) {
            sst_connections->exchange(r_id, s, t);
        } else if(external_client_connections->contains_node(r_id)) {
            external_client_connections->exchange(r_id, s, t);
        } else {
            return false;
        }
    } catch(tcp::socket_error&) {
        return false;
    }
    return true;
}

void filter_external_to(const std::vector<node_id_t>& live_nodes_list) {
    external_client_connections->filter_to(live_nodes_list);
}

void polling_loop() {
    pthread_setname_np(pthread_self(), "sst_poll");
    auto sst_logger = spdlog::get(LoggerFactory::SST_LOGGER_NAME);
    dbg_trace(sst_logger, "Polling thread starting.");

    struct timespec last_time, cur_time;
    clock_gettime(CLOCK_REALTIME, &last_time);

    while(!shutdown) {
        auto ce = lf_poll_completion();
        if(shutdown) {
            break;
        }
        if(ce.first != 0xFFFFFFFF) {
            util::polling_data.insert_completion_entry(ce.first, ce.second);

            // update last time
            clock_gettime(CLOCK_REALTIME, &last_time);
        } else {
            clock_gettime(CLOCK_REALTIME, &cur_time);
            // check if the system has been inactive for enough time to induce sleep
            double time_elapsed_in_ms = (cur_time.tv_sec - last_time.tv_sec) * 1e3
                                        + (cur_time.tv_nsec - last_time.tv_nsec) / 1e6;
            if(time_elapsed_in_ms > 100) {
                using namespace std::chrono_literals;
                std::this_thread::sleep_for(1ms);
            }
        }
    }
    dbg_trace(sst_logger, "Polling thread ending.");
}

/**
 * @details
 * This blocks until a single entry in the completion queue has
 * completed
 * It is exclusively used by the polling thread
 * the thread can sleep while in this function, when it calls util::polling_data.wait_for_requests
 * @return pair(remote_id,result) The queue pair number associated with the
 * completed request and the result (1 for successful, -1 for unsuccessful)
 */
std::pair<uint32_t, std::pair<int32_t, int32_t>> lf_poll_completion() {
    struct fi_cq_entry entry;
    int poll_result = 0;

    struct timespec last_time, cur_time;
    clock_gettime(CLOCK_REALTIME, &last_time);

    while(!shutdown) {
        clock_gettime(CLOCK_REALTIME, &cur_time);
        // check if the system has been inactive for enough time to induce sleep
        double time_elapsed_in_ms = (cur_time.tv_sec - last_time.tv_sec) * 1e3
                                    + (cur_time.tv_nsec - last_time.tv_nsec) / 1e6;
        if(time_elapsed_in_ms > 100) {
            using namespace std::chrono_literals;
            std::this_thread::sleep_for(1ms);
        }

        poll_result = 0;
        for(int i = 0; i < 50; ++i) {
            poll_result = fi_cq_read(g_ctxt.cq, &entry, 1);
            if(poll_result && (poll_result != -FI_EAGAIN)) {
                break;
            }
        }
        if(poll_result && (poll_result != -FI_EAGAIN)) {
            break;
        }
        // util::polling_data.wait_for_requests();
    }
    // not sure what to do when we cannot read entries off the CQ
    // this means that something is wrong with the local node
    if((poll_result < 0) && (poll_result != -FI_EAGAIN)) {
        struct fi_cq_err_entry eentry;
        fi_cq_readerr(g_ctxt.cq, &eentry, 0);

        dbg_error(g_ctxt.sst_logger, "fi_cq_readerr() read the following error entry:");
        if(eentry.op_context == NULL) {
            dbg_error(g_ctxt.sst_logger, "\top_context:NULL");
        } else {
#ifndef NOLOG
            lf_completion_entry_ctxt* ce_ctxt = (lf_completion_entry_ctxt*)eentry.op_context;
#endif
            dbg_error(g_ctxt.sst_logger, "\top_context:ce_idx={},remote_id={}", ce_ctxt->ce_idx(), ce_ctxt->remote_id());
            if (!ce_ctxt->is_managed()) {
                delete ce_ctxt;
            }
        }
#ifdef DEBUG_FOR_RELEASE
        printf("\tflags=%x\n", eentry.flags);
        printf("\tlen=%x\n", eentry.len);
        printf("\tbuf=%p\n", eentry.buf);
        printf("\tdata=0x%x\n", eentry.data);
        printf("\ttag=0x%x\n", eentry.tag);
        printf("\tolen=0x%x\n", eentry.olen);
        printf("\terr=0x%x\n", eentry.err);
#endif  //DEBUG_FOR_RELEASE
        dbg_error(g_ctxt.sst_logger, "\tflags={}", eentry.flags);
        dbg_error(g_ctxt.sst_logger, "\tlen={}", eentry.len);
        dbg_error(g_ctxt.sst_logger, "\tbuf={}", eentry.buf);
        dbg_error(g_ctxt.sst_logger, "\tdata={}", eentry.data);
        dbg_error(g_ctxt.sst_logger, "\ttag={}", eentry.tag);
        dbg_error(g_ctxt.sst_logger, "\tolen={}", eentry.olen);
        dbg_error(g_ctxt.sst_logger, "\terr={}", eentry.err);
#ifndef NOLOG
        char errbuf[1024];
#endif
        dbg_error(g_ctxt.sst_logger, "\tprov_errno={}:{}", eentry.prov_errno,
                          fi_cq_strerror(g_ctxt.cq, eentry.prov_errno, eentry.err_data, errbuf, 1024));
#ifdef DEBUG_FOR_RELEASE
        printf("\tproverr=0x%x,%s\n", eentry.prov_errno,
               fi_cq_strerror(g_ctxt.cq, eentry.prov_errno, eentry.err_data, errbuf, 1024));
#endif  //DEBUG_FOR_RELEASE
        dbg_error(g_ctxt.sst_logger, "\terr_data={}", eentry.err_data);
        dbg_error(g_ctxt.sst_logger, "\terr_data_size={}", eentry.err_data_size);
#ifdef DEBUG_FOR_RELEASE
        printf("\terr_data_size=%d\n", eentry.err_data_size);
#endif  //DEBUG_FOR_RELEASE
        /**
         * Since eentry.op_context is unreliable, we ignore it with returning a generic error.
        if(eentry.op_context != NULL) {
            lf_completion_entry_ctxt* ce_ctxt = (lf_completion_entry_ctxt*)eentry.op_context;
            return {ce_ctxt->ce_idx(), {ce_ctxt->remote_id(), -1}};
        } else {
            dbg_error(g_ctxt.sst_logger, "\tFailed polling the completion queue");
            fprintf(stderr, "Failed polling the completion queue");
            return {(uint32_t)0xFFFFFFFF, {0, -1}};  // we don't know who sent the message.
        }*/
        dbg_error(g_ctxt.sst_logger, "\tFailed polling the completion queue");
        return {(uint32_t)0xFFFFFFFF, {0, -1}};  // we don't know who sent the message.
    }
    if(!shutdown) {
        lf_completion_entry_ctxt* ce_ctxt = (lf_completion_entry_ctxt*)entry.op_context;
        if(ce_ctxt == NULL) {
            dbg_debug(g_ctxt.sst_logger, "WEIRD: we get an entry with op_context = NULL.");
            return {0xFFFFFFFFu, {0, 0}};  // return a bad entry: weird!!!!
        } else {
            
            // dbg_trace(g_ctxt.sst_logger, "Normal: we get an entry with op_context = {:p}.", static_cast<void*>(ce_ctxt));
            std::pair<uint32_t,std::pair<int32_t,int32_t>> ret = {ce_ctxt->ce_idx(), {ce_ctxt->remote_id(), 1}};
            if (!ce_ctxt->is_managed()) {
                delete ce_ctxt;
            }
            return ret;
        }
    } else {  // shutdown return a bad entry
        return {0, {0, 0}};
    }
}

void lf_initialize(const std::map<node_id_t, std::pair<ip_addr_t, uint16_t>>& internal_ip_addrs_and_ports,
                   const std::map<node_id_t, std::pair<ip_addr_t, uint16_t>>& external_ip_addrs_and_ports,
                   uint32_t node_id) {
    // Create SST logger, which must be done exactly once before any SST functions are called
    auto logger = LoggerFactory::createLogger(LoggerFactory::SST_LOGGER_NAME,
                                              derecho::getConfString(derecho::Conf::LOGGER_SST_LOG_LEVEL));

    // initialize derecho connection manager
    // May there be a better design?
    if(internal_ip_addrs_and_ports.empty()) {
        sst_connections = new tcp::tcp_connections(node_id);
    } else {
        uint16_t my_port = internal_ip_addrs_and_ports.at(node_id).second;
        sst_connections = new tcp::tcp_connections(node_id, my_port);
        for(const auto& node_entry : internal_ip_addrs_and_ports) {
            if(node_entry.first != node_id
               && !sst_connections->add_node(node_entry.first, node_entry.second)) {
                // Following the rest of lf_initialize, crash immediately on an error instead of reporting it
                dbg_error(logger, "lf_initialize could not establish a TCP connection to node {} at {}:{}", node_entry.first, node_entry.second.first, node_entry.second.second);
                crash_with_message("Failure in LibFabric setup! Could not establish a TCP connection to %s:%u\n", node_entry.second.first.c_str(), node_entry.second.second);
            }
        }
    }
    if(external_ip_addrs_and_ports.empty()) {
        external_client_connections = new tcp::tcp_connections(node_id);
    } else {
        uint16_t my_external_port = external_ip_addrs_and_ports.at(node_id).second;
        external_client_connections = new tcp::tcp_connections(node_id, my_external_port);
        for(const auto& node_entry : external_ip_addrs_and_ports) {
            if(node_entry.first != node_id
               && !external_client_connections->add_node(node_entry.first, node_entry.second)) {
                dbg_error(logger, "lf_initialize could not establish a TCP connection to node {} at {}:{}", node_entry.first, node_entry.second.first, node_entry.second.second);
                crash_with_message("Failure in LibFabric setup! Could not establish a TCP connection to %s:%u\n", node_entry.second.first.c_str(), node_entry.second.second);
            }
        }
    }

    // initialize global resources:
    // STEP 1: initialize with configuration.
    default_context();     // default the context
    load_configuration();  // load configuration

    //dbg_default_info(fi_tostr(g_ctxt.hints,FI_TYPE_INFO));
    // STEP 2: initialize fabric, domain, and completion queue
    struct fi_info* info_candidates = nullptr;
    fail_if_nonzero_retry_on_eagain("fi_getinfo()", CRASH_ON_FAILURE,
                                    fi_getinfo, LF_VERSION, nullptr, nullptr, 0, g_ctxt.hints, &(info_candidates));

    // TOOD: this is a bug in libfabric till at least v1.18.1:
    // fi_getinfo() does not respect hints->domain_attr.
    struct fi_info* info_candidate = info_candidates;
    while (info_candidate != nullptr) {
        assert(g_ctxt.hints->domain_attr->name);
        if (strcmp(info_candidate->domain_attr->name,g_ctxt.hints->domain_attr->name)) {
            info_candidate = info_candidate->next;
        } else {
            // found
            g_ctxt.fi = fi_dupinfo(info_candidate);
            break;
        }
    }

    fi_freeinfo(info_candidates);
    if (g_ctxt.fi == nullptr) {
        crash_with_message("SST: failed to get an fi_info data structure.");
    }

    dbg_trace(logger, "going to use virtual address?{}", LF_USE_VADDR);
    fail_if_nonzero_retry_on_eagain("fi_fabric()", CRASH_ON_FAILURE,
                                    fi_fabric, g_ctxt.fi->fabric_attr, &(g_ctxt.fabric), nullptr);
    fail_if_nonzero_retry_on_eagain("fi_domain()", CRASH_ON_FAILURE,
                                    fi_domain, g_ctxt.fabric, g_ctxt.fi, &(g_ctxt.domain), nullptr);
    // Note: we don't have a way to throttle the sender based on the completion queue size.
    // Therefore we just use a very large completion queue size to buffer cq entries as much as possible.
    // ibv_query_device() in verbs API reports max_cqe, which is "Maximum number of entries in each CQ supported
    // by this device". The number is 4194303 (2^22-1) with Mellanox connectx-4 VPI. We hard lift the setting to
    // >=2097151(2^21-1), hoping it works for as many RDMA devices as possible. TODO: find a better approach
    // to determining completion queue size.
    size_t max_cqe = g_ctxt.fi->tx_attr->size * internal_ip_addrs_and_ports.size()
                     + g_ctxt.fi->tx_attr->size * external_ip_addrs_and_ports.size();
    g_ctxt.cq_attr.size = (max_cqe > 2097152) ? max_cqe : 2097152;
    fail_if_nonzero_retry_on_eagain("initialize tx completion queue.", REPORT_ON_FAILURE,
                                    fi_cq_open, g_ctxt.domain, &(g_ctxt.cq_attr), &(g_ctxt.cq), nullptr);

    // STEP 3: prepare local PEP
    fail_if_nonzero_retry_on_eagain("open the event queue for passive endpoint", CRASH_ON_FAILURE,
                                    fi_eq_open, g_ctxt.fabric, &g_ctxt.eq_attr, &g_ctxt.peq, nullptr);
    fail_if_nonzero_retry_on_eagain("open a local passive endpoint", CRASH_ON_FAILURE,
                                    fi_passive_ep, g_ctxt.fabric, g_ctxt.fi, &g_ctxt.pep, nullptr);
    fail_if_nonzero_retry_on_eagain("binding event queue to passive endpoint", CRASH_ON_FAILURE,
                                    fi_pep_bind, g_ctxt.pep, &g_ctxt.peq->fid, 0);
    fail_if_nonzero_retry_on_eagain("preparing passive endpoint for incoming connections", CRASH_ON_FAILURE,
                                    fi_listen, g_ctxt.pep);
    fail_if_nonzero_retry_on_eagain("get the local PEP address", CRASH_ON_FAILURE,
                                    fi_getname, &g_ctxt.pep->fid, g_ctxt.pep_addr, &g_ctxt.pep_addr_len);
    if(g_ctxt.pep_addr_len > max_lf_addr_size) {
        crash_with_message("LibFabric error! local name is too big to fit in local buffer");
    }

    // STEP 4: start polling thread.
    polling_thread = std::thread(polling_loop);
}

void shutdown_polling_thread() {
    shutdown = true;
    if(polling_thread.joinable()) {
        polling_thread.join();
    }
}

void lf_destroy() {
    shutdown_polling_thread();

    delete sst_connections;
    delete external_client_connections;

    // TODO: make sure all resources are destroyed first.
    _resources::global_release();

    if(g_ctxt.pep) {
        fail_if_nonzero_retry_on_eagain("close passive endpoint", REPORT_ON_FAILURE,
                                        fi_close, &g_ctxt.pep->fid);
    }
    if(g_ctxt.peq) {
        fail_if_nonzero_retry_on_eagain("close event queue for passive endpoint", REPORT_ON_FAILURE,
                                        fi_close, &g_ctxt.peq->fid);
    }
    if(g_ctxt.cq) {
        fail_if_nonzero_retry_on_eagain("close completion queue", REPORT_ON_FAILURE,
                                        fi_close, &g_ctxt.cq->fid);
    }
    if(g_ctxt.domain) {
        fail_if_nonzero_retry_on_eagain("close domain", REPORT_ON_FAILURE,
                                        fi_close, &g_ctxt.domain->fid);
    }
    if(g_ctxt.fabric) {
        fail_if_nonzero_retry_on_eagain("close fabric", REPORT_ON_FAILURE,
                                        fi_close, &g_ctxt.fabric->fid);
    }
    if(g_ctxt.fi) {
        fi_freeinfo(g_ctxt.fi);
        g_ctxt.hints = nullptr;
    }
    if(g_ctxt.hints) {
        fi_freeinfo(g_ctxt.hints);
        g_ctxt.hints = nullptr;
    }
}
}  // namespace sst<|MERGE_RESOLUTION|>--- conflicted
+++ resolved
@@ -580,12 +580,12 @@
         }
         iov_tot_sz += iov[i].iov_len;
     }
-    if (iov_tot_sz > size && 
+    if (iov_tot_sz > size &&
         (op == OOB_OP_READ || op == OOB_OP_WRITE)) {
         throw derecho::derecho_exception("oob_remote_write(): remote buffer is smaller than data.");
     }
 
-    // STEP 2: 
+    // STEP 2:
     // - set up completion entry.
     const auto tid = std::this_thread::get_id();
     uint32_t ce_idx = util::polling_data.get_index(tid);
@@ -599,11 +599,11 @@
         // do one-sided RDMA transfer
         struct fi_rma_iov rma_iov;
         struct fi_msg_rma msg;
-    
+
         rma_iov.addr = ((LF_USE_VADDR) ? reinterpret_cast<uint64_t>(remote_dest_addr) : 0);
         rma_iov.len = size;
         rma_iov.key = rkey;
-    
+
         msg.msg_iov = iov;
         msg.iov_count = iovcnt;
         msg.desc = desc;
@@ -611,11 +611,11 @@
         msg.rma_iov = &rma_iov;
         msg.rma_iov_count = 1;
         msg.data = 0l; // not used
-    
+
         // set up completion entry.
         msg.context = static_cast<void*>(ce_ctxt_ptr);
         dbg_trace(sst_logger, "{}: op = {:d}, msg.context = {:p}",__func__,op,static_cast<void*>(ce_ctxt_ptr));
-    
+
         if (op == OOB_OP_WRITE) {
             // STEP 3: According to the IBTA Spec, we need to put a barrier (atomic operation) after the data has been written.
             // Cited from IBTA spec o9-20:
@@ -661,7 +661,7 @@
 
         msg.context = static_cast<void*>(ce_ctxt_ptr);
         dbg_trace(sst_logger, "{}: op = {:d}, msg.context = {:p}",__func__,op,static_cast<void*>(ce_ctxt_ptr));
-    
+
         if (op == OOB_OP_SEND) {
             ret = retry_on_eagain_unless("fi_sendmsg failed.",
                                          [this](){return remote_failed.load();},
@@ -684,21 +684,6 @@
     }
 }
 
-<<<<<<< HEAD
-    // STEP 4: wait for completion
-    std::optional<std::pair<int32_t, int32_t>> ce;
-    uint64_t        start_time_msec;
-    uint64_t        cur_time_msec;
-    struct timeval  cur_time;
-    gettimeofday(&cur_time, NULL);
-    start_time_msec = (cur_time.tv_sec*1e3)+(cur_time.tv_usec/1e3);
-    uint64_t        poll_cq_timeout_ms = derecho::getConfUInt64(derecho::Conf::DERECHO_SST_POLL_CQ_TIMEOUT_MS);
-
-    while (true) {
-        ce = util::polling_data.get_completion_entry(tid);
-        if (ce) {
-            break;
-=======
 void _resources::wait_for_thread_local_completion_entries(size_t num_entries, uint64_t timeout_us) {
     std::optional<int32_t> result;
     uint64_t start_time_us;
@@ -714,7 +699,6 @@
             }
             num_entries --;
             continue;
->>>>>>> 1074b38a
         }
         cur_time_us = get_time()/1e3;
         if ((cur_time_us - start_time_us) >= timeout_us) {
@@ -1058,7 +1042,7 @@
             dbg_debug(g_ctxt.sst_logger, "WEIRD: we get an entry with op_context = NULL.");
             return {0xFFFFFFFFu, {0, 0}};  // return a bad entry: weird!!!!
         } else {
-            
+
             // dbg_trace(g_ctxt.sst_logger, "Normal: we get an entry with op_context = {:p}.", static_cast<void*>(ce_ctxt));
             std::pair<uint32_t,std::pair<int32_t,int32_t>> ret = {ce_ctxt->ce_idx(), {ce_ctxt->remote_id(), 1}};
             if (!ce_ctxt->is_managed()) {
