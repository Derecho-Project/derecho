#include <derecho/core/derecho.hpp>
#include <derecho/core/view.hpp>

#include <map>
#include <vector>

using namespace derecho;
using std::cout;
using std::endl;
using std::map;
using std::pair;
using std::vector;

class CookedMessages : public mutils::ByteRepresentable {
    vector<pair<uint, uint>> msgs;  // vector of (nodeid, msg #)

public:
    CookedMessages() = default;
    CookedMessages(const vector<pair<uint, uint>>& msgs) : msgs(msgs) {
    }

    void send(uint nodeid, uint msg) {
        msgs.push_back(std::make_pair(nodeid, msg));
    }

    vector<pair<uint, uint>> get_msgs(uint start_index, uint end_index) {
        uint num_msgs = msgs.size();
        if(end_index > num_msgs) {
            end_index = num_msgs;
        }
        return vector<pair<uint, uint>>(msgs.begin() + start_index, msgs.begin() + end_index);
    }

    // default state
    DEFAULT_SERIALIZATION_SUPPORT(CookedMessages, msgs);

    // what operations you want as part of the subgroup
    REGISTER_RPC_FUNCTIONS(CookedMessages, send, get_msgs);
};

bool verify_local_order(vector<pair<uint, uint>> msgs) {
    map<uint, uint> order;
    for(auto [nodeid, msg] : msgs) {
        if(msg != order[nodeid] + 1) {  // order.count(nodeid) != 0 && <= order[nodeid]
            return false;
        }
        order[nodeid]++;  // order[nodeid] = msg
    }
    return true;
}

int main(int argc, char* argv[]) {
    pthread_setname_np(pthread_self(), "cooked_send");
    if(argc < 2) {
        cout << "Error: Provide the number of nodes as a command line argument!!!" << endl;
        exit(1);
    }
    const uint32_t num_nodes = atoi(argv[1]);
    Conf::initialize(argc, argv);
    auto subgroup_membership_function = [num_nodes](
            const std::vector<std::type_index>& subgroup_type_order,
            const std::unique_ptr<derecho::View>& prev_view, derecho::View& curr_view) {
        auto& members = curr_view.members;
        auto num_members = members.size();
        if(num_members < num_nodes) {
            throw subgroup_provisioning_exception();
        }
        subgroup_shard_layout_t layout(num_members);
        layout[0].push_back(curr_view.make_subview(vector<uint32_t>(members)));
        derecho::subgroup_allocation_map_t subgroup_allocation;
        subgroup_allocation.emplace(std::type_index(typeid(CookedMessages)), std::move(layout));
        return subgroup_allocation;
    };

<<<<<<< HEAD
    auto cooked_subgroup_factory = [](persistent::PersistentRegistry*, derecho::subgroup_id_t) { return std::make_unique<CookedMessages>(); };
=======
    auto cooked_subgroup_factory = [](persistent::PersistentRegistry*,derecho::subgroup_id_t) { return std::make_unique<CookedMessages>(); };
>>>>>>> f7e5a7b7

    SubgroupInfo subgroup_info(subgroup_membership_function);
    volatile bool done = false;
    uint32_t num_msgs = 500;
    auto stability_callback = [num_msgs, num_nodes, &done, counter = (uint)0](subgroup_id_t, node_id_t sender_id, message_id_t index, std::optional<std::pair<char*, long long int>>, persistent::version_t) mutable {
        counter++;
        if(counter == num_msgs * num_nodes) {
            done = true;
        }
    };
    Group<CookedMessages> group({stability_callback}, subgroup_info, nullptr, {}, cooked_subgroup_factory);

    cout << "Finished constructing/joining the group" << endl;
    auto group_members = group.get_members();
    uint32_t my_id = getConfUInt32(CONF_DERECHO_LOCAL_ID);
    uint32_t my_rank = -1;
    cout << "Members are" << endl;
    for(uint i = 0; i < group_members.size(); ++i) {
        cout << group_members[i] << " ";
        if(group_members[i] == my_id) {
            my_rank = i;
        }
    }
    cout << endl;
    if(my_rank == (uint32_t)-1) {
        cout << "Error: Could not join the group!!!" << endl;
        exit(1);
    }

    Replicated<CookedMessages>& cookedMessagesHandle = group.get_subgroup<CookedMessages>();
    for(uint i = 1; i < num_msgs + 1; ++i) {
        cookedMessagesHandle.ordered_send<RPC_NAME(send)>(my_rank, i);
    }
    while(!done) {
    }
    if(my_rank == 0) {
        uint32_t max_msg_size = getConfUInt64(CONF_SUBGROUP_DEFAULT_MAX_PAYLOAD_SIZE);
        uint32_t num_entries = max_msg_size / sizeof(pair<uint, uint>) - 50;
        if(num_entries < 0) {
            cout << "Error: Maximum message size too small!" << endl;
            exit(1);
        }
        map<node_id_t, vector<pair<uint, uint>>> msgs_map;
        for(uint i = 0; i < num_msgs * num_nodes; i += num_entries) {
            auto&& results = cookedMessagesHandle.ordered_send<RPC_NAME(get_msgs)>(i, i + num_entries);
            auto& replies = results.get();
            for(auto& reply_pair : replies) {
                vector<pair<uint, uint>> v = reply_pair.second.get();
                msgs_map[reply_pair.first].insert(msgs_map[reply_pair.first].end(), v.begin(), v.end());
            }
        }
        vector<pair<uint, uint>> first_reply = msgs_map.begin()->second;
        if(!verify_local_order(first_reply)) {
            cout << "Error: Violation of local order!!!" << endl;
            exit(1);
        }
        cout << "Local ordering test successful!" << endl;
        for(auto& msgs_map_entry : msgs_map) {
            vector<pair<uint, uint>>& v = msgs_map_entry.second;
            if(first_reply != v) {
                cout << "Error: Violation of global order!!!" << endl;
                exit(1);
            }
        }
        cout << "Global ordering test successful!" << endl;
    }

    group.barrier_sync();
    group.leave();
    return 0;
}<|MERGE_RESOLUTION|>--- conflicted
+++ resolved
@@ -72,11 +72,7 @@
         return subgroup_allocation;
     };
 
-<<<<<<< HEAD
-    auto cooked_subgroup_factory = [](persistent::PersistentRegistry*, derecho::subgroup_id_t) { return std::make_unique<CookedMessages>(); };
-=======
     auto cooked_subgroup_factory = [](persistent::PersistentRegistry*,derecho::subgroup_id_t) { return std::make_unique<CookedMessages>(); };
->>>>>>> f7e5a7b7
 
     SubgroupInfo subgroup_info(subgroup_membership_function);
     volatile bool done = false;
