--- conflicted
+++ resolved
@@ -24,14 +24,8 @@
 std::map<uint32_t, std::pair<ip_addr_t, uint16_t>> initialize(const uint32_t num_nodes) {
     // Get conf file parameters
     // Global information
-<<<<<<< HEAD
-    auto leader_tuple = Conf::get()->get_leader();
-    const std::string leader_ip = std::get<0>(leader_tuple);
-    const uint16_t leader_gms_port = std::get<1>(leader_tuple);
-=======
     const std::string leader_ip = getConfString(Conf::DERECHO_CONTACT_IP);
     const uint16_t leader_gms_port = getConfUInt16(Conf::DERECHO_CONTACT_PORT);
->>>>>>> ddebab05
     // Local information
     const uint32_t local_id = getConfUInt32(Conf::DERECHO_LOCAL_ID);
     const std::string local_ip = getConfString(Conf::DERECHO_LOCAL_IP);
