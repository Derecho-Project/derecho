#include <iostream>
#include <map>
#include <memory>
#include <pthread.h>
#include <stdlib.h>
#include <string>
#include <time.h>
#include <vector>

#include <derecho/core/derecho.hpp>
#include <derecho/mutils-serialization/SerializationSupport.hpp>
#include <derecho/mutils-serialization/context_ptr.hpp>
#include <derecho/persistent/Persistent.hpp>
#include <derecho/persistent/detail/util.hpp>
#include <derecho/conf/conf.hpp>

using mutils::context_ptr;
using namespace persistent;

//the payload is used to identify the user timestamp
typedef struct _payload {
    uint32_t node_rank;  // rank of the sender
    uint32_t msg_seqno;  // sequence of the message sent by the same sender
    uint64_t tv_sec;     // second
    uint64_t tv_nsec;    // nano second
} PayLoad;

//This class is modified from Matt's implementation
struct Bytes : public mutils::ByteRepresentable {
    char *bytes;
    std::size_t size;

    Bytes(const char *b, decltype(size) s)
            : size(s) {
        bytes = nullptr;
        if(s > 0) {
            bytes = new char[s];
            memcpy(bytes, b, s);
        }
    }
    Bytes(const Bytes &rhs)
            : Bytes(rhs.bytes, rhs.size) {
    }
    Bytes() {
        bytes = nullptr;
        size = 0;
    }
    virtual ~Bytes() {
        if(bytes != nullptr) {
            delete bytes;
        }
    }

    Bytes &operator=(Bytes &&other) {
        char *swp_bytes = other.bytes;
        std::size_t swp_size = other.size;
        other.bytes = bytes;
        other.size = size;
        bytes = swp_bytes;
        size = swp_size;
        return *this;
    }

    Bytes &operator=(const Bytes &other) {
        if(bytes != nullptr) {
            delete bytes;
        }
        size = other.size;
        if(size > 0) {
            bytes = new char[size];
            memcpy(bytes, other.bytes, size);
        } else {
            bytes = nullptr;
        }
        return *this;
    }

    std::size_t to_bytes(char *v) const {
        ((std::size_t *)(v))[0] = size;
        if(size > 0) {
            memcpy(v + sizeof(size), bytes, size);
        }
        return size + sizeof(size);
    }

    std::size_t bytes_size() const {
        return size + sizeof(size);
    }

    void post_object(const std::function<void(char const *const, std::size_t)> &f) const {
        f((char *)&size, sizeof(size));
        f(bytes, size);
    }

    void ensure_registered(mutils::DeserializationManager &) {}

    static std::unique_ptr<Bytes> from_bytes(mutils::DeserializationManager *, const char *const v) {
        return std::make_unique<Bytes>(v + sizeof(std::size_t), ((std::size_t *)(v))[0]);
    }

    static context_ptr<Bytes> from_bytes_noalloc(mutils::DeserializationManager *, const char *const v) {
        return context_ptr<Bytes>{new Bytes(v + sizeof(std::size_t), ((std::size_t *)(v))[0])};
    }

    static context_ptr<const Bytes> from_bytes_noalloc_const(mutils::DeserializationManager *, const char *const v) {
        return context_ptr<const Bytes>{new Bytes(v + sizeof(std::size_t), ((std::size_t *)(v))[0])};
    }
};

/**
 * Non-Persitent Object with vairable sizes
 */
class ByteArrayObject : public mutils::ByteRepresentable, public derecho::PersistsFields {
public:
    //Persistent<Bytes> pers_bytes;
    Persistent<Bytes, ST_MEM> vola_bytes;

    //void change_pers_bytes(const Bytes& bytes) {
    //  *pers_bytes = bytes;
    //}

    void change_vola_bytes(const Bytes &bytes) {
        *vola_bytes = bytes;
    }

    int query_const_int(uint64_t query_us) {
        return 100;
    }

    Bytes query_const_bytes(uint64_t query_us) {
        char bytes[1000000];
        Bytes b(bytes, 1000000);
        return b;
    }

    Bytes query_vola_bytes(uint64_t query_us) {
        HLC hlc{query_us, 0};
        try {
            return *vola_bytes.get(hlc);
        } catch(std::exception& e) {
            std::cout << "query_vola_bytes failed:" << e.what() << std::endl;
        }
        return Bytes();
    }

    REGISTER_RPC_FUNCTIONS(ByteArrayObject, query_vola_bytes, query_const_int, query_const_bytes, change_vola_bytes);

    //  DEFAULT_SERIALIZATION_SUPPORT(ByteArrayObject,pers_bytes,vola_bytes);
    DEFAULT_SERIALIZATION_SUPPORT(ByteArrayObject, vola_bytes);
    // constructor
    //  ByteArrayObject(Persistent<Bytes> & _p_bytes,Persistent<Bytes,ST_MEM> & _v_bytes):
    ByteArrayObject(Persistent<Bytes, ST_MEM> &_v_bytes) :  //  ByteArrayObject(Persistent<Bytes> & _p_bytes):
                                                            //    pers_bytes(std::move(_p_bytes)) {
                                                           vola_bytes(std::move(_v_bytes)) {
    }
    // the default constructor
    ByteArrayObject(PersistentRegistry *pr) :  //    pers_bytes(nullptr,pr) {
                                              vola_bytes([](){return std::make_unique<Bytes>();}, nullptr, pr) {
    }
};

int main(int argc, char *argv[]) {
    if(argc < 6) {
        std::cout << "usage:" << argv[0] << "<shard_size> <num_of_shards> <ops_per_sec> <min_dur_sec> <query_cnt>" << std::endl;
        return -1;
    }
    derecho::Conf::initialize(argc,argv);
    int shard_size = atoi(argv[1]);
    int num_of_shards = atoi(argv[2]);
    // 1 for shards
    int num_of_nodes = (shard_size * num_of_shards + 1);
    int ops_per_sec = atoi(argv[3]);
    int min_dur_sec = atoi(argv[4]);
    int qcnt = atoi(argv[6]);
    uint64_t si_us = (1000000l / ops_per_sec);
    int msg_size = derecho::getConfUInt64(CONF_SUBGROUP_DEFAULT_MAX_PAYLOAD_SIZE);

    derecho::SubgroupInfo subgroup_info{[shard_size, num_of_shards, num_of_nodes](
            const std::vector<std::type_index>& subgroup_type_order,
            const std::unique_ptr<derecho::View>& prev_view, derecho::View& curr_view) {
        if(curr_view.num_members < num_of_nodes) {
            std::cout << "not enough members yet:" << curr_view.num_members << " < " << num_of_nodes << std::endl;
            throw derecho::subgroup_provisioning_exception();
        }
        derecho::subgroup_shard_layout_t subgroup_vector(1);

        std::vector<uint32_t> members(shard_size);
        for(int i = 0; i < num_of_shards; i++) {
            for(int j = 0; j < shard_size; j++) {
                members[j] = (uint32_t)i * shard_size + j;
            }
            subgroup_vector[0].emplace_back(curr_view.make_subview(members));
        }

        curr_view.next_unassigned_rank = std::max(curr_view.next_unassigned_rank, num_of_nodes - 1);
        derecho::subgroup_allocation_map_t subgroup_allocation;
        subgroup_allocation.emplace(std::type_index(typeid(ByteArrayObject)),
                                    std::move(subgroup_vector));
        return subgroup_allocation;
    }};


<<<<<<< HEAD
    auto ba_factory = [](PersistentRegistry *pr, derecho::subgroup_id_t) { return std::make_unique<ByteArrayObject>(pr); };
=======
    auto ba_factory = [](PersistentRegistry *pr,derecho::subgroup_id_t) { return std::make_unique<ByteArrayObject>(pr); };
>>>>>>> f7e5a7b7

    derecho::Group<ByteArrayObject> group{{},subgroup_info, nullptr,
                std::vector<derecho::view_upcall_t>{},
                ba_factory};

    std::cout << "Finished constructing/joining Group" << std::endl;
    uint32_t node_rank = group.get_my_rank();

    ///////////////////////////////////////////////////////////////////////////////
    // ordered send.
    if(node_rank < (uint32_t)(num_of_nodes - 1)) {
        dbg_default_debug("begin to send message for {} seconds. Message size={}", min_dur_sec, msg_size);
        char *bbuf = new char[msg_size];
        bzero(bbuf, msg_size);
        Bytes bs(bbuf, msg_size);

        try {
            // start - start to send timestamp
            // last - timestamp of last send
            // cur - current timestamp
            struct timespec start, last, cur;
            int seqno = 0;
            clock_gettime(CLOCK_REALTIME, &start);
            cur = start;
            last = start;

#define DELTA_T_US(t1, t2) ((double)(((t2).tv_sec - (t1).tv_sec) * 1e6 + ((t2).tv_nsec - (t1).tv_nsec) * 1e-3))

            auto &handle = group.get_subgroup<ByteArrayObject>();
            while(DELTA_T_US(start, cur) / 1e6 < min_dur_sec) {
                do {
                    pthread_yield();
                    clock_gettime(CLOCK_REALTIME, &cur);
                } while(DELTA_T_US(last, cur) < (double)si_us);

                {
                    ((PayLoad *)bs.bytes)->node_rank = (uint32_t)node_rank;
                    ((PayLoad *)bs.bytes)->msg_seqno = (uint32_t)seqno++;
                    ((PayLoad *)bs.bytes)->tv_sec = (uint64_t)cur.tv_sec;
                    ((PayLoad *)bs.bytes)->tv_nsec = (uint64_t)cur.tv_nsec;

                    handle.ordered_send<RPC_NAME(change_vola_bytes)>(bs);
                }
                last = cur;
            };

        } catch(uint64_t exp) {
            std::cout << "Exception caught:0x" << std::hex << exp << std::endl;
            return -1;
        }
    }
    ///////////////////////////////////////////////////////////////////////////////
    group.barrier_sync();
    usleep(min_dur_sec * 1e6);
    // query
    if(node_rank == (uint32_t)(num_of_nodes - 1)) {
        struct timespec cur, tqs, tqm, tqm1, tqe;
        clock_gettime(CLOCK_REALTIME, &cur);
        uint64_t center_ts_us = (cur.tv_sec - min_dur_sec - min_dur_sec / 2) * 1e6;
        srandom((unsigned int)center_ts_us);
        while(qcnt--) {
            uint64_t query_ts_us = center_ts_us + random() % 2000000 - 1000000;
            clock_gettime(CLOCK_REALTIME, &tqs);
            auto shard_iterator = group.get_shard_iterator<ByteArrayObject>();
            // auto query_results_vec = shard_iterator.p2p_send<ByteArrayObject::QUERY_VOLA_BYTES>(query_ts_us);
            clock_gettime(CLOCK_REALTIME, &tqm1);
            auto query_results_vec = shard_iterator.p2p_send<RPC_NAME(query_vola_bytes)>(query_ts_us);
            clock_gettime(CLOCK_REALTIME, &tqm);
            for(auto &query_result : query_results_vec) {
                auto &reply_map = query_result.get();
                PayLoad *pl = (PayLoad *)reply_map.begin()->second.get().bytes;
                volatile uint32_t seq = pl->msg_seqno;
                seq = seq;
                // volatile int x = reply_map.begin()->second.get();
                //dbg_default_trace("reply from shard {} received. message id = {}",cnt++,pl->msg_seqno);
            }
            clock_gettime(CLOCK_REALTIME, &tqe);
            dbg_default_trace("get all replies.");
            std::cout << "query " << DELTA_T_US(tqs, tqe) << " us send " << DELTA_T_US(tqs, tqm1) << " " << DELTA_T_US(tqm1, tqm) << " us" << std::endl;
        }
    }
    std::cout << std::flush;
    group.barrier_sync();
    exit(0);
}<|MERGE_RESOLUTION|>--- conflicted
+++ resolved
@@ -200,11 +200,7 @@
     }};
 
 
-<<<<<<< HEAD
-    auto ba_factory = [](PersistentRegistry *pr, derecho::subgroup_id_t) { return std::make_unique<ByteArrayObject>(pr); };
-=======
     auto ba_factory = [](PersistentRegistry *pr,derecho::subgroup_id_t) { return std::make_unique<ByteArrayObject>(pr); };
->>>>>>> f7e5a7b7
 
     derecho::Group<ByteArrayObject> group{{},subgroup_info, nullptr,
                 std::vector<derecho::view_upcall_t>{},
