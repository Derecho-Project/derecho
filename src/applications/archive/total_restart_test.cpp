/**
 * @file total_restart_test.cpp
 *
 * This experiment creates a group with a simple persistent object (containing
 * only an integer as state) and continuously sends updates to it. We can use it
 * to test total restart by manually killing all the nodes while it is running,
 * then re-starting them in different orders.
 */
#include <iostream>
#include <time.h>
#include <chrono>

#include <derecho/core/derecho.hpp>

/*
 * The Eclipse CDT parser crashes if it tries to expand the REGISTER_RPC_FUNCTIONS
 * macro, probably because there are too many layers of variadic argument expansion.
 * This definition makes the RPC macros no-ops when the CDT parser tries to expand
 * them, which allows it to continue syntax-highlighting the rest of the file.
 */
#ifdef __CDT_PARSER__
#define REGISTER_RPC_FUNCTIONS(...)
#define RPC_NAME(...) 0ULL
#endif

using namespace persistent;
using derecho::Replicated;
using std::cout;
using std::endl;

using std::cout;
using std::endl;

class ResultSST : public sst::SST<ResultSST> {
public:
    sst::SSTField<double> time_in_ms;
    ResultSST(const sst::SSTParams& params)
            : SST<ResultSST>(this, params) {
        SSTInit(time_in_ms);
    }
};

class PersistentThing : public mutils::ByteRepresentable, public derecho::PersistsFields {
    Persistent<int64_t> state;

public:
    PersistentThing(Persistent<int64_t>& init_state) : state(std::move(init_state)) {}
    PersistentThing(PersistentRegistry* registry) : state([]() { return std::make_unique<int64_t>(); }, nullptr, registry) {}
    int64_t read_state() {
        return *state;
    }
    void change_state(int64_t new_int) {
        *state = new_int;
    }
    void print_log() {
        int64_t num_versions = state.getNumOfVersions();
        int64_t index_num = state.getEarliestIndex();
        cout << "PersistentThing.state log: [";
        for(int64_t version_count = 0; version_count < num_versions; ++version_count) {
            cout << "(" << index_num << "," << *state.getByIndex(index_num) << ") ";
            index_num++;
        }
        cout << "]" << endl;
    }

    DEFAULT_SERIALIZATION_SUPPORT(PersistentThing, state);
    REGISTER_RPC_FUNCTIONS(PersistentThing, read_state, change_state, print_log);
};

int main(int argc, char** argv) {
    pthread_setname_np(pthread_self(), "restart");
    srand(getpid());
    int num_args = 2;
    if(argc < (num_args + 1) || (argc > (num_args + 1) && strcmp("--", argv[argc - (num_args + 1)]))) {
        cout << "Invalid command line arguments." << endl;
        cout << "USAGE:" << argv[0] << "[ derecho-config-list -- ] num_nodes members_per_shard" << endl;
        return -1;
    }

    const uint num_nodes = std::stoi(argv[argc - num_args]);
    const uint members_per_shard = std::stoi(argv[argc - num_args + 1]);
    if(num_nodes < members_per_shard) {
        cout << "Must have at least " << members_per_shard << " members" << endl;
        return -1;
    }

    derecho::Conf::initialize(argc, argv);

    derecho::CallbackSet callback_set{
            nullptr,
            [](derecho::subgroup_id_t subgroup, persistent::version_t ver) {
                // cout << "Subgroup " << subgroup << ", version " << ver << " is persisted." << endl;
            }};

    const int num_shards = num_nodes / members_per_shard;
<<<<<<< HEAD
    const int fault_tolerance = 0;
=======
    const int fault_tolerance = 1;
>>>>>>> 1fb57b16
    derecho::SubgroupInfo subgroup_info(derecho::DefaultSubgroupAllocator({
        {std::type_index(typeid(PersistentThing)), derecho::one_subgroup_policy(derecho::flexible_even_shards(
                num_shards, members_per_shard - fault_tolerance, members_per_shard))}
    }));

    auto thing_factory = [](PersistentRegistry* pr) {
        return std::make_unique<PersistentThing>(pr);
    };

    auto start_time = std::chrono::high_resolution_clock::now();
    derecho::Group<PersistentThing> group(callback_set, subgroup_info, nullptr,
                                          std::vector<derecho::view_upcall_t>{},
                                          thing_factory);
    // end timer
    auto end_time = std::chrono::high_resolution_clock::now();
    std::chrono::duration<double, std::milli> time_in_ms = end_time - start_time;
    uint32_t my_rank = group.get_my_rank();
    if (my_rank == 0) {
        std::ofstream fout;
        fout.open("total_restart_data", std::ofstream::app);
        fout << num_nodes << " " << members_per_shard << " " << time_in_ms.count() << std::endl;
        fout.close();
        std::cout << "Done writing the time measurement" << std::endl;
    }

<<<<<<< HEAD

=======
    auto my_rank = group.get_my_rank();
>>>>>>> 1fb57b16
    if(my_rank <= num_shards * members_per_shard) {
        Replicated<PersistentThing>& thing_handle = group.get_subgroup<PersistentThing>();
        while (true) {
            derecho::rpc::QueryResults<int64_t> results = thing_handle.ordered_send<RPC_NAME(read_state)>();
            derecho::rpc::QueryResults<int64_t>::ReplyMap& replies = results.get();
            // int curr_state = 0;
            for(auto& reply_pair : replies) {
                try {
                    dbg_default_debug("Waiting on read_state reply from node {}", reply_pair.first);
                    reply_pair.second.get();
                } catch(derecho::rpc::node_removed_from_group_exception& ex) {
                    dbg_default_info("No query reply due to node_removed_from_group_exception: {}", ex.what());
                }
            }
            // cout << "Current state according to ordered_send: " << curr_state << endl;

//            std::this_thread::sleep_for(std::chrono::milliseconds(300));

            //This ensures the state changes with every update from every node
            // int new_value = counter * 10 + node_id;
            int new_value = rand() % 100;
            // cout << "Updating state to " << new_value << endl;
            thing_handle.ordered_send<RPC_NAME(change_state)>(new_value);
        }
    }

    while(true) {
      
    }
}<|MERGE_RESOLUTION|>--- conflicted
+++ resolved
@@ -93,11 +93,8 @@
             }};
 
     const int num_shards = num_nodes / members_per_shard;
-<<<<<<< HEAD
     const int fault_tolerance = 0;
-=======
     const int fault_tolerance = 1;
->>>>>>> 1fb57b16
     derecho::SubgroupInfo subgroup_info(derecho::DefaultSubgroupAllocator({
         {std::type_index(typeid(PersistentThing)), derecho::one_subgroup_policy(derecho::flexible_even_shards(
                 num_shards, members_per_shard - fault_tolerance, members_per_shard))}
@@ -123,11 +120,6 @@
         std::cout << "Done writing the time measurement" << std::endl;
     }
 
-<<<<<<< HEAD
-
-=======
-    auto my_rank = group.get_my_rank();
->>>>>>> 1fb57b16
     if(my_rank <= num_shards * members_per_shard) {
         Replicated<PersistentThing>& thing_handle = group.get_subgroup<PersistentThing>();
         while (true) {
