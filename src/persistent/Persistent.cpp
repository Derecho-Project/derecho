--- conflicted
+++ resolved
@@ -9,7 +9,6 @@
         ITemporalQueryFrontierProvider* tqfp,
         const std::type_index& subgroup_type,
         uint32_t subgroup_index,
-<<<<<<< HEAD
         uint32_t shard_num) : _subgroup_prefix(generate_prefix(subgroup_type, subgroup_index, shard_num)),
                               _temporal_query_frontier_provider(tqfp),
                               last_signed_version(INVALID_VERSION) {
@@ -19,7 +18,7 @@
     this->_registry.clear();
 };
 
-void PersistentRegistry::makeVersion(const int64_t& ver, const HLC& mhlc) noexcept(false) {
+void PersistentRegistry::makeVersion(const int64_t& ver, const HLC& mhlc) {
     for(auto& entry : _registry) {
         entry.second.version(ver, mhlc);
     }
@@ -35,31 +34,6 @@
         } else if(min > ver) {
             min = ver;
         }
-=======
-        uint32_t shard_num) :
-        _subgroup_prefix(generate_prefix(subgroup_type, subgroup_index, shard_num)),
-        _temporal_query_frontier_provider(tqfp) {
-    }
-
-    PersistentRegistry::~PersistentRegistry() {
-        this->_registry.clear();
-    };
-
-    void PersistentRegistry::makeVersion(const int64_t& ver, const HLC& mhlc) {
-        callFunc<VERSION_FUNC_IDX>(ver, mhlc);
-    };
-
-    const int64_t PersistentRegistry::persist() {
-        return callFuncMin<PERSIST_FUNC_IDX, int64_t>();
-    };
-
-    void PersistentRegistry::trim(const int64_t& earliest_version) {
-        callFunc<TRIM_FUNC_IDX>(earliest_version);
-    };
-
-    const int64_t PersistentRegistry::getMinimumLatestPersistedVersion() {
-        return callFuncMin<GET_ML_PERSISTED_VER, int64_t>();
->>>>>>> 4a402b63
     }
     return min;
 }
@@ -113,20 +87,19 @@
     return verifier.finalize(signature, verifier.get_max_signature_size());
 }
 
-void PersistentRegistry::persist(const version_t& latest_version) noexcept(false) {
+void PersistentRegistry::persist(const version_t& latest_version) {
     for(auto& entry : _registry) {
         entry.second.persist(latest_version);
     }
 };
 
-<<<<<<< HEAD
-void PersistentRegistry::trim(const int64_t& earliest_version) noexcept(false) {
+void PersistentRegistry::trim(const int64_t& earliest_version) {
     for(auto& entry : _registry) {
         entry.second.trim(earliest_version);
     }
 };
 
-int64_t PersistentRegistry::getMinimumLatestPersistedVersion() noexcept(false) {
+int64_t PersistentRegistry::getMinimumLatestPersistedVersion() {
     int64_t min = -1;
     for(auto itr = _registry.begin();
         itr != _registry.end(); ++itr) {
@@ -136,28 +109,6 @@
         } else if(min > ver) {
             min = ver;
         }
-=======
-    void PersistentRegistry::registerPersist(const char* obj_name,
-                         const VersionFunc& vf,
-                         const PersistFunc& pf,
-                         const TrimFunc& tf,
-                         const LatestPersistedGetterFunc& lpgf,
-                         const TruncateFunc& tcf) {
-        //this->_registry.push_back(std::make_tuple(vf,pf,tf));
-        auto tuple_val = std::make_tuple(vf, pf, tf, lpgf, tcf);
-        std::size_t key = std::hash<std::string>{}(obj_name);
-        auto res = this->_registry.insert(std::pair<std::size_t, std::tuple<VersionFunc, PersistFunc, TrimFunc, LatestPersistedGetterFunc, TruncateFunc>>(key, tuple_val));
-        if(res.second == false) {
-            //override the previous value:
-            this->_registry.erase(res.first);
-            this->_registry.insert(std::pair<std::size_t, std::tuple<VersionFunc, PersistFunc, TrimFunc, LatestPersistedGetterFunc, TruncateFunc>>(key, tuple_val));
-        }
-    };
-
-    void PersistentRegistry::unregisterPersist(const char* obj_name) {
-        // The upcoming regsiterPersist() call will override this automatically.
-        // this->_registry.erase(std::hash<std::string>{}(obj_name));
->>>>>>> 4a402b63
     }
     return min;
 }
@@ -181,7 +132,7 @@
 }
 
 void PersistentRegistry::registerPersist(const char* obj_name,
-                                         const PersistentObjectFunctions& interface_functions) noexcept(false) {
+                                         const PersistentObjectFunctions& interface_functions) {
     std::size_t key = std::hash<std::string>{}(obj_name);
     auto res = this->_registry.insert(std::pair<std::size_t, PersistentObjectFunctions>(key, interface_functions));
     if(res.second == false) {
@@ -191,7 +142,7 @@
     }
 };
 
-void PersistentRegistry::unregisterPersist(const char* obj_name) noexcept(false) {
+void PersistentRegistry::unregisterPersist(const char* obj_name) {
     // The upcoming regsiterPersist() call will override this automatically.
     // this->_registry.erase(std::hash<std::string>{}(obj_name));
 }
@@ -207,8 +158,7 @@
 std::string PersistentRegistry::generate_prefix(
         const std::type_index& subgroup_type,
         uint32_t subgroup_index,
-<<<<<<< HEAD
-        uint32_t shard_num) noexcept(false) {
+        uint32_t shard_num) {
     const char* subgroup_type_name = subgroup_type.name();
 
     // SHA256 subgroup_type_name to avoid a long file name
@@ -220,27 +170,6 @@
         dbg_default_error("{}:{} Unable to compute SHA256 of subgroup type name. OpenSSL error: {}", __FILE__, __func__, ex.what());
         throw PERSIST_EXP_SHA256_HASH(errno);
     }
-=======
-        uint32_t shard_num){
-        const char* subgroup_type_name = subgroup_type.name();
-
-        // SHA256 subgroup_type_name to avoid a long file name
-        unsigned char subgroup_type_name_digest[32];
-        SHA256_CTX ctxt;
-        if (!SHA256_Init(&ctxt)) {
-            dbg_default_error("{}:{} Unable to initialize SHA256 context. errno = {}", __FILE__, __func__, errno);
-            throw PERSIST_EXP_SHA256_HASH(errno);
-        }
-        if (!SHA256_Update(&ctxt,subgroup_type_name,strlen(subgroup_type_name))) {
-            dbg_default_error("{}:{} Unable to update SHA256 context. string = {}, length = {}, errno = {}",
-                __FILE__, __func__, subgroup_type_name, strlen(subgroup_type_name), errno);
-            throw PERSIST_EXP_SHA256_HASH(errno);
-        }
-        if (!SHA256_Final(subgroup_type_name_digest,&ctxt)) {
-            dbg_default_error("{}:{} Unable to final SHA256 context. errno = {}", __FILE__, __func__, errno);
-            throw PERSIST_EXP_SHA256_HASH(errno);
-        }
->>>>>>> 4a402b63
 
     // char prefix[strlen(subgroup_type_name) * 2 + 32];
     char prefix[32 * 2 + 32];
