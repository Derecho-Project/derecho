--- conflicted
+++ resolved
@@ -232,13 +232,8 @@
     try {
         sha256.hash_bytes(subgroup_type_name, strlen(subgroup_type_name), subgroup_type_name_digest);
     } catch(openssl::openssl_error& ex) {
-<<<<<<< HEAD
         dbg_error(PersistLogger::get(), "{}:{} Unable to compute SHA256 of subgroup type name. OpenSSL error: {}", __FILE__, __func__, ex.what());
-        throw PERSIST_EXP_SHA256_HASH(errno);
-=======
-        dbg_default_error("{}:{} Unable to compute SHA256 of subgroup type name. OpenSSL error: {}", __FILE__, __func__, ex.what());
         throw;
->>>>>>> 2cd5eb74
     }
 
     // char prefix[strlen(subgroup_type_name) * 2 + 32];
