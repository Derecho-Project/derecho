--- conflicted
+++ resolved
@@ -162,11 +162,7 @@
             //Move the fulfilled PendingResults to either the "completed" list or the "awaiting persistence" list
             if(view_manager.subgroup_is_persistent(subgroup_id)) {
                 results_awaiting_local_persistence[subgroup_id].emplace(version,
-<<<<<<< HEAD
-                                                                       pending_results_to_fulfill[subgroup_id].front());
-=======
                                                                         pending_results_to_fulfill[subgroup_id].front());
->>>>>>> fa399dd9
             } else {
                 completed_pending_results[subgroup_id].emplace_back(pending_results_to_fulfill[subgroup_id].front());
             }
