--- conflicted
+++ resolved
@@ -11,15 +11,8 @@
 #include <exception>
 #include <functional>
 #include <iostream>
-<<<<<<< HEAD
-#include <exception>
-#include <mutex>
-#include <memory>
-#include <functional>
-=======
 #include <memory>
 #include <mutex>
->>>>>>> 7f35b9b0
 #include <thread>
 
 namespace derecho {
@@ -540,12 +533,8 @@
                 message_received = true;
                 auto reply_pair = optional_reply_pair.value();
                 if(reply_pair.first != INVALID_NODE_ID) {
-<<<<<<< HEAD
                     dbg_default_trace("P2P thread detected a message from {}", reply_pair.first);
-                    p2p_message_handler(reply_pair.first, (char*)reply_pair.second);
-=======
                     p2p_message_handler(reply_pair.first, (uint8_t*)reply_pair.second);
->>>>>>> 7f35b9b0
                     connections->update_incoming_seq_num(reply_pair.first);
                 }
                 // update last time
