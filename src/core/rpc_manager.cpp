--- conflicted
+++ resolved
@@ -161,18 +161,6 @@
             // thread that called the orderedSend signal us
             // although the race condition is infinitely rare
             pending_results_cv.wait(lock, [&]() { return !pending_results_to_fulfill[subgroup_id].empty(); });
-<<<<<<< HEAD
-            //We now know the membership of "all nodes in my shard of the subgroup" in the current view
-            pending_results_to_fulfill[subgroup_id].front().get().fulfill_map(
-                    view_manager.unsafe_get_current_view().subgroup_shard_views.at(subgroup_id).at(my_shard).members);
-            pending_results_to_fulfill[subgroup_id].front().get().set_persistent_version(version, timestamp);
-            //Move the fulfilled PendingResults to either the "completed" list or the "awaiting persistence" list
-            if(view_manager.subgroup_is_persistent(subgroup_id)) {
-                results_awaiting_local_persistence[subgroup_id].emplace(version,
-                                                                        std::move(pending_results_to_fulfill[subgroup_id].front()));
-            } else {
-                completed_pending_results[subgroup_id].emplace_back(std::move(pending_results_to_fulfill[subgroup_id].front()));
-=======
             std::shared_ptr<AbstractPendingResults> pending_results = pending_results_to_fulfill[subgroup_id].front().lock();
             if(pending_results) {
                 //We now know the membership of "all nodes in my shard of the subgroup" in the current view
@@ -187,7 +175,6 @@
                 } else {
                     completed_pending_results[subgroup_id].emplace_back(pending_results_to_fulfill[subgroup_id].front());
                 }
->>>>>>> 8b992cec
             }
             //Regardless of whether the weak_ptr was valid, delete the entry because we're done with it
             pending_results_to_fulfill[subgroup_id].pop();
@@ -536,12 +523,8 @@
                 message_received = true;
                 auto reply_pair = optional_reply_pair.value();
                 if(reply_pair.first != INVALID_NODE_ID) {
-<<<<<<< HEAD
                     dbg_default_trace("P2P thread detected a message from {}", reply_pair.first);
-                    p2p_message_handler(reply_pair.first, (char*)reply_pair.second, max_payload_size);
-=======
                     p2p_message_handler(reply_pair.first, (char*)reply_pair.second);
->>>>>>> 8b992cec
                     connections->update_incoming_seq_num(reply_pair.first);
                 }
                 // update last time
