--- conflicted
+++ resolved
@@ -13,14 +13,8 @@
 const int MAJOR_VERSION = 2;
 const int MINOR_VERSION = 3;
 const int PATCH_VERSION = 0;
-<<<<<<< HEAD
-const int COMMITS_AHEAD_OF_VERSION = 73;
-const char* VERSION_STRING = "2.3.0";
-const char* VERSION_STRING_PLUS_COMMITS = "2.3.0+73";
-=======
 const int COMMITS_AHEAD_OF_VERSION = 69;
 const char* VERSION_STRING = "2.3.0";
 const char* VERSION_STRING_PLUS_COMMITS = "2.3.0+69";
->>>>>>> f1b99ce6
 
 }