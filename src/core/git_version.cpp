--- conflicted
+++ resolved
@@ -13,14 +13,8 @@
 const int MAJOR_VERSION = 2;
 const int MINOR_VERSION = 1;
 const int PATCH_VERSION = 0;
-<<<<<<< HEAD
-const int COMMITS_AHEAD_OF_VERSION = 100;
+const int COMMITS_AHEAD_OF_VERSION = 101;
 const char* VERSION_STRING = "2.1.0";
-const char* VERSION_STRING_PLUS_COMMITS = "2.1.0+100";
-=======
-const int COMMITS_AHEAD_OF_VERSION = 111;
-const char* VERSION_STRING = "2.1.0";
-const char* VERSION_STRING_PLUS_COMMITS = "2.1.0+111";
->>>>>>> 0ec8117a
+const char* VERSION_STRING_PLUS_COMMITS = "2.1.0+101";
 
 }