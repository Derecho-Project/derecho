--- conflicted
+++ resolved
@@ -13,14 +13,8 @@
 const int MAJOR_VERSION = 2;
 const int MINOR_VERSION = 2;
 const int PATCH_VERSION = 2;
-<<<<<<< HEAD
-const int COMMITS_AHEAD_OF_VERSION = 113;
+const int COMMITS_AHEAD_OF_VERSION = 120;
 const char* VERSION_STRING = "2.2.2";
-const char* VERSION_STRING_PLUS_COMMITS = "2.2.2+113";
-=======
-const int COMMITS_AHEAD_OF_VERSION = 37;
-const char* VERSION_STRING = "2.2.2";
-const char* VERSION_STRING_PLUS_COMMITS = "2.2.2+37";
->>>>>>> adbd4bf8
+const char* VERSION_STRING_PLUS_COMMITS = "2.2.2+120";
 
 }