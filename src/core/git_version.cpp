--- conflicted
+++ resolved
@@ -13,14 +13,8 @@
 const int MAJOR_VERSION = 0;
 const int MINOR_VERSION = 9;
 const int PATCH_VERSION = 2;
-<<<<<<< HEAD
-const int COMMITS_AHEAD_OF_VERSION = 108;
+const int COMMITS_AHEAD_OF_VERSION = 120;
 const char* VERSION_STRING = "0.9.2";
-const char* VERSION_STRING_PLUS_COMMITS = "0.9.2+108";
-=======
-const int COMMITS_AHEAD_OF_VERSION = 118;
-const char* VERSION_STRING = "0.9.2";
-const char* VERSION_STRING_PLUS_COMMITS = "0.9.2+118";
->>>>>>> 790255dd
+const char* VERSION_STRING_PLUS_COMMITS = "0.9.2+120";
 
 }