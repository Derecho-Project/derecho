--- conflicted
+++ resolved
@@ -13,14 +13,8 @@
 const int MAJOR_VERSION = 2;
 const int MINOR_VERSION = 2;
 const int PATCH_VERSION = 2;
-<<<<<<< HEAD
-const int COMMITS_AHEAD_OF_VERSION = 87;
+const int COMMITS_AHEAD_OF_VERSION = 109;
 const char* VERSION_STRING = "2.2.2";
-const char* VERSION_STRING_PLUS_COMMITS = "2.2.2+87";
-=======
-const int COMMITS_AHEAD_OF_VERSION = 33;
-const char* VERSION_STRING = "2.2.2";
-const char* VERSION_STRING_PLUS_COMMITS = "2.2.2+33";
->>>>>>> 724a1db5
+const char* VERSION_STRING_PLUS_COMMITS = "2.2.2+109";
 
 }