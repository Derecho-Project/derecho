--- conflicted
+++ resolved
@@ -13,14 +13,8 @@
 const int MAJOR_VERSION = 2;
 const int MINOR_VERSION = 0;
 const int PATCH_VERSION = 1;
-<<<<<<< HEAD
-const int COMMITS_AHEAD_OF_VERSION = 62;
+const int COMMITS_AHEAD_OF_VERSION = 63;
 const char* VERSION_STRING = "2.0.1";
-const char* VERSION_STRING_PLUS_COMMITS = "2.0.1+62";
-=======
-const int COMMITS_AHEAD_OF_VERSION = 15;
-const char* VERSION_STRING = "2.0.1";
-const char* VERSION_STRING_PLUS_COMMITS = "2.0.1+15";
->>>>>>> 21066f27
+const char* VERSION_STRING_PLUS_COMMITS = "2.0.1+63";
 
 }