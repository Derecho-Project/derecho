--- conflicted
+++ resolved
@@ -10,29 +10,24 @@
 #include <sys/time.h>
 
 namespace sst {
-<<<<<<< HEAD
 
-std::ostream& operator<<(std::ostream& os, REQUEST_TYPE rt) {
-    switch(rt) {
-        case REQUEST_TYPE::P2P_REPLY:
+std::ostream& operator<<(std::ostream& os, MESSAGE_TYPE mt) {
+    switch(mt) {
+        case MESSAGE_TYPE::P2P_REPLY:
             os << "P2P reply";
             break;
-        case REQUEST_TYPE::P2P_REQUEST:
+        case MESSAGE_TYPE::P2P_REQUEST:
             os << "P2P request";
             break;
-        case REQUEST_TYPE::RPC_REPLY:
+        case MESSAGE_TYPE::RPC_REPLY:
             os << "RPC reply";
             break;
     }
     return os;
 }
 
-P2PConnection::P2PConnection(uint32_t my_node_id, uint32_t remote_id, uint64_t p2p_buf_size, const RequestParams& request_params)
-        : my_node_id(my_node_id), remote_id(remote_id), request_params(request_params) {
-=======
 P2PConnection::P2PConnection(uint32_t my_node_id, uint32_t remote_id, uint64_t p2p_buf_size, const ConnectionParams& connection_params)
         : my_node_id(my_node_id), remote_id(remote_id), connection_params(connection_params) {
->>>>>>> 724a1db5
     incoming_p2p_buffer = std::make_unique<volatile uint8_t[]>(p2p_buf_size);
     outgoing_p2p_buffer = std::make_unique<volatile uint8_t[]>(p2p_buf_size);
 
@@ -79,21 +74,8 @@
     return std::nullopt;
 }
 
-<<<<<<< HEAD
-void P2PConnection::update_incoming_seq_num() {
-    dbg_default_trace("P2PConnection updating incoming_seq_num for type {} to {}", last_type, incoming_seq_nums_map[last_type] + 1);
-    incoming_seq_nums_map[last_type]++;
-}
-
-uint8_t* P2PConnection::get_sendbuffer_ptr(REQUEST_TYPE type) {
-    prev_mode = type;
-    dbg_default_trace("P2PConnection prev_mode for node {} set to {}", remote_id, type);
-    if(type != REQUEST_TYPE::P2P_REQUEST
-       || static_cast<int32_t>(incoming_seq_nums_map[REQUEST_TYPE::P2P_REPLY])
-                  > static_cast<int32_t>(outgoing_seq_nums_map[REQUEST_TYPE::P2P_REQUEST] - request_params.window_sizes[P2P_REQUEST])) {
-        (uint64_t&)outgoing_p2p_buffer[getOffsetSeqNum(type, outgoing_seq_nums_map[type])]
-=======
 void P2PConnection::increment_incoming_seq_num(MESSAGE_TYPE type) {
+    dbg_default_trace("P2PConnection updating incoming_seq_num for type {} to {}", type, incoming_seq_nums_map[type] + 1);
     incoming_seq_nums_map[type]++;
 }
 
@@ -103,12 +85,11 @@
                   < connection_params.window_sizes[P2P_REQUEST]) {
         // C-style cast: reinterpret the bytes of the buffer as a uint64_t, and also cast away volatile
         ((uint64_t&)outgoing_p2p_buffer[getOffsetSeqNum(type, outgoing_seq_nums_map[type])])
->>>>>>> 724a1db5
                 = outgoing_seq_nums_map[type] + 1;
         return const_cast<uint8_t*>(outgoing_p2p_buffer.get())
                + getOffsetBuf(type, outgoing_seq_nums_map[type]);
     }
-    dbg_default_trace("P2PConnection: Send buffer was full: incoming_seq_nums[REPLY] = {}, but outgoing_seq_nums[REQUEST] = {}", incoming_seq_nums_map[REQUEST_TYPE::P2P_REPLY], outgoing_seq_nums_map[REQUEST_TYPE::P2P_REQUEST]);
+    dbg_default_trace("P2PConnection: Send buffer was full: incoming_seq_nums[REPLY] = {}, but outgoing_seq_nums[REQUEST] = {}", incoming_seq_nums_map[MESSAGE_TYPE::P2P_REPLY], outgoing_seq_nums_map[MESSAGE_TYPE::P2P_REQUEST]);
     return nullptr;
 }
 
