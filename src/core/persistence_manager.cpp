/**
 * @file persistence_manager.h
 *
 * @date Jun 20, 2017
 */
#include "derecho/core/detail/persistence_manager.hpp"

#include "derecho/core/detail/view_manager.hpp"
#include "derecho/openssl/signature.hpp"
#include "derecho/persistent/detail/logger.hpp"

#include <map>
#include <string>
#include <thread>

namespace derecho {

PersistenceManager::PersistenceManager(
        std::map<subgroup_id_t, ReplicatedObject*>& objects_map,
        bool any_signed_objects,
        const persistence_callback_t& user_persistence_callback)
        : persistence_logger(persistent::PersistLogger::get()),
          thread_shutdown(false),
          signature_size(0),
          persistence_callbacks{user_persistence_callback},
          objects_by_subgroup_id(objects_map) {
    // initialize semaphore
    if(sem_init(&persistence_request_sem, 1, 0) != 0) {
        throw derecho_exception("Cannot initialize persistent_request_sem:errno=" + std::to_string(errno));
    }
    if(any_signed_objects) {
        openssl::EnvelopeKey signing_key = openssl::EnvelopeKey::from_pem_private(getConfString(CONF_PERS_PRIVATE_KEY_FILE));
        signature_size = signing_key.get_max_size();
        //The Verifier only needs the public key, but we loaded both public and private components from the private key file
        signature_verifier = std::make_unique<openssl::Verifier>(signing_key, openssl::DigestAlgorithm::SHA256);
    }
}

PersistenceManager::~PersistenceManager() {
    sem_destroy(&persistence_request_sem);
}

void PersistenceManager::set_view_manager(ViewManager& view_manager) {
    this->view_manager = &view_manager;
}

std::size_t PersistenceManager::get_signature_size() const {
    return signature_size;
}

void PersistenceManager::add_persistence_callback(const persistence_callback_t& callback) {
    persistence_callbacks.emplace_back(callback);
}

void PersistenceManager::start() {
    //Initialize this vector now that ViewManager is set up and we know the number of subgroups
    last_persisted_version.resize(view_manager->get_current_view().get().subgroup_shard_views.size(), -1);
    //Start the thread
    this->persist_thread = std::thread{[this]() {
        pthread_setname_np(pthread_self(), "persist");
        dbg_debug(persistence_logger, "PersistenceManager thread started");
        do {
            // wait for semaphore
            sem_wait(&persistence_request_sem);
            while(prq_lock.test_and_set(std::memory_order_acquire))  // acquire lock
                ;                                                    // spin
            if(this->persistence_request_queue.empty()) {
                prq_lock.clear(std::memory_order_release);  // release lock
                if(this->thread_shutdown) {
                    break;
                }
                continue;
            }

            ThreadRequest request = persistence_request_queue.front();
            persistence_request_queue.pop();
            prq_lock.clear(std::memory_order_release);  // release lock

            if(request.operation == RequestType::PERSIST) {
                handle_persist_request(request.subgroup_id, request.version);
            } else if(request.operation == RequestType::VERIFY) {
                handle_verify_request(request.subgroup_id, request.version);
            }
            if(this->thread_shutdown) {
                while(prq_lock.test_and_set(std::memory_order_acquire))  // acquire lock
                    ;                                                    // spin
                if(persistence_request_queue.empty()) {
                    prq_lock.clear(std::memory_order_release);  // release lock
                    break;                                      // finish
                }
                prq_lock.clear(std::memory_order_release);  // release lock
            }
        } while(true);
    }};
}

void PersistenceManager::handle_persist_request(subgroup_id_t subgroup_id, persistent::version_t version) {
    dbg_debug(persistence_logger, "PersistenceManager: handling persist request for subgroup {} version {}", subgroup_id, version);
    //If a previous request already persisted a later version (due to batching), don't do anything
    if(last_persisted_version[subgroup_id] >= version) {
        return;
    }
    persistent::version_t persisted_version = version;
    // persist
    try {
        //To reduce the time this thread holds the View lock, put the signature in a local array
        //and copy it into the SST once signing is done. (We could use the SST signatures field
        //directly as the signature array, but that would require holding the lock for longer.)
        uint8_t signature[signature_size];

        bool object_has_signature = false;
        auto search = objects_by_subgroup_id.find(subgroup_id);
        if(search != objects_by_subgroup_id.end()) {
            object_has_signature = search->second->is_signed();
            //Update persisted_version to the version actually persisted, which might be greater than the requested version
            persisted_version = search->second->persist(version, signature);
        }
        // Call the local persistence callbacks before updating the SST
        // (as soon as the SST is updated, the global persistence callback may fire)
        for(auto& persistence_callback : persistence_callbacks) {
            if(persistence_callback) {
                persistence_callback(subgroup_id, persisted_version);
            }
        }
        // read lock the view
        SharedLockedReference<View> view_and_lock = view_manager->get_current_view();
        dbg_debug(persistence_logger, "PersistenceManager: updating subgroup {} persisted_num to {}", subgroup_id, persisted_version);
        // update the signature and persisted_num in SST
        View& Vc = view_and_lock.get();
        if(object_has_signature) {
            gmssst::set(&(Vc.gmsSST->signatures[Vc.gmsSST->get_local_index()][subgroup_id * signature_size]),
                        signature, signature_size);
            Vc.gmsSST->put(Vc.multicast_group->get_shard_sst_indices(subgroup_id),
                           (uint8_t*)(&Vc.gmsSST->signatures[0][subgroup_id * signature_size]) - Vc.gmsSST->getBaseAddress(),
                           signature_size);
        }
        gmssst::set(Vc.gmsSST->persisted_num[Vc.gmsSST->get_local_index()][subgroup_id], persisted_version);
        Vc.gmsSST->put(Vc.multicast_group->get_shard_sst_indices(subgroup_id),
                       Vc.gmsSST->persisted_num,
                       subgroup_id);
        last_persisted_version[subgroup_id] = persisted_version;
<<<<<<< HEAD
    } catch(uint64_t exp) {
        dbg_debug(persistence_logger, "exception on persist():subgroup={},ver={},exp={}.", subgroup_id, version, exp);
        std::cout << "exception on persistent:subgroup=" << subgroup_id << ",ver=" << version << "exception=0x" << std::hex << exp << std::endl;
=======
    } catch(persistent::persistent_exception& exp) {
        dbg_default_debug("exception on persist():subgroup={},ver={},what={}.", subgroup_id, version, exp.what());
        std::cout << "exception on persistent:subgroup=" << subgroup_id << ",ver=" << version << "exception message:" << exp.what() << std::endl;
>>>>>>> 2cd5eb74
    }
}

void PersistenceManager::handle_verify_request(subgroup_id_t subgroup_id, persistent::version_t version) {
    dbg_debug(persistence_logger, "PersistenceManager: handling verify request for subgroup {} version {}", subgroup_id, version);
    auto search = objects_by_subgroup_id.find(subgroup_id);
    if(search != objects_by_subgroup_id.end()) {
        ReplicatedObject* subgroup_object = search->second;
        //If signatures are disabled for this subgroup, do nothing
        if(!subgroup_object->is_signed()) {
            return;
        }
        //Read lock the View while reading the SST
        SharedLockedReference<View> view_and_lock = view_manager->get_current_view();
        View& Vc = view_and_lock.get();
        std::vector<uint32_t> shard_member_ranks = Vc.multicast_group->get_shard_sst_indices(subgroup_id);
        persistent::version_t minimum_verified_version = std::numeric_limits<persistent::version_t>::max();
        // Special case for a shard of size 1: There are no other members to verify, so just advance verified_num to match persisted_num
        if(shard_member_ranks.size() == 1) {
            minimum_verified_version = Vc.gmsSST->persisted_num[Vc.gmsSST->get_local_index()][subgroup_id];
        }
        //For each other member of this node's shard, try to verify the signature in its SST row
        for(const uint32_t shard_member_rank : shard_member_ranks) {
            if(shard_member_rank == Vc.gmsSST->get_local_index()) {
                continue;
            }
            //The signature in the other node's "signatures" column should correspond to the version in its "persisted_num" column
            const persistent::version_t other_signed_version = Vc.gmsSST->persisted_num[shard_member_rank][subgroup_id];
            //Copy out the signature so it can't change during verification
            std::vector<uint8_t> other_signature(signature_size);
            gmssst::set(other_signature.data(),
                        &Vc.gmsSST->signatures[shard_member_rank][subgroup_id * signature_size],
                        signature_size);
            assert(other_signed_version >= version);
            assert(subgroup_object->get_minimum_latest_persisted_version() >= other_signed_version);
            bool verification_success = subgroup_object->verify_log(
                    other_signed_version, *signature_verifier, other_signature.data());
            if(verification_success) {
                minimum_verified_version = std::min(minimum_verified_version, other_signed_version);
            } else {
                dbg_warn(persistence_logger, "Verification of version {} from node {} failed! {}", other_signed_version, Vc.members[shard_member_rank], openssl::get_error_string(ERR_get_error(), "OpenSSL error"));
            }
        }
        //Update verified_num to the lowest version number that successfully verified across all shard members
        if(minimum_verified_version != std::numeric_limits<persistent::version_t>::max()) {
            gmssst::set(Vc.gmsSST->verified_num[Vc.gmsSST->get_local_index()][subgroup_id], minimum_verified_version);
            Vc.gmsSST->put(shard_member_ranks, Vc.gmsSST->verified_num, subgroup_id);
        }
    }
}

/** post a persistence request */
void PersistenceManager::post_persist_request(const subgroup_id_t& subgroup_id, const persistent::version_t& version) {
    // request enqueue
    while(prq_lock.test_and_set(std::memory_order_acquire))  // acquire lock
        ;                                                    // spin
    persistence_request_queue.push({RequestType::PERSIST, subgroup_id, version});
    prq_lock.clear(std::memory_order_release);  // release lock
    // post semaphore
    sem_post(&persistence_request_sem);
}

void PersistenceManager::post_verify_request(const subgroup_id_t& subgroup_id, const persistent::version_t& version) {
    //If signatures are disabled, ignore the request
    if(signature_size == 0) {
        return;
    }
    while(prq_lock.test_and_set(std::memory_order_acquire))  // acquire lock
        ;                                                    // spin
    persistence_request_queue.push({RequestType::VERIFY, subgroup_id, version});
    prq_lock.clear(std::memory_order_release);  // release lock
    sem_post(&persistence_request_sem);
}

/** make a version */
void PersistenceManager::make_version(const subgroup_id_t& subgroup_id,
                                      const persistent::version_t& version, const HLC& mhlc) {
    auto search = objects_by_subgroup_id.find(subgroup_id);
    if(search != objects_by_subgroup_id.end()) {
        search->second->make_version(version, mhlc);
    }
}

/** shutdown the thread
 * @wait - wait till the thread finished or not.
 */
void PersistenceManager::shutdown(bool wait) {
    // if(replicated_objects == nullptr) return;  //skip for raw subgroups - NO DON'T

    dbg_debug(persistence_logger, "PersistenceManager thread shutting down");
    thread_shutdown = true;
    sem_post(&persistence_request_sem);  // kick the persistence thread in case it is sleeping

    if(wait) {
        this->persist_thread.join();
    }
}
}  // namespace derecho<|MERGE_RESOLUTION|>--- conflicted
+++ resolved
@@ -139,15 +139,9 @@
                        Vc.gmsSST->persisted_num,
                        subgroup_id);
         last_persisted_version[subgroup_id] = persisted_version;
-<<<<<<< HEAD
-    } catch(uint64_t exp) {
-        dbg_debug(persistence_logger, "exception on persist():subgroup={},ver={},exp={}.", subgroup_id, version, exp);
-        std::cout << "exception on persistent:subgroup=" << subgroup_id << ",ver=" << version << "exception=0x" << std::hex << exp << std::endl;
-=======
     } catch(persistent::persistent_exception& exp) {
-        dbg_default_debug("exception on persist():subgroup={},ver={},what={}.", subgroup_id, version, exp.what());
+        dbg_debug(persistence_logger, "exception on persist():subgroup={},ver={},what={}.", subgroup_id, version, exp.what());
         std::cout << "exception on persistent:subgroup=" << subgroup_id << ",ver=" << version << "exception message:" << exp.what() << std::endl;
->>>>>>> 2cd5eb74
     }
 }
 
