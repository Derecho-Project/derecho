--- conflicted
+++ resolved
@@ -133,16 +133,9 @@
     std::lock_guard<std::mutex> connection_lock(p2p_connections[node_id].first);
     if(p2p_connections[node_id].second) {
         return p2p_connections[node_id].second->get_sendbuffer_ptr(type);
-<<<<<<< HEAD
-=======
-    } else {
-        return std::nullopt;
->>>>>>> adbd4bf8
-    }
-
-    // return nullptr;
-    // Weijia: we should report an exception instead of just return a nullptr because a connection to node_id does not
-    // exists.
+    }
+
+    // Weijia: we should report an exception instead of just return a nullptr because a connection to node_id does not exists.
     throw std::out_of_range(std::string(__PRETTY_FUNCTION__) + " cannot find a connection to node:" + std::to_string(node_id));
 }
 
