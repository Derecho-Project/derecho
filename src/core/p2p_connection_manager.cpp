--- conflicted
+++ resolved
@@ -121,14 +121,9 @@
         } else if(buf_type_pair) {
             // this means that we have a null reply
             // we don't need to process it, but we still want to increment the seq num
-<<<<<<< HEAD
             dbg_default_trace("Got a null reply from node {} for a void P2P call", node_id);
-            p2p_connections[node_id].second->update_incoming_seq_num();
-            return std::pair<node_id_t, uint8_t*>(INVALID_NODE_ID, nullptr);
-=======
             p2p_connections[node_id].second->increment_incoming_seq_num(buf_type_pair->second);
             return MessagePointer{INVALID_NODE_ID, nullptr, MESSAGE_TYPE::P2P_REPLY};
->>>>>>> 724a1db5
         }
     }
     return {};
