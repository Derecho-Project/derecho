#include "conf.hpp"
#include <cstdlib>
#include <sys/stat.h>
#include <unistd.h>
#ifndef NDEBUG
#include <spdlog/sinks/stdout_color_sinks.h>
#endif//NDEBUG

namespace derecho {

static const char* default_conf_file = "derecho.cfg";

std::unique_ptr<Conf> Conf::singleton = nullptr;

std::atomic<uint32_t> Conf::singleton_initialized_flag = 0;
#define CONF_UNINITIALIZED (0)
#define CONF_INITIALIZING (1)
#define CONF_INITIALIZED (2)

#ifndef NDEBUG
inline auto dbgConsole() {
    static auto con = spdlog::stdout_color_mt("conf");
    return con;
}
#define dbg_trace(...) dbgConsole()->trace(__VA_ARGS__)
#define dbg_debug(...) dbgConsole()->debug(__VA_ARGS__)
#define dbg_info(...) dbgConsole()->info(__VA_ARGS__)
#define dbg_warn(...) dbgConsole()->warn(__VA_ARGS__)
#define dbg_error(...) dbgConsole()->error(__VA_ARGS__)
#define dbg_crit(...) dbgConsole()->critical(__VA_ARGS__)
#define dbg_flush() dbgConsole()->flush()
#else
#define dbg_trace(...)
#define dbg_debug(...)
#define dbg_info(...)
#define dbg_warn(...)
#define dbg_error(...)
#define dbg_crit(...)
#define dbg_flush()
#endif  //NDEBUG

<<<<<<< HEAD
#define MAKE_LONG_OPT_ENTRY(x) \
    {x, required_argument, 0, 0 }
struct option Conf::long_options[] = {
      // [DERECHO]
      MAKE_LONG_OPT_ENTRY(CONF_DERECHO_LEADER_IP),
      MAKE_LONG_OPT_ENTRY(CONF_DERECHO_LEADER_GMS_PORT),
      MAKE_LONG_OPT_ENTRY(CONF_DERECHO_LOCAL_ID),
      MAKE_LONG_OPT_ENTRY(CONF_DERECHO_LOCAL_IP),
      MAKE_LONG_OPT_ENTRY(CONF_DERECHO_GMS_PORT),
      MAKE_LONG_OPT_ENTRY(CONF_DERECHO_RPC_PORT),
      MAKE_LONG_OPT_ENTRY(CONF_DERECHO_SST_PORT),
      MAKE_LONG_OPT_ENTRY(CONF_DERECHO_RDMC_PORT),
      MAKE_LONG_OPT_ENTRY(CONF_DERECHO_MAX_PAYLOAD_SIZE),
      MAKE_LONG_OPT_ENTRY(CONF_DERECHO_MAX_SMC_PAYLOAD_SIZE),
      MAKE_LONG_OPT_ENTRY(CONF_DERECHO_BLOCK_SIZE),
      MAKE_LONG_OPT_ENTRY(CONF_DERECHO_WINDOW_SIZE),
      MAKE_LONG_OPT_ENTRY(CONF_DERECHO_TIMEOUT_MS),
      MAKE_LONG_OPT_ENTRY(CONF_DERECHO_RDMC_SEND_ALGORITHM),
      // [RDMA]
      MAKE_LONG_OPT_ENTRY(CONF_RDMA_PROVIDER),
      MAKE_LONG_OPT_ENTRY(CONF_RDMA_DOMAIN),
      MAKE_LONG_OPT_ENTRY(CONF_RDMA_TX_DEPTH),
      MAKE_LONG_OPT_ENTRY(CONF_RDMA_RX_DEPTH),
      // [PERS]
      MAKE_LONG_OPT_ENTRY(CONF_PERS_FILE_PATH),
      MAKE_LONG_OPT_ENTRY(CONF_PERS_RAMDISK_PATH),
      {0,0,0,0}
};

void Conf::initialize(int argc, char * argv[], const char * conf_file){
  uint32_t expected = CONF_UNINITIALIZED;
  // if not initialized(0), set the flag to under initialization ... 
  if (Conf::singleton_initialized_flag.compare_exchange_strong(
       expected,CONF_INITIALIZING,std::memory_order_acq_rel))
  {
    // 1 - get configuration file path
    std::string real_conf_file;
    struct stat buffer;
    if (conf_file)
      real_conf_file = conf_file;
    else if ( std::getenv("DERECHO_CONF_FILE") )
      // try environment variable: DERECHO_CONF_FILE
      real_conf_file = std::getenv( "DERECHO_CONF_FILE" );
    else if (stat (default_conf_file,&buffer) == 0) {
      if (S_ISREG(buffer.st_mode) && (S_IRUSR | buffer.st_mode)) {
        real_conf_file = default_conf_file;
      }
    } else
      real_conf_file.clear();

    // 2 - load configuration
    GetPot * cfg = nullptr;
    if (!real_conf_file.empty()) {
      dbg_trace("load configuration from file:{0}.", real_conf_file);
      cfg = new GetPot(real_conf_file);
    }
    else
      dbg_trace("no configuration is found...load defaults.");
    Conf::singleton = std::make_unique<Conf>(argc,argv,cfg);
    delete cfg;
=======
void Conf::initialize(const char* conf_file) {
    uint32_t expected = CONF_UNINITIALIZED;
    // if not initialized(0), set the flag to under initialization ...
    if(Conf::singleton_initialized_flag.compare_exchange_strong(
               expected, CONF_INITIALIZING, std::memory_order_acq_rel)) {
        // 1 - get configuration file path
        std::string real_conf_file;
        struct stat buffer;
        if(conf_file)
            real_conf_file = conf_file;
        else if(std::getenv("DERECHO_CONF_FILE"))
            // try environment variable: DERECHO_CONF_FILE
            real_conf_file = std::getenv("DERECHO_CONF_FILE");
        else if(stat(default_conf_file, &buffer) == 0) {
            if(S_ISREG(buffer.st_mode) && (S_IRUSR | buffer.st_mode)) {
                real_conf_file = default_conf_file;
            }
        } else
            real_conf_file.clear();

        // 2 - load configuration
        GetPot* cfg = nullptr;
        if(!real_conf_file.empty()) {
            dbg_trace("load configuration from file:{0}.", real_conf_file);
            cfg = new GetPot(real_conf_file);
        } else
            dbg_trace("no configuration is found...load defaults.");
        Conf::singleton = std::make_unique<Conf>(cfg);
        delete cfg;
>>>>>>> e8b64478

        // 3 - set the flag to initialized
        Conf::singleton_initialized_flag.store(CONF_INITIALIZED, std::memory_order_acq_rel);
    }
}

// should we force the user to call Conf::initialize() by throw an expcetion
// for uninitialized configuration?
const Conf* Conf::get() noexcept {
<<<<<<< HEAD
  while (Conf::singleton_initialized_flag.load(std::memory_order_acquire) != CONF_INITIALIZED)
    Conf::initialize(1, nullptr, nullptr);
  return Conf::singleton.get();
=======
    while(Conf::singleton_initialized_flag.load(std::memory_order_acquire) != CONF_INITIALIZED)
        Conf::initialize(nullptr);
    return Conf::singleton.get();
>>>>>>> e8b64478
}

const std::string& getConfString(const std::string& key) {
    return Conf::get()->getString(key);
}

const int32_t getConfInt32(const std::string& key) {
    return Conf::get()->getInt32(key);
}

<<<<<<< HEAD
const uint32_t getConfUInt32(const std::string & key){
  return Conf::get()->getUInt32(key);
}

const int16_t getConfInt16(const std::string & key){
  return Conf::get()->getInt16(key);
}

const uint16_t getConfUInt16(const std::string & key){
  return Conf::get()->getUInt16(key);
}

const int64_t getConfInt64(const std::string & key){
  return Conf::get()->getInt64(key);
}

const uint64_t getConfUInt64(const std::string &key) {
  return Conf::get()->getUInt64(key);
}

const float getConfFloat(const std::string & key){
  return Conf::get()->getFloat(key);
=======
const int64_t getConfInt64(const std::string& key) {
    return Conf::get()->getInt64(key);
}

const float getConfFloat(const std::string& key) {
    return Conf::get()->getFloat(key);
>>>>>>> e8b64478
}

const double getConfDouble(const std::string& key) {
    return Conf::get()->getDouble(key);
}
}<|MERGE_RESOLUTION|>--- conflicted
+++ resolved
@@ -39,7 +39,6 @@
 #define dbg_flush()
 #endif  //NDEBUG
 
-<<<<<<< HEAD
 #define MAKE_LONG_OPT_ENTRY(x) \
     {x, required_argument, 0, 0 }
 struct option Conf::long_options[] = {
@@ -100,37 +99,6 @@
       dbg_trace("no configuration is found...load defaults.");
     Conf::singleton = std::make_unique<Conf>(argc,argv,cfg);
     delete cfg;
-=======
-void Conf::initialize(const char* conf_file) {
-    uint32_t expected = CONF_UNINITIALIZED;
-    // if not initialized(0), set the flag to under initialization ...
-    if(Conf::singleton_initialized_flag.compare_exchange_strong(
-               expected, CONF_INITIALIZING, std::memory_order_acq_rel)) {
-        // 1 - get configuration file path
-        std::string real_conf_file;
-        struct stat buffer;
-        if(conf_file)
-            real_conf_file = conf_file;
-        else if(std::getenv("DERECHO_CONF_FILE"))
-            // try environment variable: DERECHO_CONF_FILE
-            real_conf_file = std::getenv("DERECHO_CONF_FILE");
-        else if(stat(default_conf_file, &buffer) == 0) {
-            if(S_ISREG(buffer.st_mode) && (S_IRUSR | buffer.st_mode)) {
-                real_conf_file = default_conf_file;
-            }
-        } else
-            real_conf_file.clear();
-
-        // 2 - load configuration
-        GetPot* cfg = nullptr;
-        if(!real_conf_file.empty()) {
-            dbg_trace("load configuration from file:{0}.", real_conf_file);
-            cfg = new GetPot(real_conf_file);
-        } else
-            dbg_trace("no configuration is found...load defaults.");
-        Conf::singleton = std::make_unique<Conf>(cfg);
-        delete cfg;
->>>>>>> e8b64478
 
         // 3 - set the flag to initialized
         Conf::singleton_initialized_flag.store(CONF_INITIALIZED, std::memory_order_acq_rel);
@@ -140,15 +108,9 @@
 // should we force the user to call Conf::initialize() by throw an expcetion
 // for uninitialized configuration?
 const Conf* Conf::get() noexcept {
-<<<<<<< HEAD
   while (Conf::singleton_initialized_flag.load(std::memory_order_acquire) != CONF_INITIALIZED)
     Conf::initialize(1, nullptr, nullptr);
   return Conf::singleton.get();
-=======
-    while(Conf::singleton_initialized_flag.load(std::memory_order_acquire) != CONF_INITIALIZED)
-        Conf::initialize(nullptr);
-    return Conf::singleton.get();
->>>>>>> e8b64478
 }
 
 const std::string& getConfString(const std::string& key) {
@@ -159,7 +121,6 @@
     return Conf::get()->getInt32(key);
 }
 
-<<<<<<< HEAD
 const uint32_t getConfUInt32(const std::string & key){
   return Conf::get()->getUInt32(key);
 }
@@ -182,14 +143,6 @@
 
 const float getConfFloat(const std::string & key){
   return Conf::get()->getFloat(key);
-=======
-const int64_t getConfInt64(const std::string& key) {
-    return Conf::get()->getInt64(key);
-}
-
-const float getConfFloat(const std::string& key) {
-    return Conf::get()->getFloat(key);
->>>>>>> e8b64478
 }
 
 const double getConfDouble(const std::string& key) {
