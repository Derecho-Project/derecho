--- conflicted
+++ resolved
@@ -3,13 +3,8 @@
 #include <sys/stat.h>
 #include <unistd.h>
 #ifndef NDEBUG
-<<<<<<< HEAD
 #include <spdlog/sinks/stdout_color_sinks.h>
 #endif//NDEBUG
-=======
-#include <spdlog/spdlog.h>
-#endif  //NDEBUG
->>>>>>> 11280ed5
 
 namespace derecho {
 
