#include "ObjectStore.hpp"
#include "utils/logger.hpp"
#include <algorithm>
#include <errno.h>
#include <iostream>
#include <map>
#include <optional>

namespace objectstore {

/*
    The ObjectStore is composed of two kinds of Derecho nodes: the replicas and
    clients. The replicas are responsible for maintaining object data, while
    the clients provide an API layer to the application. The replicas are in
    subgroup 0 managed by class ObjectStore. The clients are only in top-level
    group and access the Replica's subgroup with ExternCaller.

    A short summary of the classes:

    - DeltaObjectStoreCore
    Delta feature is enabled.

    - VolatileUnloggedObjectStore (Type for a derecho subgroup)
    The implementation of an object store with out persistence and log.

    - PersistentUnloggedObjectStore (Type for a derecho subgroup)
    The implementation of an object store with persistence. Operations are
    unlogged.

    - PersistentLoggedObjectStore (Type for a derecho subgroup)
    The implementation of an object store with both persistence and log. We
    do not explicitly support a "VolatileLoggedObjectStore" Type right now.

    - IObjectStoreAPI
    The interface for p2p_send between clients and replicas.

    - IReplica
    The interface for operations provided by the replica subgroup.

    - IObjectStoreService
    The core APIs expose to object store users.

    - ObjectStoreService
    IObjectStoreService implementation.
    
 */

/*
    Object store configurations.
 */
#define CONF_OBJECTSTORE_MIN_REPLICATION_FACTOR "OBJECTSTORE/min_replication_factor"
#define CONF_OBJECTSTORE_REPLICAS "OBJECTSTORE/replicas"
#define CONF_OBJECTSTORE_PERSISTED "OBJECTSTORE/persisted"
#define CONF_OBJECTSTORE_LOGGED "OBJECTSTORE/logged"

class IObjectStoreAPI {
public:
    // insert or update a new object
    // @PARAM object - reference to the object to be inserted or updated.
    //        object.ver is not used and will be assigned a value after
    //        'put' operation finish.
    // @RETURN
    //     return the version of the new object
    virtual version_t put(const Object& object) = 0;
    // remove an object
    // @PARAM oid
    //     the object id
    // @RETURN
    //     return the version of the remove operation.
    virtual version_t remove(const OID& oid) = 0;
    // get an object
    // @PARAM oid
    //     the object id
    // @PARAM ver
    //     the version of the object requested. An ordered get will be performed
    //     if the version is INVALID_VERSION.
    // @RETURN
    //     return the object. If an invalid object is returned, one of the
    //     following happens:
    //     - oid is not found
    //     - ver is not found
    //     - ver is not INVALID_VERSION, but versions are not logged.
    virtual const Object get(const OID& oid, const version_t& ver) = 0;
    // @PARAM oid
    //     the object id
    // @PARAM ts_us
    //     timestamp in microsecond
    // @RETURN
    //     return the object. If an invalid object is returned, oid is not
    //     found or is not found at time ts_us.
    virtual const Object get_by_time(const OID& oid, const uint64_t& ts_us) = 0;
};

class IReplica {
public:
    // Perform an ordered 'put' in the subgroup
    //
    // @PARAM oid
    // @RETURN
    //     return the version of the new object
    virtual version_t orderedPut(const Object& object) = 0;
    // Perform an ordered 'remove' in the subgroup
    // @PARAM oid
    //     the object id
    // @RETURN
    //     return the version of the remove operation
    virtual version_t orderedRemove(const OID& oid) = 0;
    // Perform an ordered 'get' in the subgroup
    // @PARAM oid
    //     the object id
    // @RETURN
    //     return the object. If an invalid object is returned, oid is not
    //     found.
    virtual const Object orderedGet(const OID& oid) = 0;
};

class VolatileUnloggedObjectStore : public IReplica,
                                    public mutils::ByteRepresentable,
                                    public derecho::GroupReference,
                                    public IObjectStoreAPI {
public:
    using derecho::GroupReference::group;
    std::map<OID, Object> objects;
    const ObjectWatcher object_watcher;
    const Object inv_obj;

    REGISTER_RPC_FUNCTIONS(VolatileUnloggedObjectStore,
                           orderedPut,
                           orderedRemove,
                           orderedGet,
                           put,
                           remove,
                           get,
                           get_by_time);

    inline version_t get_version() {
        derecho::Replicated<VolatileUnloggedObjectStore>& subgroup_handle = group->template get_subgroup<VolatileUnloggedObjectStore>();
        return subgroup_handle.get_next_version();
    }

    // @override IObjectStoreAPI::put
    virtual version_t put(const Object& object) {
        derecho::Replicated<VolatileUnloggedObjectStore>& subgroup_handle = group->template get_subgroup<VolatileUnloggedObjectStore>();
        auto results = subgroup_handle.ordered_send<RPC_NAME(orderedPut)>(object);
        decltype(results)::ReplyMap& replies = results.get();
        version_t vRet = INVALID_VERSION;
        // TODO: should we verify consistency of the versions?
        for(auto& reply_pair : replies) {
            vRet = reply_pair.second.get();
        }
        return vRet;
    }
    // @override IObjectStoreAPI::remove
    virtual version_t remove(const OID& oid) {
        auto& subgroup_handle = group->template get_subgroup<VolatileUnloggedObjectStore>();
        derecho::rpc::QueryResults<version_t> results = subgroup_handle.template ordered_send<RPC_NAME(orderedRemove)>(oid);
        decltype(results)::ReplyMap& replies = results.get();
        version_t vRet = INVALID_VERSION;
        // TODO: should we verify consistency of the versions?
        for(auto& reply_pair : replies) {
            vRet = reply_pair.second.get();
        }
        return vRet;
    }
    // @override IObjectStoreAPI::get
    virtual const Object get(const OID& oid, const version_t& ver) {
        // check version
        if(ver != INVALID_VERSION) {
            dbg_default_info("{}:{} does not support versioned query ( oid = {}; ver = 0x{:x} ). Return with an invalid object.",
                             typeid(*this).name(), __func__, oid, ver);
            return inv_obj;
        }

        auto& subgroup_handle = group->template get_subgroup<VolatileUnloggedObjectStore>();
        derecho::rpc::QueryResults<const Object> results = subgroup_handle.template ordered_send<RPC_NAME(orderedGet)>(oid);
        decltype(results)::ReplyMap& replies = results.get();
        // here we only check the first reply.
        // Should we verify the consistency of all replies?
        return replies.begin()->second.get();
    }
    //@overrid IObjectStoreAPI::get_by_time
    virtual const Object get_by_time(const OID& oid, const uint64_t& ts_us) {
        dbg_default_info("{}:{} does not support temporal query (oid = {}; timestamp = {} us). Return with an invalid object.",
                         typeid(*this).name(), __func__, oid, ts_us);
        return inv_obj;
    }

    // This is for REGISTER_RPC_FUNCTIONS
    // @override IReplica::orderedPut
    virtual version_t orderedPut(const Object& object) {
        version_t version = get_version();
        dbg_default_info("orderedPut object:{},version:0x{:x}", object.oid, version);
        this->objects.erase(object.oid);
        object.ver = version;
        this->objects.emplace(object.oid, object);  // copy constructor
        // call object watcher
        if(object_watcher) {
            object_watcher(object.oid, object);
        }
        return object.ver;
    }
    // @override IReplica::orderedRemove
    virtual version_t orderedRemove(const OID& oid) {
        version_t version = get_version();
        dbg_default_info("orderedRemove object:{},version:0x{:x}", oid, version);
        if(this->objects.erase(oid)) {
            object_watcher(oid, inv_obj);
        }
        return version;
    }
    // @override IReplica::orderedGet
    virtual const Object orderedGet(const OID& oid) {
        dbg_default_info("orderedGet object:{},version:0x{:x}", oid, get_version());
        if(objects.find(oid) != objects.end()) {
            return objects.at(oid);
        } else {
            return this->inv_obj;
        }
    }

    DEFAULT_SERIALIZE(objects);

    static std::unique_ptr<VolatileUnloggedObjectStore> from_bytes(mutils::DeserializationManager* dsm, char const* buf) {
        return std::make_unique<VolatileUnloggedObjectStore>(
                std::move(*mutils::from_bytes<decltype(objects)>(dsm, buf).get()),
                dsm->mgr<IObjectStoreService>().getObjectWatcher());
    }

    DEFAULT_DESERIALIZE_NOALLOC(VolatileUnloggedObjectStore);

    void ensure_registered(mutils::DeserializationManager&) {}

    // constructors
    VolatileUnloggedObjectStore(const ObjectWatcher& ow) : object_watcher(ow) {}
    VolatileUnloggedObjectStore(const std::map<OID, Object>& _objects, const ObjectWatcher& ow) : objects(_objects), object_watcher(ow) {}
    VolatileUnloggedObjectStore(std::map<OID, Object>&& _objects, const ObjectWatcher& ow) : objects(std::move(_objects)), object_watcher(ow) {}
};

// Enable the Delta feature
class DeltaObjectStoreCore : public mutils::ByteRepresentable,
                             public persistent::IDeltaSupport<DeltaObjectStoreCore> {
#define DEFAULT_DELTA_BUFFER_CAPACITY (4096)
    enum _OPID {
        PUT,
        REMOVE
    };
    // _dosc_delta is a name used only for struct constructor.
    struct {
        size_t capacity;
        size_t len;
        char* buffer;
        inline void setOpid(_OPID opid) {
            assert(buffer != nullptr);
            assert(capacity >= sizeof(uint32_t));
            *(_OPID*)buffer = opid;
        }
        inline void setDataLen(const size_t& dlen) {
            assert(capacity >= (dlen + sizeof(uint32_t)));
            this->len = dlen + sizeof(uint32_t);
        }
        inline char* dataPtr() {
            assert(buffer != nullptr);
            assert(capacity > sizeof(uint32_t));
            return buffer + sizeof(uint32_t);
        }
        inline void calibrate(const size_t& dlen) {
            size_t new_cap = dlen + sizeof(uint32_t);
            if(this->capacity >= new_cap) {
                return;
            }
            // calculate new capacity
            int width = sizeof(size_t) << 3;
            int right_shift_bits = 1;
            new_cap--;
            while(right_shift_bits < width) {
                new_cap |= new_cap >> right_shift_bits;
                right_shift_bits = right_shift_bits << 1;
            }
            new_cap++;
            // resize
            this->buffer = (char*)realloc(buffer, new_cap);
            if(this->buffer == nullptr) {
                dbg_default_crit("{}:{} Failed to allocate delta buffer. errno={}", __FILE__, __LINE__, errno);
                throw derecho::derecho_exception("Failed to allocate delta buffer.");
            } else {
                this->capacity = new_cap;
            }
        }
        inline bool isEmpty() {
            return (this->len == 0);
        }
        inline void clean() {
            this->len = 0;
        }
        inline void destroy() {
            if(this->capacity > 0) {
                free(this->buffer);
            }
        }
    } delta;

    void initialize_delta() {
        delta.buffer = (char*)malloc(DEFAULT_DELTA_BUFFER_CAPACITY);
        if(delta.buffer == nullptr) {
            dbg_default_crit("{}:{} Failed to allocate delta buffer. errno={}", __FILE__, __LINE__, errno);
            throw derecho::derecho_exception("Failed to allocate delta buffer.");
        }
        delta.capacity = DEFAULT_DELTA_BUFFER_CAPACITY;
        delta.len = 0;
    }

public:
    std::map<OID, Object> objects;
    const ObjectWatcher object_watcher;
    const Object inv_obj;
    ///////////////////////////////////////////////////////////////////////////
    // Object Store Delta is represented by an operation id and a list of
    // argument. The operation id (OPID) is a 4 bytes integer.
    // 1) put(const Object& object):
    // [OPID:PUT]   [object]
    // 2) remove(const OID& oid)
    // [OPID:REMOVE][oid]
    // 3) get(const OID& oid)
    // no need to prepare a delta
    ///////////////////////////////////////////////////////////////////////////
    // @override IDeltaSupport::finalizeCurrentDelta()
    virtual void finalizeCurrentDelta(const DeltaFinalizer& df) {
        df(this->delta.buffer, this->delta.len);
        this->delta.clean();
    }
    // @override IDeltaSupport::applyDelta()
    virtual void applyDelta(char const* const delta) {
        const char* data = (delta + sizeof(const uint32_t));
        switch(*(const uint32_t*)delta) {
            case PUT:
                applyOrderedPut(*mutils::from_bytes<Object>(nullptr, data));
                break;
            case REMOVE:
                applyOrderedRemove(*(const OID*)data);
                break;
            default:
                std::cerr << __FILE__ << ":" << __LINE__ << ":" << __func__ << " " << std::endl;
        };
    }

    // @override IDeltaSupport::create()
    static std::unique_ptr<DeltaObjectStoreCore> create(mutils::DeserializationManager* dm) {
        if(dm != nullptr) {
            try {
                return std::make_unique<DeltaObjectStoreCore>(dm->mgr<IObjectStoreService>().getObjectWatcher());
            } catch(...) {
            }
        }
        return std::make_unique<DeltaObjectStoreCore>((ObjectWatcher){});
    }

    inline void applyOrderedPut(const Object& object) {
        // put
        this->objects.erase(object.oid);
        this->objects.emplace(object.oid, object);
        // call object watcher
        if(object_watcher) {
            object_watcher(object.oid, object);
        }
    }
    inline bool applyOrderedRemove(const OID& oid) {
        bool bRet = false;
        // remove
        if(this->objects.erase(oid)) {
            // call object watcher
            if(object_watcher) {
                object_watcher(oid, inv_obj);
            }
            bRet = true;
        }
        return bRet;
    }

    // Can we get the serialized operation representation from Derecho?
    virtual bool orderedPut(const Object& object) {
        // create delta.
        assert(this->delta.isEmpty());
        this->delta.calibrate(object.bytes_size());
        object.to_bytes(this->delta.dataPtr());
        this->delta.setDataLen(object.bytes_size());
        this->delta.setOpid(PUT);
        // apply orderedPut
        applyOrderedPut(object);
        return true;
    }
    // Can we get the serialized operation representation from Derecho?
    virtual bool orderedRemove(const OID& oid) {
        // create delta
        assert(this->delta.isEmpty());
        this->delta.calibrate(sizeof(OID));
        *(OID*)this->delta.dataPtr() = oid;
        this->delta.setDataLen(sizeof(OID));
        this->delta.setOpid(REMOVE);
        // remove
        return applyOrderedRemove(oid);
    }

    virtual const Object orderedGet(const OID& oid) {
        if(objects.find(oid) != objects.end()) {
            return objects.at(oid);
        } else {
            return this->inv_obj;
        }
    }

    // Not going to register them as RPC functions because DeltaObjectStoreCore
    // works with PersistedObjectStore instead of the type for Replicated<T>.
    // REGISTER_RPC_FUNCTIONS(ObjectStore, put, remove, get);

    // DEFAULT_SERIALIZATION_SUPPORT(DeltaObjectStoreCore, objects);

    DEFAULT_SERIALIZE(objects);

    static std::unique_ptr<DeltaObjectStoreCore> from_bytes(mutils::DeserializationManager* dsm, char const* buf) {
        if(dsm != nullptr) {
            try {
                return std::make_unique<DeltaObjectStoreCore>(
                    std::move(*mutils::from_bytes<decltype(objects)>(dsm, buf).get()),
                    dsm->mgr<IObjectStoreService>().getObjectWatcher());
            } catch(...) {
            }
        }
        return std::make_unique<DeltaObjectStoreCore>(
            std::move(*mutils::from_bytes<decltype(objects)>(dsm, buf).get()),
            (ObjectWatcher){});
    }

    DEFAULT_DESERIALIZE_NOALLOC(DeltaObjectStoreCore);

    void ensure_registered(mutils::DeserializationManager&) {}

    // constructor
    DeltaObjectStoreCore(const ObjectWatcher& ow) : object_watcher(ow) {
        initialize_delta();
    }
    DeltaObjectStoreCore(const std::map<OID, Object>& _objects, const ObjectWatcher& ow) : objects(_objects), object_watcher(ow) {
        initialize_delta();
    }
    DeltaObjectStoreCore(std::map<OID, Object>&& _objects, const ObjectWatcher& ow) : objects(_objects), object_watcher(ow) {
        initialize_delta();
    }
    virtual ~DeltaObjectStoreCore() {
        if(delta.buffer != nullptr) {
            free(delta.buffer);
        }
    }
};

class PersistentLoggedObjectStore : public mutils::ByteRepresentable,
                                    public derecho::PersistsFields,
                                    public derecho::GroupReference,
                                    public IObjectStoreAPI,
                                    public IReplica {
private:
    const Object inv_obj;

public:
    using derecho::GroupReference::group;
    Persistent<DeltaObjectStoreCore> persistent_objectstore;

    REGISTER_RPC_FUNCTIONS(PersistentLoggedObjectStore,
                           orderedPut,
                           orderedRemove,
                           orderedGet,
                           put,
                           remove,
                           get,
                           get_by_time);

    // @override IReplica::orderedPut
    virtual version_t orderedPut(const Object& object) {
        auto& subgroup_handle = group->template get_subgroup<PersistentLoggedObjectStore>();
        object.ver = subgroup_handle.get_next_version();
        dbg_default_info("orderedPut object:{},version:0x{:x}", object.oid, object.ver);
        this->persistent_objectstore->orderedPut(object);
        return object.ver;
    }
    // @override IReplica::orderedRemove
    virtual version_t orderedRemove(const OID& oid) {
        auto& subgroup_handle = group->template get_subgroup<PersistentLoggedObjectStore>();
        version_t vRet = subgroup_handle.get_next_version();
        dbg_default_info("orderedRemove object:{},version:0x{:x}", oid, vRet);
        this->persistent_objectstore->orderedRemove(oid);
        return vRet;
    }
    // @override IReplica::orderedGet
    virtual const Object orderedGet(const OID& oid) {
#ifndef NDEBUG
        auto& subgroup_handle = group->template get_subgroup<PersistentLoggedObjectStore>();
#endif
        dbg_default_info("orderedGet object:{},version:0x{:x}", oid, subgroup_handle.get_next_version());
        return this->persistent_objectstore->orderedGet(oid);
    }
    // @override IObjectStoreAPI::put
    virtual version_t put(const Object& object) {
        auto& subgroup_handle = group->template get_subgroup<PersistentLoggedObjectStore>();
        auto results = subgroup_handle.ordered_send<RPC_NAME(orderedPut)>(object);
        decltype(results)::ReplyMap& replies = results.get();
        version_t vRet = INVALID_VERSION;
        for(auto& reply_pair : replies) {
            vRet = reply_pair.second.get();
        }
        return vRet;
    }
    // @override IObjectStoreAPI::remove
    virtual version_t remove(const OID& oid) {
        auto& subgroup_handle = group->template get_subgroup<PersistentLoggedObjectStore>();
        derecho::rpc::QueryResults<version_t> results = subgroup_handle.template ordered_send<RPC_NAME(orderedRemove)>(oid);
        decltype(results)::ReplyMap& replies = results.get();
        bool vRet = INVALID_VERSION;
        for(auto& reply_pair : replies) {
            vRet = reply_pair.second.get();
        }
        return vRet;
    }
    // @override IObjectStoreAPI::get
    virtual const Object get(const OID& oid, const version_t& ver) {
        if(ver == INVALID_VERSION) {
            auto& subgroup_handle = group->template get_subgroup<PersistentLoggedObjectStore>();
            derecho::rpc::QueryResults<const Object> results = subgroup_handle.template ordered_send<RPC_NAME(orderedGet)>(oid);

            decltype(results)::ReplyMap& replies = results.get();
            // Here we only wait for the first reply.
            // Should we verify the consistency of replies?
            return replies.begin()->second.get();
        } else {  // do a versioned get
            // 1 - check if the version is valid
            version_t lv = persistent_objectstore.getLatestVersion();
            if(ver > lv || ver < 0) {
                dbg_default_info("{}::{} failed with invalid version ( oid={}, ver = 0x{:x}, latest_version=0x{:x}), returning an invalid object.",
                                 typeid(*this).name(), __func__, oid, ver, lv);
                return inv_obj;
            }
            // 2 - return the object
            // TODO:
            // - avoid copy here!!!
            // - delta implementation needs to be improved!!! The existing
            //   implementation of Persistent<T> will Rebuild the whole object
            //   store on each versioned call. Fix this in persistent/
            //   Persistent.hpp
            try {
                return persistent_objectstore[ver]->objects.at(oid);
            } catch(std::out_of_range ex) {
                return inv_obj;
            }
        }
    }
    // @override IObjectStoreAPI::get_by_time
    virtual const Object get_by_time(const OID& oid, const uint64_t& ts_us) {
        dbg_default_debug("get_by_time, oid={}, ts={}.", oid, ts_us);
        const HLC hlc(ts_us,0ull); // generate a hybrid logical clock: TODO: do we have to use HLC????
        try{
            return persistent_objectstore.get(hlc)->objects.at(oid);
        } catch (const int64_t &ex) {
            dbg_default_warn("temporal query throws exception:0x{:x}. oid={}, ts={}", ex, oid, ts_us);
        } catch (...) {
            dbg_default_warn("temporal query throws unknown exception. oid={}, ts={}", oid, ts_us);
        }
        return inv_obj;
    }

    // DEFAULT_SERIALIZATION_SUPPORT(PersistentLoggedObjectStore,persistent_objectstore);

    DEFAULT_SERIALIZE(persistent_objectstore);

    static std::unique_ptr<PersistentLoggedObjectStore> from_bytes(mutils::DeserializationManager* dsm, char const*
                                                                                                                buf) {
        return std::make_unique<PersistentLoggedObjectStore>(
                std::move(*mutils::from_bytes<decltype(persistent_objectstore)>(dsm, buf).get()));
    }

    DEFAULT_DESERIALIZE_NOALLOC(PersistentLoggedObjectStore);

    void ensure_registered(mutils::DeserializationManager&) {}

    // constructors TODO: how to pass ObjectWatcher to Persistent? ==>
    PersistentLoggedObjectStore(PersistentRegistry* pr, IObjectStoreService& oss) : persistent_objectstore(
                                                                                            [&]() {
                                                                                                return std::make_unique<DeltaObjectStoreCore>(oss.getObjectWatcher());
                                                                                            },
                                                                                            nullptr,
                                                                                            pr,
                                                                                            mutils::DeserializationManager({&oss})) {}
    // Persistent<T> does not allow copy constructor.
    // PersistentLoggedObjectStore(Persistent<DeltaObjectStoreCore>& _persistent_objectstore) :
    //    persistent_objectstore(_persistent_objectstore) {}
    PersistentLoggedObjectStore(Persistent<DeltaObjectStoreCore>&& _persistent_objectstore) : persistent_objectstore(std::move(_persistent_objectstore)) {}
};

// ==============================================================

// helper functions
// get replica list
// @PARAM replica_str
//     a list of replicas in string representation like: 1,2,5-7,100
// @RETURN
//     a vector of replicas
static std::vector<node_id_t> parseReplicaList(
        const std::string& replica_str) {
    std::string::size_type s = 0, e;
    std::vector<node_id_t> replicas;
    while(s < replica_str.size()) {
        e = replica_str.find(',', s);
        if(e == std::string::npos) {
            e = replica_str.size();
        }
        if(e > s) {
            std::string range = replica_str.substr(s, e - s);
            std::string::size_type hyphen_pos = range.find('-');
            if(hyphen_pos != std::string::npos) {
                // range is "a-b"
                node_id_t rsid = std::stol(range.substr(0, hyphen_pos));
                node_id_t reid = std::stol(range.substr(hyphen_pos + 1));
                while(rsid <= reid) {
                    replicas.push_back(rsid);
                    rsid++;
                }
            } else {
                replicas.push_back((node_id_t)std::stol(range));
            }
        }
        s = e + 1;
    }
    return std::move(replicas);
}

class ObjectStoreService : public IObjectStoreService {
private:
    enum OSSMode {
        VOLATILE_UNLOGGED,
        VOLATILE_LOGGED,
        PERSISTENT_UNLOGGED,
        PERSISTENT_LOGGED
    };
    OSSMode mode;
    const ObjectWatcher& object_watcher;
    std::vector<node_id_t> replicas;
    const bool bReplica;
    const node_id_t myid;
    derecho::Group<VolatileUnloggedObjectStore, PersistentLoggedObjectStore> group;
    // TODO: WHY do I need "write_mutex"? I should be able to update the data
    // concurrently from multiple threads. Right?
    std::mutex write_mutex;

public:
    // constructor
<<<<<<< HEAD
    ObjectStoreService(const ObjectWatcher& ow) : 
        mode(
            derecho::getConfBoolean(CONF_OBJECTSTORE_PERSISTED) ?
            (derecho::getConfBoolean(CONF_OBJECTSTORE_LOGGED) ?
                PERSISTENT_LOGGED : PERSISTENT_UNLOGGED) :
            (derecho::getConfBoolean(CONF_OBJECTSTORE_LOGGED) ?
                VOLATILE_LOGGED : VOLATILE_UNLOGGED)
        ),
        object_watcher(ow),
        replicas(parseReplicaList(derecho::getConfString(CONF_OBJECTSTORE_REPLICAS))),
        bReplica(std::find(replicas.begin(), replicas.end(),
            derecho::getConfUInt64(CONF_DERECHO_LOCAL_ID)) != replicas.end()),
        myid(derecho::getConfUInt64(CONF_DERECHO_LOCAL_ID)),
        group(
                {},  // callback set
                // derecho::SubgroupInfo
                {
                    [this](const std::vector<std::type_index>& subgroup_type_order,
                           const std::unique_ptr<derecho::View>& prev_view,
                           derecho::View& curr_view) {
                        derecho::subgroup_allocation_map_t subgroup_allocation;
                        for(const auto& subgroup_type : subgroup_type_order) {
                            if (subgroup_type == std::type_index(typeid(VolatileUnloggedObjectStore)) ||
                                    subgroup_type == std::type_index(typeid(PersistentLoggedObjectStore))) {
                                std::vector<node_id_t> active_replicas;
                                for(uint32_t i = 0; i < curr_view.members.size(); i++){
                                    const node_id_t id = curr_view.members[i];
                                    if(!curr_view.failed[i] && std::find(replicas.begin(),replicas.end(),id) != replicas.end()) {
                                        active_replicas.push_back(id);
                                    }
                                }
                                if(active_replicas.size() < derecho::getConfUInt32(CONF_OBJECTSTORE_MIN_REPLICATION_FACTOR)) {
                                    throw derecho::subgroup_provisioning_exception();
                                }

                                derecho::subgroup_shard_layout_t subgroup_vector(1);
                                subgroup_vector[0].emplace_back(curr_view.make_subview(active_replicas));
                                curr_view.next_unassigned_rank += active_replicas.size();
                                subgroup_allocation.emplace(subgroup_type, std::move(subgroup_vector));
                            } else {
                                subgroup_allocation.emplace(subgroup_type, derecho::subgroup_shard_layout_t{});
                            }
                        }
                        return subgroup_allocation;
                    }
                }, 
                std::shared_ptr<derecho::IDeserializationContext>{this},
                std::vector<derecho::view_upcall_t>{},                               // view up-calls
                // factories ...
                [this](PersistentRegistry*) { return std::make_unique<VolatileUnloggedObjectStore>(object_watcher); },
                [this](PersistentRegistry* pr) { return std::make_unique<PersistentLoggedObjectStore>(pr, *this); }
        ) {
=======
    ObjectStoreService(const ObjectWatcher& ow) : mode(
                                                          derecho::getConfBoolean(CONF_OBJECTSTORE_PERSISTED) ? (derecho::getConfBoolean(CONF_OBJECTSTORE_LOGGED) ? PERSISTENT_LOGGED : PERSISTENT_UNLOGGED) : (derecho::getConfBoolean(CONF_OBJECTSTORE_LOGGED) ? VOLATILE_LOGGED : VOLATILE_UNLOGGED)),
                                                  object_watcher(ow),
                                                  replicas(parseReplicaList(derecho::getConfString(CONF_OBJECTSTORE_REPLICAS))),
                                                  bReplica(std::find(replicas.begin(), replicas.end(),
                                                                     derecho::getConfUInt64(CONF_DERECHO_LOCAL_ID))
                                                           != replicas.end()),
                                                  myid(derecho::getConfUInt64(CONF_DERECHO_LOCAL_ID)),
                                                  group(
                                                          {},  // callback set
                                                          // derecho::SubgroupInfo
                                                          {
                                                                  [this](const std::type_index& subgroup_type,
                                                                         const std::unique_ptr<derecho::View>& prev_view,
                                                                         derecho::View& curr_view) {
                                                                      if(subgroup_type == std::type_index(typeid(VolatileUnloggedObjectStore)) || subgroup_type == std::type_index(typeid(PersistentLoggedObjectStore))) {
                                                                          std::vector<node_id_t> active_replicas;
                                                                          for(uint32_t i = 0; i < curr_view.members.size(); i++) {
                                                                              const node_id_t id = curr_view.members[i];
                                                                              if(!curr_view.failed[i] && std::find(replicas.begin(), replicas.end(), id) != replicas.end()) {
                                                                                  active_replicas.push_back(id);
                                                                              }
                                                                          }
                                                                          if(active_replicas.size() < derecho::getConfUInt32(CONF_OBJECTSTORE_MIN_REPLICATION_FACTOR)) {
                                                                              throw derecho::subgroup_provisioning_exception();
                                                                          }

                                                                          derecho::subgroup_shard_layout_t subgroup_vector(1);
                                                                          subgroup_vector[0].emplace_back(curr_view.make_subview(active_replicas));
                                                                          curr_view.next_unassigned_rank += active_replicas.size();
                                                                          return subgroup_vector;
                                                                      } else {
                                                                          return derecho::subgroup_shard_layout_t{};
                                                                      }
                                                                  }},
                                                          std::shared_ptr<derecho::IDeserializationContext>{this},
                                                          std::vector<derecho::view_upcall_t>{},  // view up-calls
                                                          // factories ...
                                                          [this](PersistentRegistry*) { return std::make_unique<VolatileUnloggedObjectStore>(object_watcher); },
                                                          [this](PersistentRegistry* pr) { return std::make_unique<PersistentLoggedObjectStore>(pr, *this); }) {
>>>>>>> 13275bb8
        // Unimplemented yet:
        if(mode == PERSISTENT_UNLOGGED || mode == VOLATILE_LOGGED) {
            // log it
            dbg_default_error("ObjectStoreService mode {} is not supported yet.", mode);
            throw derecho::derecho_exception("Unimplmented ObjectStoreService mode: persistent_unlogged/volatile_logged.");
        }
    }

    virtual const bool isReplica() {
        return bReplica;
    }

    template <typename T>
    derecho::rpc::QueryResults<version_t> _aio_put(const Object& object, const bool& force_client) {
        std::lock_guard<std::mutex> guard(write_mutex);
        if(bReplica && !force_client) {
            // replica server can do ordered send
            derecho::Replicated<T>& os_rpc_handle = group.template get_subgroup<T>();
            return std::move(os_rpc_handle.template ordered_send<RPC_NAME(orderedPut)>(object));
        } else {
            // send request to a static mapped replica. Use random mapping for load-balance?
            node_id_t target = replicas[myid % replicas.size()];
            derecho::ExternalCaller<T>& os_p2p_handle = group.get_nonmember_subgroup<T>();
            return std::move(os_p2p_handle.template p2p_send<RPC_NAME(put)>(target, object));
        }
    }

    template <typename T>
    version_t _bio_put(const Object& object, const bool& force_client) {
        derecho::rpc::QueryResults<version_t> results = this->template _aio_put<T>(object, force_client);
        decltype(results)::ReplyMap& replies = results.get();

        version_t vRet = INVALID_VERSION;
        for(auto& reply_pair : replies) {
            vRet = reply_pair.second.get();
        }
        return vRet;
    }

    // blocking put
    virtual version_t bio_put(const Object& object, const bool& force_client) {
        dbg_default_debug("bio_put object id={}, mode={}, force_client={}", object.oid, mode, force_client);
        version_t vRet = INVALID_VERSION;
        switch(this->mode) {
            case VOLATILE_UNLOGGED:
                vRet = this->template _bio_put<VolatileUnloggedObjectStore>(object, force_client);
                break;
            case PERSISTENT_LOGGED:
                vRet = this->template _bio_put<PersistentLoggedObjectStore>(object, force_client);
                break;
            default:
                dbg_default_error("Cannot execute 'put' in unsupported mode {}.", mode);
        }
        return vRet;
    }

    // non-blocking put
    virtual derecho::rpc::QueryResults<version_t> aio_put(const Object& object, const bool& force_client) {
        dbg_default_debug("aio_put object id={}, mode={}, force_client={}", object.oid, mode, force_client);
        switch(this->mode) {
            case VOLATILE_UNLOGGED:
                return std::move(this->template _aio_put<VolatileUnloggedObjectStore>(object, force_client));
            case PERSISTENT_LOGGED:
                return std::move(this->template _aio_put<PersistentLoggedObjectStore>(object, force_client));
            default:
                dbg_default_error("Cannot execute 'put' in unsupported mode {}.", mode);
                throw derecho::derecho_exception("Cannot execute 'put' in unsupported mode");
        }
    }

    template <typename T>
    derecho::rpc::QueryResults<version_t> _aio_remove(const OID& oid, const bool& force_client) {
        std::lock_guard<std::mutex> guard(write_mutex);
        if(bReplica && !force_client) {
            // replica server can do ordered send
            derecho::Replicated<T>& os_rpc_handle = group.template get_subgroup<T>();
            return std::move(os_rpc_handle.template ordered_send<RPC_NAME(orderedRemove)>(oid));
        } else {
            // send request to a static mapped replica. Use random mapping for load-balance?
            node_id_t target = replicas[myid % replicas.size()];
            derecho::ExternalCaller<T>& os_p2p_handle = group.get_nonmember_subgroup<T>();
            return std::move(os_p2p_handle.template p2p_send<RPC_NAME(remove)>(target, oid));
        }
    }

    template <typename T>
    version_t _bio_remove(const OID& oid, const bool& force_client) {
        derecho::rpc::QueryResults<version_t> results = this->template _aio_remove<T>(oid, force_client);
        decltype(results)::ReplyMap& replies = results.get();

        version_t vRet = INVALID_VERSION;
        for(auto& reply_pair : replies) {
            vRet = reply_pair.second.get();
        }
        return vRet;
    }

    // blocking remove
    virtual version_t bio_remove(const OID& oid, const bool& force_client) {
        dbg_default_debug("bio_remove object id={}, mode={}, force_client={}", oid, mode, force_client);
        switch(this->mode) {
            case VOLATILE_UNLOGGED:
                return this->template _bio_remove<VolatileUnloggedObjectStore>(oid, force_client);
            case PERSISTENT_LOGGED:
                return this->template _bio_remove<PersistentLoggedObjectStore>(oid, force_client);
            default:
                dbg_default_error("Cannot execute 'remove' in unsupported mode {}.", mode);
                throw derecho::derecho_exception("Cannot execute 'remove' in unsupported mode {}.'");
        }
    }

    // non-blocking remove
    virtual derecho::rpc::QueryResults<version_t> aio_remove(const OID& oid, const bool& force_client) {
        dbg_default_debug("aio_remove object id={}, mode={}, force_client={}", oid, mode, force_client);
        switch(this->mode) {
            case VOLATILE_UNLOGGED:
                return this->template _aio_remove<VolatileUnloggedObjectStore>(oid, force_client);
            case PERSISTENT_LOGGED:
                return this->template _aio_remove<PersistentLoggedObjectStore>(oid, force_client);
            default:
                dbg_default_error("Cannot execute 'remove' in unsupported mode {}.", mode);
                throw derecho::derecho_exception("Cannot execute 'remove' in unsupported mode {}.'");
        }
    }

    // get
    template <typename T>
    derecho::rpc::QueryResults<const Object> _aio_get(const OID& oid, const version_t& ver, const bool& force_client) {
        std::lock_guard<std::mutex> guard(write_mutex);
        if(bReplica && !force_client) {
            derecho::Replicated<T>& os_rpc_handle = group.template get_subgroup<T>();
            if(ver == INVALID_VERSION) {
                // replica server can do ordered send
                return std::move(os_rpc_handle.template ordered_send<RPC_NAME(orderedGet)>(oid));
            } else {
                // send a local p2p send/query to access history versions
                return std::move(os_rpc_handle.template p2p_send<RPC_NAME(get)>(myid, oid, ver));
            }
        } else {
            // Send request to a static mapped replica. Use random mapping for load-balance?
            node_id_t target = replicas[myid % replicas.size()];
            derecho::ExternalCaller<T>& os_p2p_handle = group.template get_nonmember_subgroup<T>();
            return std::move(os_p2p_handle.template p2p_send<RPC_NAME(get)>(target, oid, ver));
        }
    }

    template <typename T>
    derecho::rpc::QueryResults<const Object> _aio_get(const OID& oid, const uint64_t& ts_us) {
        std::lock_guard<std::mutex> guard(write_mutex);
        if (bReplica) {
            // send to myself.
            derecho::Replicated<T>& os_rpc_handle = group.template get_subgroup<T>();
            return std::move(os_rpc_handle.template p2p_send<RPC_NAME(get_by_time)>(myid, oid, ts_us));
        } else {
            // Send request to a static mapped replica. Use random mapping for load-balance?
            node_id_t target = replicas[myid % replicas.size()];
            derecho::ExternalCaller<T>& os_p2p_handle = group.template get_nonmember_subgroup<T>();
            return std::move(os_p2p_handle.template p2p_send<RPC_NAME(get_by_time)>(target, oid, ts_us));
        }
    }

    template <typename T>
    Object _bio_get(const OID& oid, const version_t& ver, const bool& force_client) {
        derecho::rpc::QueryResults<const Object> results = this->template _aio_get<T>(oid, ver, force_client);
        decltype(results)::ReplyMap& replies = results.get();
        // should we check reply consistency?
        return std::move(replies.begin()->second.get());
    }

    template <typename T>
    Object _bio_get(const OID& oid, const uint64_t& ts_us) {
        derecho::rpc::QueryResults<const Object> results = this->template _aio_get<T>(oid, ts_us);
        decltype(results)::ReplyMap& replies = results.get();
        return std::move(replies.begin()->second.get());
    }

    virtual Object bio_get(const OID& oid, const version_t& ver, const bool& force_client) {
        dbg_default_debug("bio_get object id={}, ver={}, mode={}, force_client={}", oid, ver, mode, force_client);
        switch(this->mode) {
            case VOLATILE_UNLOGGED:
                return std::move(this->template _bio_get<VolatileUnloggedObjectStore>(oid, ver, force_client));
            case PERSISTENT_LOGGED:
                return std::move(this->template _bio_get<PersistentLoggedObjectStore>(oid, ver, force_client));
            default:
                dbg_default_error("Cannot execute 'get' in unsupported mode {}.", mode);
                throw derecho::derecho_exception("Cannot execute 'get' in unsupported mode {}.'");
        }
    }

    virtual Object bio_get(const OID& oid, const uint64_t& ts_us) {
        dbg_default_debug("bio_get object id={}, ts_us={}.", oid, ts_us);
        switch(this->mode) {
            case VOLATILE_UNLOGGED:
                return std::move(this->template _bio_get<VolatileUnloggedObjectStore>(oid, ts_us));
            case PERSISTENT_LOGGED:
                return std::move(this->template _bio_get<PersistentLoggedObjectStore>(oid, ts_us));
            default:
                dbg_default_error("Cannot execute 'get' in unsupported mode {}.", mode);
                throw derecho::derecho_exception("Cannot execute 'get' in unsupported mode {}.'");
        }
    }

    virtual derecho::rpc::QueryResults<const Object> aio_get(const OID& oid, const version_t& ver, const bool& force_client) {
        dbg_default_debug("aio_get object id={}, ver={}, mode={}, force_client={}", oid, ver, mode, force_client);
        switch(this->mode) {
            case VOLATILE_UNLOGGED:
                return std::move(this->template _aio_get<VolatileUnloggedObjectStore>(oid, ver, force_client));
            case PERSISTENT_LOGGED:
                return std::move(this->template _aio_get<PersistentLoggedObjectStore>(oid, ver, force_client));
            default:
                dbg_default_error("Cannot execute 'get' in unsupported mode {}.", mode);
                throw derecho::derecho_exception("Cannot execute 'get' in unsupported mode {}.'");
        }
    }

    virtual derecho::rpc::QueryResults<const Object> aio_get(const OID& oid, const uint64_t& ts_us) {
        dbg_default_debug("aio_get object id={}, ts_us={}.", oid, ts_us);
        switch(this->mode) {
            case VOLATILE_UNLOGGED:
                return std::move(this->template _aio_get<VolatileUnloggedObjectStore>(oid, ts_us));
            case PERSISTENT_LOGGED:
                return std::move(this->template _aio_get<PersistentLoggedObjectStore>(oid, ts_us));
            default:
                dbg_default_error("Cannot execute 'get' in unsupported mode {}.", mode);
                throw derecho::derecho_exception("Cannot execute 'get' in unsupported mode {}.'");
        }
    }

    virtual void leave() {
        group.leave();
    }

    virtual const ObjectWatcher& getObjectWatcher() {
        return this->object_watcher;
    }

    // get singleton
    static IObjectStoreService& get(int argc, char** argv, const ObjectWatcher& ow = {});
};

// The singleton unique pointer
std::unique_ptr<IObjectStoreService> IObjectStoreService::singleton;

// get the singleton
// NOTE: caller only get access to this member object. The ownership of this
// object is NOT transferred.
IObjectStoreService& IObjectStoreService::getObjectStoreService(int argc, char** argv, const ObjectWatcher& ow) {
    if(IObjectStoreService::singleton.get() == nullptr) {
        // step 1: initialize the configuration
        derecho::Conf::initialize(argc, argv);
        // step 2: create the group resources
        IObjectStoreService::singleton = std::make_unique<ObjectStoreService>(ow);
    }

    return *IObjectStoreService::singleton.get();
};

}  // namespace objectstore<|MERGE_RESOLUTION|>--- conflicted
+++ resolved
@@ -649,60 +649,6 @@
 
 public:
     // constructor
-<<<<<<< HEAD
-    ObjectStoreService(const ObjectWatcher& ow) : 
-        mode(
-            derecho::getConfBoolean(CONF_OBJECTSTORE_PERSISTED) ?
-            (derecho::getConfBoolean(CONF_OBJECTSTORE_LOGGED) ?
-                PERSISTENT_LOGGED : PERSISTENT_UNLOGGED) :
-            (derecho::getConfBoolean(CONF_OBJECTSTORE_LOGGED) ?
-                VOLATILE_LOGGED : VOLATILE_UNLOGGED)
-        ),
-        object_watcher(ow),
-        replicas(parseReplicaList(derecho::getConfString(CONF_OBJECTSTORE_REPLICAS))),
-        bReplica(std::find(replicas.begin(), replicas.end(),
-            derecho::getConfUInt64(CONF_DERECHO_LOCAL_ID)) != replicas.end()),
-        myid(derecho::getConfUInt64(CONF_DERECHO_LOCAL_ID)),
-        group(
-                {},  // callback set
-                // derecho::SubgroupInfo
-                {
-                    [this](const std::vector<std::type_index>& subgroup_type_order,
-                           const std::unique_ptr<derecho::View>& prev_view,
-                           derecho::View& curr_view) {
-                        derecho::subgroup_allocation_map_t subgroup_allocation;
-                        for(const auto& subgroup_type : subgroup_type_order) {
-                            if (subgroup_type == std::type_index(typeid(VolatileUnloggedObjectStore)) ||
-                                    subgroup_type == std::type_index(typeid(PersistentLoggedObjectStore))) {
-                                std::vector<node_id_t> active_replicas;
-                                for(uint32_t i = 0; i < curr_view.members.size(); i++){
-                                    const node_id_t id = curr_view.members[i];
-                                    if(!curr_view.failed[i] && std::find(replicas.begin(),replicas.end(),id) != replicas.end()) {
-                                        active_replicas.push_back(id);
-                                    }
-                                }
-                                if(active_replicas.size() < derecho::getConfUInt32(CONF_OBJECTSTORE_MIN_REPLICATION_FACTOR)) {
-                                    throw derecho::subgroup_provisioning_exception();
-                                }
-
-                                derecho::subgroup_shard_layout_t subgroup_vector(1);
-                                subgroup_vector[0].emplace_back(curr_view.make_subview(active_replicas));
-                                curr_view.next_unassigned_rank += active_replicas.size();
-                                subgroup_allocation.emplace(subgroup_type, std::move(subgroup_vector));
-                            } else {
-                                subgroup_allocation.emplace(subgroup_type, derecho::subgroup_shard_layout_t{});
-                            }
-                        }
-                        return subgroup_allocation;
-                    }
-                }, 
-                std::shared_ptr<derecho::IDeserializationContext>{this},
-                std::vector<derecho::view_upcall_t>{},                               // view up-calls
-                // factories ...
-                [this](PersistentRegistry*) { return std::make_unique<VolatileUnloggedObjectStore>(object_watcher); },
-                [this](PersistentRegistry* pr) { return std::make_unique<PersistentLoggedObjectStore>(pr, *this); }
-        ) {
-=======
     ObjectStoreService(const ObjectWatcher& ow) : mode(
                                                           derecho::getConfBoolean(CONF_OBJECTSTORE_PERSISTED) ? (derecho::getConfBoolean(CONF_OBJECTSTORE_LOGGED) ? PERSISTENT_LOGGED : PERSISTENT_UNLOGGED) : (derecho::getConfBoolean(CONF_OBJECTSTORE_LOGGED) ? VOLATILE_LOGGED : VOLATILE_UNLOGGED)),
                                                   object_watcher(ow),
@@ -715,35 +661,38 @@
                                                           {},  // callback set
                                                           // derecho::SubgroupInfo
                                                           {
-                                                                  [this](const std::type_index& subgroup_type,
+                                                                  [this](const std::vector<std::type_index>& subgroup_type_order,
                                                                          const std::unique_ptr<derecho::View>& prev_view,
                                                                          derecho::View& curr_view) {
-                                                                      if(subgroup_type == std::type_index(typeid(VolatileUnloggedObjectStore)) || subgroup_type == std::type_index(typeid(PersistentLoggedObjectStore))) {
-                                                                          std::vector<node_id_t> active_replicas;
-                                                                          for(uint32_t i = 0; i < curr_view.members.size(); i++) {
-                                                                              const node_id_t id = curr_view.members[i];
-                                                                              if(!curr_view.failed[i] && std::find(replicas.begin(), replicas.end(), id) != replicas.end()) {
-                                                                                  active_replicas.push_back(id);
+                                                                      derecho::subgroup_allocation_map_t subgroup_allocation;
+                                                                      for(const auto& subgroup_type : subgroup_type_order) {
+                                                                          if(subgroup_type == std::type_index(typeid(VolatileUnloggedObjectStore)) || subgroup_type == std::type_index(typeid(PersistentLoggedObjectStore))) {
+                                                                              std::vector<node_id_t> active_replicas;
+                                                                              for(uint32_t i = 0; i < curr_view.members.size(); i++) {
+                                                                                  const node_id_t id = curr_view.members[i];
+                                                                                  if(!curr_view.failed[i] && std::find(replicas.begin(), replicas.end(), id) != replicas.end()) {
+                                                                                      active_replicas.push_back(id);
+                                                                                  }
                                                                               }
+                                                                              if(active_replicas.size() < derecho::getConfUInt32(CONF_OBJECTSTORE_MIN_REPLICATION_FACTOR)) {
+                                                                                  throw derecho::subgroup_provisioning_exception();
+                                                                              }
+
+                                                                              derecho::subgroup_shard_layout_t subgroup_vector(1);
+                                                                              subgroup_vector[0].emplace_back(curr_view.make_subview(active_replicas));
+                                                                              curr_view.next_unassigned_rank += active_replicas.size();
+                                                                              subgroup_allocation.emplace(subgroup_type, std::move(subgroup_vector));
+                                                                          } else {
+                                                                              subgroup_allocation.emplace(subgroup_type, derecho::subgroup_shard_layout_t{});
                                                                           }
-                                                                          if(active_replicas.size() < derecho::getConfUInt32(CONF_OBJECTSTORE_MIN_REPLICATION_FACTOR)) {
-                                                                              throw derecho::subgroup_provisioning_exception();
-                                                                          }
-
-                                                                          derecho::subgroup_shard_layout_t subgroup_vector(1);
-                                                                          subgroup_vector[0].emplace_back(curr_view.make_subview(active_replicas));
-                                                                          curr_view.next_unassigned_rank += active_replicas.size();
-                                                                          return subgroup_vector;
-                                                                      } else {
-                                                                          return derecho::subgroup_shard_layout_t{};
                                                                       }
+                                                                      return subgroup_allocation;
                                                                   }},
                                                           std::shared_ptr<derecho::IDeserializationContext>{this},
                                                           std::vector<derecho::view_upcall_t>{},  // view up-calls
                                                           // factories ...
                                                           [this](PersistentRegistry*) { return std::make_unique<VolatileUnloggedObjectStore>(object_watcher); },
                                                           [this](PersistentRegistry* pr) { return std::make_unique<PersistentLoggedObjectStore>(pr, *this); }) {
->>>>>>> 13275bb8
         // Unimplemented yet:
         if(mode == PERSISTENT_UNLOGGED || mode == VOLATILE_LOGGED) {
             // log it
