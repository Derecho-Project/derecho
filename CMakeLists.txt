cmake_minimum_required(VERSION 2.8.1)
set(CMAKE_DISABLE_SOURCE_CHANGES ON)
set(CMAKE_DISABLE_IN_SOURCE_BUILD ON)
project(derecho CXX)

# Version
set(derecho_VERSION 0.9)
set(derecho_build_VERSION 0.9.2)
set(CMAKE_CXX_FLAGS "${CMAKE_CXX_FLAGS} -std=c++1z -fPIC")
if (${USE_VERBS_API})
    set(CMAKE_CXX_FLAGS "${CMAKE_CXX_FLAGS} -DUSE_VERBS_API")
endif()
set(CMAKE_CXX_FLAGS_DEBUG "${CMAKE_CXX_FLAGS_DEBUG} -DDERECHO_DEBUG -O0 -Wall -ggdb -gdwarf-3")
set(CMAKE_CXX_FLAGS_RELEASE "${CMAKE_CXX_FLAGS_RELEASE} -Wall")
set(CMAKE_CXX_FLAGS_BENCHMARK "${CMAKE_CXX_FLAGS_RELEASE} -Wall -DNOLOG")
set(CMAKE_CXX_FLAGS_RELWITHDEBINFO "${CMAKE_CXX_FLAGS_RELWITHDEBINFO} -Wall -ggdb -gdwarf-3")

set(CMAKE_MODULE_PATH "${CMAKE_SOURCE_DIR}/cmake/Modules")

if ( NOT DEFINED CMAKE_INSTALL_LIBDIR )
    set( CMAKE_INSTALL_LIBDIR lib )
endif ( )

include(GetGitRevisionDescription)

# mutils_FOUND 
# mutils_INCLUDE_DIRS
# mutils_LIBRARIES
find_package(mutils)
if (NOT ${mutils_FOUND})
    message(FATAL_ERROR "mutils not found. Please install from https://github.com/mpmilano/mutils.git")
endif()

# mutils-tasks_FOUND
# mutils-tasks_INCLUDE_DIRS
# mutils-tasks_LIBRARIES
find_package(mutils-tasks)
if (NOT ${mutils-tasks_FOUND})
    message(FATAL_ERROR "mutils not found. Please install from https://github.com/mpmilano/mutils-tasks.git")
endif()

# mutils-containers_FOUND
# mutils-containers_INCLUDE_DIRS
# mutils-containers_LIBRARIES
find_package(mutils-containers)
if (NOT ${mutils-containers_FOUND})
    message(FATAL_ERROR "mutils-containers not found. Please install from https://github.com/mpmilano/mutils-containers.git")
endif()

# libfabric_FOUND
# libfabric_INCLUDE_DIRS
# libfabric_LIBRARIES
find_package(libfabric)
if (NOT ${libfabric_FOUND})
    message(FATAL_ERROR "libfabric not found. Please install from https://github.com/ofiwg/libfabric.git. [commit:fcf0f2ec3c7109e06e09d3650564df8d2dfa12b6]")
endif()

<<<<<<< HEAD
# extra include paths
if (EXTRA_INCLUDE_PATHS)
    message(STATUS "EXTRA_INCLUDE_PATHS=${EXTRA_INCLUDE_PATHS}")
    include_directories(${EXTRA_INCLUDE_PATHS})
else (EXTRA_INCLUDE_PATHS)
    message(STATUS "EXTRA_INCLUDE_PATHS is not set.")
endif (EXTRA_INCLUDE_PATHS)

# extra library paths
if (EXTRA_LIBRARY_PATHS)
    message(STATUS "EXTRA_LIBRARY_PATHS=${EXTRA_LIBRARY_PATHS}")
    link_directories(${EXTRA_LIBRARY_PATHS})
else (EXTRA_LIBRARY_PATHS)
    message(STATUS "EXTRA_LIBRARY_PATHS is not set.")
endif (EXTRA_LIBRARY_PATHS)
=======
# spdlog is a packaged system library, so this probably isn't necessary, but
# it helps ensure that the right version is installed
# spdlog_FOUND
find_package(spdlog 1.3.1 REQUIRED)

# find openssl
find_package(OpenSSL REQUIRED) 
>>>>>>> b42d714b

add_subdirectory(src/mutils-serialization)
add_subdirectory(src/conf)
add_subdirectory(src/utils)
add_subdirectory(src/core)
add_subdirectory(src/rdmc)
add_subdirectory(src/sst)
add_subdirectory(src/tcp)
add_subdirectory(src/persistent)

# make libderecho.so
add_library(derecho SHARED
    $<TARGET_OBJECTS:mutils-serialization> 
    $<TARGET_OBJECTS:conf>
    $<TARGET_OBJECTS:utils>
    $<TARGET_OBJECTS:core>
    $<TARGET_OBJECTS:rdmc>
    $<TARGET_OBJECTS:sst>
    $<TARGET_OBJECTS:tcp>
    $<TARGET_OBJECTS:persistent>)
target_link_libraries(derecho
    rdmacm ibverbs rt pthread atomic
    stdc++fs ${libfabric_LIBRARIES} 
    ${mutils_LIBRARIES} 
    ${mutils-containers_LIBRARIES}
    ${mutils-tasks_LIBRARIES}
<<<<<<< HEAD
    spdk_nvme spdk_env_dpdk spdk_vmd spdk_log spdk_util spdk_sock dpdk uuid numa dl)
=======
    ${OPENSSL_LIBRARIES}) 
>>>>>>> b42d714b
set_target_properties(derecho PROPERTIES
    SOVERSION ${derecho_VERSION}
    VERSION ${derecho_build_VERSION}
)
add_dependencies(derecho
    mutils-serialization conf utils core
    rdmc sst tcp persistent)

# make install
install(TARGETS derecho EXPORT derecho
        LIBRARY DESTINATION ${CMAKE_INSTALL_LIBDIR})
install(DIRECTORY
        include/derecho/conf
        include/derecho/core
        include/derecho/mutils-serialization
        include/derecho/persistent
        include/derecho/rdmc
        include/derecho/sst
        include/derecho/tcp
        include/derecho/utils
        DESTINATION include/derecho)

include(CMakePackageConfigHelpers)
write_basic_package_version_file(
    "${CMAKE_CURRENT_BINARY_DIR}/derecho/derechoConfigVersion.cmake"
    VERSION ${derecho_VERSION}
    COMPATIBILITY AnyNewerVersion
)

export (EXPORT derecho
    FILE "${CMAKE_CURRENT_BINARY_DIR}/derecho/derechoTargets.cmake"
)

configure_file (derechoConfig.cmake
    "${CMAKE_CURRENT_BINARY_DIR}/derecho/derechoConfig.cmake"
)

set(ConfigPackageLocation lib/cmake/derecho)
install(EXPORT derecho
    FILE derechoTargets.cmake
    DESTINATION ${ConfigPackageLocation}
)

install(FILES
    "${CMAKE_CURRENT_BINARY_DIR}/derecho/derechoConfig.cmake"
    "${CMAKE_CURRENT_BINARY_DIR}/derecho/derechoConfigVersion.cmake"
    DESTINATION ${ConfigPackageLocation}
)

# applications
add_subdirectory(src/applications)<|MERGE_RESOLUTION|>--- conflicted
+++ resolved
@@ -55,7 +55,6 @@
     message(FATAL_ERROR "libfabric not found. Please install from https://github.com/ofiwg/libfabric.git. [commit:fcf0f2ec3c7109e06e09d3650564df8d2dfa12b6]")
 endif()
 
-<<<<<<< HEAD
 # extra include paths
 if (EXTRA_INCLUDE_PATHS)
     message(STATUS "EXTRA_INCLUDE_PATHS=${EXTRA_INCLUDE_PATHS}")
@@ -71,7 +70,7 @@
 else (EXTRA_LIBRARY_PATHS)
     message(STATUS "EXTRA_LIBRARY_PATHS is not set.")
 endif (EXTRA_LIBRARY_PATHS)
-=======
+
 # spdlog is a packaged system library, so this probably isn't necessary, but
 # it helps ensure that the right version is installed
 # spdlog_FOUND
@@ -79,7 +78,6 @@
 
 # find openssl
 find_package(OpenSSL REQUIRED) 
->>>>>>> b42d714b
 
 add_subdirectory(src/mutils-serialization)
 add_subdirectory(src/conf)
@@ -106,11 +104,8 @@
     ${mutils_LIBRARIES} 
     ${mutils-containers_LIBRARIES}
     ${mutils-tasks_LIBRARIES}
-<<<<<<< HEAD
-    spdk_nvme spdk_env_dpdk spdk_vmd spdk_log spdk_util spdk_sock dpdk uuid numa dl)
-=======
+    spdk_nvme spdk_env_dpdk spdk_vmd spdk_log spdk_util spdk_sock dpdk uuid numa dl
     ${OPENSSL_LIBRARIES}) 
->>>>>>> b42d714b
 set_target_properties(derecho PROPERTIES
     SOVERSION ${derecho_VERSION}
     VERSION ${derecho_build_VERSION}
