--- conflicted
+++ resolved
@@ -280,16 +280,8 @@
 
     void log_event(const std::string& event_text) {
         logger->debug(event_text);
-<<<<<<< HEAD
     }
 
-    spdlog::logger& debug_log() {
-        return *logger;
-    }
-=======
-    }
-
->>>>>>> 6175c2c0
 };
 
 } /* namespace derecho */
