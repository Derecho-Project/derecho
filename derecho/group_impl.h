--- conflicted
+++ resolved
@@ -259,23 +259,8 @@
     view_manager.add_view_upcall([this](const View& new_view) {
         update_tcp_connections_callback(new_view);
     });
-<<<<<<< HEAD
     view_manager.add_view_upcall([this](const View& new_view) {
         rpc_manager.new_view_callback(new_view);
-=======
-    view_manager.register_send_object_upcall([this](subgroup_id_t subgroup_id, node_id_t new_node_id) {
-        LockedReference<std::unique_lock<std::mutex>, tcp::socket> joiner_socket = rpc_manager.get_socket(new_node_id);
-        ReplicatedObject& subgroup_object = objects_by_subgroup_id.at(subgroup_id);
-        if(subgroup_object.is_persistent()) {
-            //First, read the log tail length sent by the joining node
-            int64_t persistent_log_length = 0;
-            joiner_socket.get().read(persistent_log_length);
-            PersistentRegistry::setEarliestVersionToSerialize(persistent_log_length);
-            logger->debug("Got log tail length {}", persistent_log_length);
-        }
-        logger->debug("Sending Replicated Object state for subgroup {} to node {}", subgroup_id, new_node_id);
-        subgroup_object.send_object(joiner_socket.get());
->>>>>>> c7ff70fb
     });
     //ViewManager must call back to Group after a view change in order to call construct_objects,
     //since ViewManager doesn't know the template parameters
@@ -404,22 +389,14 @@
     //This will receive one object from each shard leader in ascending order of subgroup ID
     for(const auto& subgroup_and_leader : subgroups_and_leaders) {
         LockedReference<std::unique_lock<std::mutex>, tcp::socket> leader_socket
-<<<<<<< HEAD
                 = tcp_sockets->get_socket(subgroup_and_leader.second);
-        int64_t log_tail_length = objects_by_subgroup_id.at(subgroup_and_leader.first).get().get_minimum_latest_persisted_version();
-        SPDLOG_DEBUG(logger, "Sending log tail length of {} for subgroup {} to node {}.", log_tail_length, subgroup_and_leader.first, subgroup_and_leader.second);
-        leader_socket.get().write(log_tail_length);
-        SPDLOG_DEBUG(logger, "Receiving Replicated Object state for subgroup {} from node {}", subgroup_and_leader.first, subgroup_and_leader.second);
-=======
-                = rpc_manager.get_socket(subgroup_and_leader.second);
         ReplicatedObject& subgroup_object = objects_by_subgroup_id.at(subgroup_and_leader.first);
         if(subgroup_object.is_persistent()) {
             int64_t log_tail_length = subgroup_object.get_minimum_latest_persisted_version();
-            logger->debug("Sending log tail length of {} for subgroup {} to node {}.", log_tail_length, subgroup_and_leader.first, subgroup_and_leader.second);
+            SPDLOG_DEBUG(logger, "Sending log tail length of {} for subgroup {} to node {}.", log_tail_length, subgroup_and_leader.first, subgroup_and_leader.second);
             leader_socket.get().write(log_tail_length);
         }
-        logger->debug("Receiving Replicated Object state for subgroup {} from node {}", subgroup_and_leader.first, subgroup_and_leader.second);
->>>>>>> c7ff70fb
+        SPDLOG_DEBUG(logger, "Receiving Replicated Object state for subgroup {} from node {}", subgroup_and_leader.first, subgroup_and_leader.second);
         std::size_t buffer_size;
         bool success = leader_socket.get().read(buffer_size);
         assert(success);
