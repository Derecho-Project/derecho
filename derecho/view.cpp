--- conflicted
+++ resolved
@@ -62,13 +62,15 @@
   return num;
 }
 
-<<<<<<< HEAD
 View::View(
     const int32_t vid, const std::vector<node_id_t> &members,
     const std::vector<std::tuple<ip_addr_t, uint16_t, uint16_t, uint16_t, uint16_t>> &member_ips_and_ports,
     const std::vector<char> &failed, const int32_t num_failed,
     const std::vector<node_id_t> &joined,
-    const std::vector<node_id_t> &departed, const int32_t num_members)
+    const std::vector<node_id_t> &departed, const int32_t num_members,
+           const std::map<std::type_index, std::vector<subgroup_id_t>>& subgroup_ids_by_type,
+           const std::vector<std::vector<SubView>>& subgroup_shard_views,
+           const std::map<subgroup_id_t, uint32_t>& my_subgroups)
     : vid(vid), members(members),
       member_ips_and_ports(member_ips_and_ports), failed(failed),
       num_failed(num_failed), joined(joined), departed(departed),
@@ -76,35 +78,14 @@
       my_rank(0), // This will always get overwritten by the receiver after
                   // deserializing
       next_unassigned_rank(
-          0) { /* next_unassigned_rank should never be serialized, since each
+			   0), /* next_unassigned_rank should never be serialized, since each
                   node must re-run the allocation functions independently */
+          subgroup_ids_by_type(subgroup_ids_by_type),
+          subgroup_shard_views(subgroup_shard_views),
+          my_subgroups(my_subgroups) {      
   for (int rank = 0; rank < num_members; ++rank) {
     node_id_to_rank[members[rank]] = rank;
   }
-=======
-View::View(const int32_t vid, const std::vector<node_id_t>& members, const std::vector<ip_addr>& member_ips,
-           const std::vector<char>& failed, const int32_t num_failed, const std::vector<node_id_t>& joined,
-           const std::vector<node_id_t>& departed, const int32_t num_members,
-           const std::map<std::type_index, std::vector<subgroup_id_t>>& subgroup_ids_by_type,
-           const std::vector<std::vector<SubView>>& subgroup_shard_views,
-           const std::map<subgroup_id_t, uint32_t>& my_subgroups)
-        : vid(vid),
-          members(members),
-          member_ips(member_ips),
-          failed(failed),
-          num_failed(num_failed),
-          joined(joined),
-          departed(departed),
-          num_members(num_members),
-          my_rank(0),               /* This will always get overwritten by the receiver after deserializing */
-          next_unassigned_rank(0),  /* next_unassigned_rank should never be serialized, since each node must re-run the allocation functions independently */
-          subgroup_ids_by_type(subgroup_ids_by_type),
-          subgroup_shard_views(subgroup_shard_views),
-          my_subgroups(my_subgroups) {
-    for(int rank = 0; rank < num_members; ++rank) {
-        node_id_to_rank[members[rank]] = rank;
-    }
->>>>>>> e8b64478
 }
 
 int View::rank_of_leader() const {
@@ -279,150 +260,26 @@
 }
 
 std::string View::debug_string() const {
-  // need to add member ips and ports and other fields
-  std::stringstream s;
-  s << "View " << vid << ": MyRank=" << my_rank << ". ";
-  s << "Members={ ";
-  for (int m = 0; m < num_members; m++) {
-    s << members[m] << "  ";
-  }
-  s << "}, ";
-  string fs = (" ");
-  for (int m = 0; m < num_members; m++) {
-    fs += failed[m] ? string(" T ") : string(" F ");
-  }
-
-<<<<<<< HEAD
-  s << "Failed={" << fs << " }, num_failed=" << num_failed;
-  s << ", Departed: { ";
-  for (uint i = 0; i < departed.size(); ++i) {
-    s << members[departed[i]] << " ";
-  }
-  s << "} , Joined: { ";
-  for (uint i = 0; i < joined.size(); ++i) {
-    s << members[joined[i]] << " ";
-  }
-  s << "}";
-  return s.str();
-}
-
-std::unique_ptr<View> load_view(const std::string &view_file_name) {
-  std::ifstream view_file(view_file_name);
-  std::ifstream view_file_swap(view_file_name + ".swp");
-  std::unique_ptr<View> view;
-  std::unique_ptr<View> swap_view;
-  // The expected view file might not exist, in which case we'll fall back to
-  // the swap file
-  if (view_file.good()) {
-    // Each file contains the size of the view (an int copied as bytes),
-    // followed by a serialized view
-    std::size_t size_of_view;
-    view_file.read((char *)&size_of_view, sizeof(size_of_view));
-    char buffer[size_of_view];
-    view_file.read(buffer, size_of_view);
-    // If the view file doesn't contain a complete view (due to a crash
-    // during writing), the read() call will set failbit
-    if (!view_file.fail()) {
-      view = mutils::from_bytes<View>(nullptr, buffer);
-    }
-  }
-  if (view_file_swap.good()) {
-    std::size_t size_of_view;
-    view_file_swap.read((char *)&size_of_view, sizeof(size_of_view));
-    char buffer[size_of_view];
-    view_file_swap.read(buffer, size_of_view);
-    if (!view_file_swap.fail()) {
-      swap_view = mutils::from_bytes<View>(nullptr, buffer);
-    }
-  }
-  if (swap_view == nullptr ||
-      (view != nullptr && view->vid >= swap_view->vid)) {
-    return view;
-  } else {
-    return swap_view;
-  }
-}
-
-std::ostream &operator<<(std::ostream &stream, const View &view) {
-  stream << view.vid << std::endl;
-  std::copy(view.members.begin(), view.members.end(),
-            std::ostream_iterator<node_id_t>(stream, " "));
-  stream << std::endl;
-  for (auto &ip_ports : view.member_ips_and_ports) {
-    stream << std::get<0>(ip_ports) << " " << std::get<PORT_TYPE::GMS>(ip_ports) << " "
-           << std::get<PORT_TYPE::RPC>(ip_ports) << " " << std::get<PORT_TYPE::SST>(ip_ports) << " "
-           << std::get<PORT_TYPE::RDMC>(ip_ports) << " ";
-  }
-  // std::copy(view.member_ips_and_gms_ports.begin(),
-  // view.member_ips_and_gms_ports.end(),
-  // std::ostream_iterator<std::pair<ip_addr_t, uint16_t>>(stream, " "));
-  stream << std::endl;
-  for (const auto &fail_val : view.failed) {
-    stream << (fail_val ? "T" : "F") << " ";
-  }
-  stream << std::endl;
-  stream << view.my_rank << std::endl;
-  return stream;
-}
-
-View parse_view(std::istream &stream) {
-  std::string line;
-  int32_t vid = 0;
-  if (std::getline(stream, line)) {
-    vid = std::stoi(line);
-  }
-  std::vector<node_id_t> members;
-  //"List of member IDs" line
-  if (std::getline(stream, line)) {
-    std::istringstream linestream(line);
-    std::copy(std::istream_iterator<node_id_t>(linestream),
-              std::istream_iterator<node_id_t>(), std::back_inserter(members));
-  }
-  std::vector<std::tuple<ip_addr_t, uint16_t, uint16_t, uint16_t, uint16_t>> member_ips_and_ports;
-  //"List of member IPs and ports" line
-  if (std::getline(stream, line)) {
-    std::istringstream linestream(line);
-    // std::copy(std::istream_iterator<std::pair<ip_addr_t,
-    // uint16_t>>(linestream), std::istream_iterator<std::pair<ip_addr_t,
-    // uint16_t>>(),
-    //           std::back_inserter(member_ips_and_ports));
-    while (!linestream.fail()) {
-      ip_addr_t ip_addr;
-      uint16_t gms_port;
-      uint16_t rpc_port;
-      uint16_t sst_port;
-      uint16_t rdmc_port;
-      linestream >> ip_addr;
-      linestream >> gms_port >> rpc_port >> sst_port >> rdmc_port;
-      member_ips_and_ports.emplace_back(
-          std::tuple<ip_addr_t, uint16_t, uint16_t, uint16_t, uint16_t>{
-              ip_addr, gms_port, rpc_port, sst_port, rdmc_port});
-    }
-  }
-  std::vector<char> failed;
-  // Failures array line, which was printed as "T" or "F" strings
-  if (std::getline(stream, line)) {
-    std::istringstream linestream(line);
-    std::string fail_str;
-    while (linestream >> fail_str) {
-      failed.emplace_back(fail_str == "T" ? true : false);
-    }
-  }
-  int32_t my_rank = -1;
-  if (std::getline(stream, line)) {
-    my_rank = std::stoi(line);
-  }
-  return View(vid, members, member_ips_and_ports, failed, {}, {}, my_rank);
-}
-} // namespace derecho
-=======
+    // need to add member ips and ports and other fields
+    std::stringstream s;
+    s << "View " << vid << ": MyRank=" << my_rank << ". ";
+    s << "Members={ ";
+    for(int m = 0; m < num_members; m++) {
+        s << members[m] << "  ";
+    }
+    s << "}, ";
+    string fs = (" ");
+    for(int m = 0; m < num_members; m++) {
+        fs += failed[m] ? string(" T ") : string(" F ");
+    }
+
     s << "Failed={" << fs << " }, num_failed=" << num_failed;
     s << ", Departed: { ";
-    for(const node_id_t& departed_node : departed) {
+    for(const node_id_t &departed_node : departed) {
         s << departed_node << " ";
     }
     s << "} , Joined: { ";
-    for(const node_id_t& joined_node : joined) {
+    for(const node_id_t &joined_node : joined) {
         s << joined_node << " ";
     }
     s << "}" << std::endl;
@@ -430,7 +287,7 @@
     for(subgroup_id_t subgroup = 0; subgroup < subgroup_shard_views.size(); ++subgroup) {
         for(uint32_t shard = 0; shard < subgroup_shard_views[subgroup].size(); ++shard) {
             s << "Shard (" << subgroup << ", " << shard << "): Members={";
-            for(const node_id_t& member : subgroup_shard_views[subgroup][shard].members) {
+            for(const node_id_t &member : subgroup_shard_views[subgroup][shard].members) {
                 s << member << " ";
             }
             s << "}, is_sender={";
@@ -449,7 +306,7 @@
 
 std::size_t StreamlinedView::bytes_size() const {
     return mutils::bytes_size(wrapped_view.vid) + mutils::bytes_size(wrapped_view.members)
-    + mutils::bytes_size(wrapped_view.member_ips) + mutils::bytes_size(wrapped_view.failed)
+    + mutils::bytes_size(wrapped_view.member_ips_and_ports) + mutils::bytes_size(wrapped_view.failed)
     + mutils::bytes_size(wrapped_view.joined) + mutils::bytes_size(wrapped_view.departed)
     + mutils::bytes_size(wrapped_view.num_members);
 }
@@ -457,7 +314,7 @@
 std::size_t StreamlinedView::to_bytes(char* buffer) const {
     int bytes_written = mutils::to_bytes(wrapped_view.vid, buffer);
     bytes_written += mutils::to_bytes(wrapped_view.members, buffer + bytes_written);
-    bytes_written += mutils::to_bytes(wrapped_view.member_ips, buffer + bytes_written);
+    bytes_written += mutils::to_bytes(wrapped_view.member_ips_and_ports, buffer + bytes_written);
     bytes_written += mutils::to_bytes(wrapped_view.failed, buffer + bytes_written);
     bytes_written += mutils::to_bytes(wrapped_view.joined, buffer + bytes_written);
     bytes_written += mutils::to_bytes(wrapped_view.departed, buffer + bytes_written);
@@ -467,7 +324,7 @@
 void StreamlinedView::post_object(const std::function<void (char const * const, std::size_t)>& write_func) const {
     mutils::post_object(write_func, wrapped_view.vid);
     mutils::post_object(write_func, wrapped_view.members);
-    mutils::post_object(write_func, wrapped_view.member_ips);
+    mutils::post_object(write_func, wrapped_view.member_ips_and_ports);
     mutils::post_object(write_func, wrapped_view.failed);
     mutils::post_object(write_func, wrapped_view.joined);
     mutils::post_object(write_func, wrapped_view.departed);
@@ -479,8 +336,8 @@
     std::size_t bytes_read = mutils::bytes_size(*temp_vid);
     auto temp_members = mutils::from_bytes_noalloc<std::vector<node_id_t>>(dsm, buffer + bytes_read);
     bytes_read += mutils::bytes_size(*temp_members);
-    auto temp_member_ips = mutils::from_bytes_noalloc<std::vector<ip_addr>>(dsm, buffer + bytes_read);
-    bytes_read += mutils::bytes_size(*temp_member_ips);
+    auto temp_member_ips_and_ports = mutils::from_bytes_noalloc<std::vector<std::tuple<ip_addr_t, uint16_t, uint16_t, uint16_t, uint16_t>>>(dsm, buffer + bytes_read);
+    bytes_read += mutils::bytes_size(*temp_member_ips_and_ports);
     auto temp_failed = mutils::from_bytes_noalloc<std::vector<char>>(dsm, buffer + bytes_read);
     bytes_read += mutils::bytes_size(*temp_failed);
     auto temp_joined = mutils::from_bytes_noalloc<std::vector<node_id_t>>(dsm, buffer + bytes_read);
@@ -489,9 +346,8 @@
     bytes_read += mutils::bytes_size(*temp_departed);
     auto temp_num_members = mutils::from_bytes_noalloc<int32_t>(dsm, buffer + bytes_read);
     //This constructor will copy all the vectors into the new View, which is why it's OK to use noalloc
-    return std::make_unique<View>(*temp_vid, *temp_members, *temp_member_ips, *temp_failed,
+    return std::make_unique<View>(*temp_vid, *temp_members, *temp_member_ips_and_ports, *temp_failed,
                                   *temp_joined, *temp_departed, *temp_num_members);
 }
 
-}  // namespace derecho
->>>>>>> e8b64478
+}  // namespace derecho