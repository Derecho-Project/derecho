/**
 * @file rpc_manager.h
 *
 * @date Feb 7, 2017
 */

#pragma once

#include <exception>
#include <functional>
#include <map>
#include <memory>
#include <mutex>
#include <vector>

#include "derecho_internal.h"
<<<<<<< HEAD
#include "derecho_type_definitions.h"
#include "mutils-serialization/SerializationSupport.hpp"
=======
>>>>>>> e8b64478
#include "p2p_connections.h"
#include "remote_invocable.h"
#include "rpc_utils.h"
#include "view.h"
#include "view_manager.h"
#include "mutils-serialization/SerializationSupport.hpp"

namespace derecho {

template <typename T>
class Replicated;
template <typename T>
class ExternalCaller;

namespace rpc {

class RPCManager {
    static_assert(std::is_trivially_copyable<Opcode>::value, "Oh no! Opcode is not trivially copyable!");
    /** The ID of the node this RPCManager is running on. */
    const node_id_t nid;
    /** A map from FunctionIDs to RPC functions, either the "server" stubs that receive
     * remote calls to invoke functions, or the "client" stubs that receive responses
     * from the targets of an earlier remote call.
     * Note that a FunctionID is (class ID, subgroup ID, Function Tag). */
    std::unique_ptr<std::map<Opcode, receive_fun_t>> receivers;
    /** An emtpy DeserializationManager, in case we need it later. */
    // mutils::DeserializationManager dsm{{}};
    // Weijia: I prefer the deserialization context vector.
    mutils::RemoteDeserialization_v rdv{};

#ifndef NOLOG
    std::shared_ptr<spdlog::logger> logger;
#endif

    template <typename T>
    friend class ::derecho::Replicated;  //Give only Replicated access to view_manager
    template <typename T>
    friend class ::derecho::ExternalCaller;
    ViewManager& view_manager;

    /** Contains an RDMA connection to each member of the group. */
    std::unique_ptr<sst::P2PConnections> connections;

    std::mutex p2p_connections_mutex;
    /** This mutex guards both toFulfillQueue and fulfilledList. */
    std::mutex pending_results_mutex;
    std::queue<std::reference_wrapper<PendingBase>> toFulfillQueue;
    std::list<std::reference_wrapper<PendingBase>> fulfilledList;

    /** This is not accessed outside invocations of rpc_message_handler,
     * it's just a member so it won't be newly allocated every time. */
    std::unique_ptr<char[]> replySendBuffer;

    bool thread_start = false;
    /** Mutex for thread_start_cv. */
    std::mutex thread_start_mutex;
    /** Notified when the P2P listening thread should start. */
    std::condition_variable thread_start_cv;
    std::atomic<bool> thread_shutdown{false};
    std::thread rpc_thread;

    /** Listens for P2P RPC calls over the RDMA P2P connections and handles them. */
    void p2p_receive_loop();

    /**
     * Handler to be called by rpc_process_loop each time it receives a
     * peer-to-peer message over an RDMA P2P connection.
     * @param sender_id The ID of the node that sent the message
     * @param msg_buf A buffer containing the message
     * @param buffer_size The size of the buffer, in bytes
     */
    void p2p_message_handler(node_id_t sender_id, char* msg_buf, uint32_t buffer_size);

    /**
     * Processes an RPC message for any of the functions managed by this RPCManager,
     * using the opcode to forward it to the correct function for execution.
     * @param indx The function opcode for this RPC message, which should
     * correspond to either a "call" or "response" function of some RemoteInvocable
     * @param received_from The ID of the node that sent the message
     * @param buf The buffer containing the message
     * @param payload_size The size of the message in bytes
     * @param out_alloc A function that can allocate a buffer for the response
     * to this message.
     * @return A pointer to the exception caused by invoking this RPC function,
     * if the message was an RPC function call and the function threw an exception.
     */
    std::exception_ptr receive_message(const Opcode& indx, const node_id_t& received_from,
                                       char const* const buf, std::size_t payload_size,
                                       const std::function<char*(int)>& out_alloc);

    /**
     * Entry point for receiving a single RPC message for a function managed by
     * this RPCManager. Parses the header of the message to retrieve the opcode
     * and message size, then calls receive_message().
     * @param buf The buffer containing the message
     * @param size The size of the buffer
     * @param out_alloc A function that can allocate a buffer for the response
     * to this message
     * @return A pointer to the exception caused by invoking this RPC function,
     * if the message was an RPC function call and the function threw an exception.
     */
    std::exception_ptr parse_and_receive(char* buf, std::size_t size,
                                         const std::function<char*(int)>& out_alloc);

public:
<<<<<<< HEAD
  RPCManager(ViewManager &group_view_manager)
    : nid(getConfUInt32(CONF_DERECHO_LOCAL_ID)), receivers(new std::decay_t<decltype(*receivers)>()),
        whenlog(logger(spdlog::get("debug_log")), )
            view_manager(group_view_manager),
        // Connections initially only contains the local node. Other nodes are
        // added in the new view callback
        tcp_connections(nid,
                        std::map<node_id_t, std::pair<ip_addr_t, uint16_t>>{{nid, {getConfString(CONF_DERECHO_LOCAL_IP), getConfUInt16(CONF_DERECHO_RPC_PORT)}}}),
        connections(std::make_unique<sst::P2PConnections>(sst::P2PParams{
            nid,
            {nid},
            group_view_manager.derecho_params.window_size,
            group_view_manager.derecho_params.max_payload_size})),
        replySendBuffer(
            new char[group_view_manager.derecho_params.max_payload_size]) {
    rpc_thread = std::thread(&RPCManager::p2p_receive_loop, this);
=======
    RPCManager(node_id_t node_id, ViewManager& group_view_manager)
            : nid(node_id),
              receivers(new std::decay_t<decltype(*receivers)>()),
              whenlog(logger(spdlog::get("derecho_debug_log")),)
              view_manager(group_view_manager),
              connections(std::make_unique<sst::P2PConnections>(
                      sst::P2PParams{node_id, {node_id}, group_view_manager.derecho_params.window_size,
                        group_view_manager.derecho_params.max_payload_size})),
              replySendBuffer(new char[group_view_manager.derecho_params.max_payload_size]) {
        rpc_thread = std::thread(&RPCManager::p2p_receive_loop, this);
>>>>>>> e8b64478
    }

    ~RPCManager();

    /**
     * Starts the thread that listens for incoming P2P RPC requests over the RDMA P2P
     * connections.
     */
    void start_listening();
    /**
     * Given a pointer to an object and a list of its methods, constructs a
     * RemoteInvocableClass for that object with its receive functions
     * registered to this RPCManager.
     * @param cls A raw pointer(??) to a pointer to the object being set up as
     * a RemoteInvocableClass
     * @param instance_id A number uniquely identifying the object, corresponding
     * to the subgroup that will be receiving RPC invocations for it (in practice,
     * this is the subgroup ID).
     * @param funs A tuple of "partially wrapped" pointer-to-member-functions
     * (the return type of rpc::tag<>(), which is called by the client), one for
     * each method of UserProvidedClass that should be an RPC function
     * @return The RemoteInvocableClass that wraps UserProvidedClass, by pointer
     * @tparam UserProvidedClass The type of the object being wrapped with a
     * RemoteInvocableClass
     * @tparam FunctionTuple The type of the tuple of partial_wrapped<> structs
     */
    template <typename UserProvidedClass, typename FunctionTuple>
    auto make_remote_invocable_class(std::unique_ptr<UserProvidedClass>* cls, uint32_t instance_id, FunctionTuple funs) {
        //FunctionTuple is a std::tuple of partial_wrapped<Tag, Ret, UserProvidedClass, Args>,
        //which is the result of the user calling tag<Tag>(&UserProvidedClass::method) on each RPC method
        //Use callFunc to unpack the tuple into a variadic parameter pack for build_remoteinvocableclass
        return mutils::callFunc([&](const auto&... unpacked_functions) {
            return build_remote_invocable_class<UserProvidedClass>(nid, instance_id, *receivers,
                                                                   bind_to_instance(cls, unpacked_functions)...);
        },
                                funs);
    }

    /**
     * Given a subgroup ID and a list of functions, constructs a
     * RemoteInvokerForClass for the type of object given by the template
     * parameter, with its receive functions registered to this RPCManager.
     * @param instance_id A number uniquely identifying the subgroup to which
     * RPC invocations for this object should be sent.
     * @param funs A tuple of "partially wrapped" pointer-to-member-functions
     * (the return type of rpc::tag<>(), which is called by the client), one for
     * each method of UserProvidedClass that should be an RPC function
     * @return The RemoteInvokerForClass that can call a remote UserProvidedClass,
     * by pointer
     * @tparam UserProvidedClass The type of the object being wrapped with a
     * RemoteInvokerForClass
     * @tparam FunctionTuple The type of the tuple of partial_wrapped<> structs
     */
    template <typename UserProvidedClass, typename FunctionTuple>
    auto make_remote_invoker(uint32_t instance_id, FunctionTuple funs) {
        return mutils::callFunc([&](const auto&... unpacked_functions) {
            //Supply the template parameters for build_remote_invoker_for_class by
            //asking bind_to_instance for the type of the wrapped<> that corresponds to each partial_wrapped<>
            return build_remote_invoker_for_class<UserProvidedClass,
                                                  decltype(bind_to_instance(
                                                          std::declval<std::unique_ptr<UserProvidedClass>*>(),
                                                          unpacked_functions))...>(nid,
                                                                                   instance_id, *receivers);
        },
                                funs);
    }

    /**
     * Callback for new-view events that updates internal state in response to
     * joins or leaves. Specifically, forms new RDMA connections for P2P RPC
     * calls, and updates "pending results" (futures for RPC calls) to report
     * failures for nodes that were removed in the new view.
     * @param new_view The new view that was just installed.
     */
    void new_view_callback(const View& new_view);

    /**
     * Handler to be called by MulticastGroup when it receives a message that
     * appears to be a "cooked send" RPC message. Parses the message and
     * delivers it to the appropriate RPC function registered with this RPCManager,
     * then sends a reply to the sender if one is needed.
     * @param subgroup_id The internal subgroup number of the subgroup this
     * message was received in
     * @param sender_id The ID of the node that sent the message
     * @param msg_buf A buffer containing the message
     * @param payload_size The size of the message in the buffer, in bytes
     */
    void rpc_message_handler(subgroup_id_t subgroup_id, node_id_t sender_id, char* msg_buf, uint32_t payload_size);

    /**
     * Writes the "list of destination nodes" header field into the given
     * buffer, in preparation for sending an RPC message.
     * @param dest_nodes The list of destination nodes
     * @param buffer The buffer in which to write the header
     * @param max_payload_size Out parameter: the maximum size of a payload
     * that can be written to this buffer after the header has been written.
     * @return The size of the header.
     */
    int populate_nodelist_header(const std::vector<node_id_t>& dest_nodes, char* buffer,
                                 std::size_t& max_payload_size);

    /**
     * Sends the next message in the MulticastGroup's send buffer (which is
     * assumed to be an RPC message prepared by earlier functions) and registers
     * the "promise object" in pending_results_handle to await replies.
     * @param is_query True if this message represents a query (which expects replies),
     * false if it repesents a send (which does not)
     * @param dest_nodes The list of node IDs the message is being sent to
     * @param pending_results_handle A reference to the "promise object" in the
     * send_return for this send.
     * @return True if the send was successful, false if the current view is wedged
     */
    bool finish_rpc_send(bool is_query, uint32_t subgroup_id, const std::vector<node_id_t>& dest_nodes, PendingBase& pending_results_handle);

    /**
   * called by replicated.h for sending a p2p send/query
   */
    volatile char* get_sendbuffer_ptr(uint32_t dest_id, sst::REQUEST_TYPE type);

    /**
     * Sends the message in msg_buf to the node identified by dest_node over a
     * dedicated P2P connection, and registers the "promise object" in
     * pending_results_handle to await its reply.
     * @param is_query True if this message represents a query (which expects replies),
     * false if it repesents a send (which does not)
     * @param dest_node The node to send the message to
     * @param msg_buf A buffer containing the message
     * @param size The size of the message, in bytes
     * @param pending_results_handle A reference to the "promise object" in the
     * send_return for this send.
     */
    void finish_p2p_send(bool is_query, node_id_t dest_node, PendingBase& pending_results_handle);
};

//Now that RPCManager is finished being declared, we can declare these convenience types
//(the declarations should really live in remote_invocable.h, but they depend on RPCManager existing)
template <typename T>
using RemoteInvocableOf = std::decay_t<decltype(*std::declval<RPCManager>()
                                                         .make_remote_invocable_class(std::declval<std::unique_ptr<T>*>(),
                                                                                      std::declval<uint32_t>(),
                                                                                      T::register_functions()))>;

template <typename T>
using RemoteInvokerFor = std::decay_t<decltype(*std::declval<RPCManager>()
                                                        .make_remote_invoker<T>(std::declval<uint32_t>(),
                                                                                T::register_functions()))>;
}  // namespace rpc
}  // namespace derecho<|MERGE_RESOLUTION|>--- conflicted
+++ resolved
@@ -14,11 +14,8 @@
 #include <vector>
 
 #include "derecho_internal.h"
-<<<<<<< HEAD
 #include "derecho_type_definitions.h"
 #include "mutils-serialization/SerializationSupport.hpp"
-=======
->>>>>>> e8b64478
 #include "p2p_connections.h"
 #include "remote_invocable.h"
 #include "rpc_utils.h"
@@ -124,15 +121,10 @@
                                          const std::function<char*(int)>& out_alloc);
 
 public:
-<<<<<<< HEAD
   RPCManager(ViewManager &group_view_manager)
     : nid(getConfUInt32(CONF_DERECHO_LOCAL_ID)), receivers(new std::decay_t<decltype(*receivers)>()),
-        whenlog(logger(spdlog::get("debug_log")), )
+        whenlog(logger(spdlog::get("derecho_debug_log")), )
             view_manager(group_view_manager),
-        // Connections initially only contains the local node. Other nodes are
-        // added in the new view callback
-        tcp_connections(nid,
-                        std::map<node_id_t, std::pair<ip_addr_t, uint16_t>>{{nid, {getConfString(CONF_DERECHO_LOCAL_IP), getConfUInt16(CONF_DERECHO_RPC_PORT)}}}),
         connections(std::make_unique<sst::P2PConnections>(sst::P2PParams{
             nid,
             {nid},
@@ -141,18 +133,6 @@
         replySendBuffer(
             new char[group_view_manager.derecho_params.max_payload_size]) {
     rpc_thread = std::thread(&RPCManager::p2p_receive_loop, this);
-=======
-    RPCManager(node_id_t node_id, ViewManager& group_view_manager)
-            : nid(node_id),
-              receivers(new std::decay_t<decltype(*receivers)>()),
-              whenlog(logger(spdlog::get("derecho_debug_log")),)
-              view_manager(group_view_manager),
-              connections(std::make_unique<sst::P2PConnections>(
-                      sst::P2PParams{node_id, {node_id}, group_view_manager.derecho_params.window_size,
-                        group_view_manager.derecho_params.max_payload_size})),
-              replySendBuffer(new char[group_view_manager.derecho_params.max_payload_size]) {
-        rpc_thread = std::thread(&RPCManager::p2p_receive_loop, this);
->>>>>>> e8b64478
     }
 
     ~RPCManager();
