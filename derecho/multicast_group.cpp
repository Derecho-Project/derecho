--- conflicted
+++ resolved
@@ -33,13 +33,8 @@
         const DerechoParams derecho_params,
         const persistence_manager_callbacks_t& persistence_manager_callbacks,
         std::vector<char> already_failed)
-<<<<<<< HEAD
-        : whenlog(logger(spdlog::get("debug_log")), )
-                  members(_members),
-=======
         : whenlog(logger(spdlog::get("derecho_debug_log")), )
 	      members(_members),
->>>>>>> e8b64478
           num_members(members.size()),
           member_index(index_of(members, my_node_id)),
           block_size(derecho_params.block_size),
