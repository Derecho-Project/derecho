/**
 * @file rpc_manager.cpp
 *
 * @date Feb 7, 2017
 */

#include <cassert>
#include <iostream>

#include "rpc_manager.h"

namespace derecho {

namespace rpc {

RPCManager::~RPCManager() {
    thread_shutdown = true;
    if(rpc_thread.joinable()) {
        rpc_thread.join();
    }
<<<<<<< HEAD
=======
    tcp_connections.destroy();
>>>>>>> f3db8438
}

void RPCManager::start_listening() {
    std::lock_guard<std::mutex> lock(thread_start_mutex);
    thread_start = true;
    thread_start_cv.notify_all();
}

<<<<<<< HEAD
=======
LockedReference<std::unique_lock<std::mutex>, tcp::socket> RPCManager::get_socket(node_id_t node) {
    return tcp_connections.get_socket(node);
}
>>>>>>> f3db8438

std::exception_ptr RPCManager::receive_message(
        const Opcode& indx, const node_id_t& received_from, char const* const buf,
        std::size_t payload_size, const std::function<char*(int)>& out_alloc) {
    using namespace remote_invocation_utilities;
    assert(payload_size);
<<<<<<< HEAD
//    int offset = indx.is_reply ? 1 : 0;
//    long int invocation_id = ((long int*)(buf + offset))[0];
//    SPDLOG_TRACE(logger, "Received an RPC message from {} with opcode: {{ class_id=typeinfo for {}, subgroup_id={}, function_id={}, is_reply={} }}, invocation id: {}",
//                  received_from, indx.class_id.name(), indx.subgroup_id, indx.function_id, indx.is_reply, invocation_id);
=======
    // int offset = indx.is_reply ? 1 : 0;
    // long int invocation_id = ((long int*)(buf + offset))[0];
    // whenlog(logger->trace("Received an RPC message from {} with opcode: {{ class_id=typeinfo for {}, subgroup_id={}, function_id={}, is_reply={} }}, invocation id: {}",)
    //               received_from, indx.class_id.name(), indx.subgroup_id, indx.function_id, indx.is_reply, invocation_id);
>>>>>>> f3db8438
    auto reply_header_size = header_space();
    //TODO: Check that the given Opcode is actually in our receivers map,
    //and reply with a "no such method error" if it is not
    recv_ret reply_return = receivers->at(indx)(
            &rdv, received_from, buf,
            [&out_alloc, &reply_header_size](std::size_t size) {
                return out_alloc(size + reply_header_size) + reply_header_size;
            });
    auto* reply_buf = reply_return.payload;
    if(reply_buf) {
        reply_buf -= reply_header_size;
        const auto id = reply_return.opcode;
        const auto size = reply_return.size;
        populate_header(reply_buf, size, id, nid);
    }
    return reply_return.possible_exception;
}

std::exception_ptr RPCManager::parse_and_receive(char* buf, std::size_t size,
                                                 const std::function<char*(int)>& out_alloc) {
    using namespace remote_invocation_utilities;
    std::size_t payload_size = size;
    Opcode indx;
    node_id_t received_from;
    retrieve_header(&rdv, buf, payload_size, indx, received_from);
    return receive_message(indx, received_from, buf + header_space(),
                           payload_size, out_alloc);
}

void RPCManager::rpc_message_handler(subgroup_id_t subgroup_id, node_id_t sender_id, char* msg_buf, uint32_t payload_size) {
    // WARNING: This assumes the current view doesn't change during execution! (It accesses curr_view without a lock).
    // extract the destination vector
    size_t dest_size = ((size_t*)msg_buf)[0];
    msg_buf += sizeof(size_t);
    payload_size -= sizeof(size_t);
    bool in_dest = false;
    for(size_t i = 0; i < dest_size; ++i) {
        auto n = ((node_id_t*)msg_buf)[0];
        msg_buf += sizeof(node_id_t);
        payload_size -= sizeof(node_id_t);
        if(n == nid) {
            in_dest = true;
        }
    }
    if(in_dest || dest_size == 0) {
        //Use the reply-buffer allocation lambda to detect whether handle_receive generated a reply
        size_t reply_size = 0;
        char* reply_buf;
        parse_and_receive(msg_buf, payload_size, [this, &reply_buf, &reply_size, &sender_id](size_t size) -> char* {
            reply_size = size;
            if(reply_size <= connections->get_max_p2p_size()) {
                reply_buf = (char*)connections->get_sendbuffer_ptr(
                        connections->get_node_rank(sender_id), sst::REQUEST_TYPE::RPC_REPLY);
                return reply_buf;
            } else {
                // the reply size is too large - not part of the design to handle it
                return nullptr;
            }
        });
        if(reply_size > 0) {
            if(sender_id == nid) {
                //The RPC message expects replies, and I was the sender, so I might have a reply-map that needs fulfilling
                if(dest_size == 0) {
                    //Destination was "all nodes in my shard of the subgroup"
                    int my_shard = view_manager.curr_view->multicast_group->get_subgroup_settings().at(subgroup_id).shard_num;
                    std::lock_guard<std::mutex> lock(pending_results_mutex);
                    assert(!toFulfillQueue.empty());
<<<<<<< HEAD
//                    SPDLOG_TRACE(logger, "Calling fulfill_map on toFulfillQueue.front(), its size is {}", toFulfillQueue.size());
=======
                    // whenlog(logger->trace("Calling fulfill_map on toFulfillQueue.front(), its size is {}", toFulfillQueue.size());)
>>>>>>> f3db8438
                    toFulfillQueue.front().get().fulfill_map(
                            view_manager.curr_view->subgroup_shard_views.at(subgroup_id).at(my_shard).members);
                    fulfilledList.push_back(std::move(toFulfillQueue.front()));
                    toFulfillQueue.pop();
<<<<<<< HEAD
//                    SPDLOG_TRACE(logger, "Popped a PendingResults from toFulfillQueue, size is now {}", toFulfillQueue.size());
=======
                    // whenlog(logger->trace("Popped a PendingResults from toFulfillQueue, size is now {}", toFulfillQueue.size());)
>>>>>>> f3db8438
                }
                //Immediately handle the reply to myself
                parse_and_receive(
                        reply_buf, reply_size,
                        [](size_t size) -> char* { assert_always(false); });
            } else {
<<<<<<< HEAD
                connections->write(sender_id, replySendBuffer.get(), reply_size);
            }
        } else {
            SPDLOG_TRACE(logger, "RPC message handled, no reply necessary.");
=======
                connections->send(connections->get_node_rank(sender_id));
            }
        } else {
            whenlog(logger->trace("RPC message handled, no reply necessary.");)
>>>>>>> f3db8438
            if(sender_id == nid && dest_size == 0) {
                std::lock_guard<std::mutex> lock(pending_results_mutex);
                assert(!toFulfillQueue.empty());
                toFulfillQueue.pop();
<<<<<<< HEAD
//                SPDLOG_TRACE(logger, "Deleted a useless PendingResults from toFulfillQueue, size is now {}", toFulfillQueue.size());
=======
                // whenlog(logger->trace("Deleted a useless PendingResults from toFulfillQueue, size is now {}", toFulfillQueue.size());)
>>>>>>> f3db8438
            }
        }
    }
}

void RPCManager::p2p_message_handler(node_id_t sender_id, char* msg_buf, uint32_t buffer_size) {
    using namespace remote_invocation_utilities;
    const std::size_t header_size = header_space();
<<<<<<< HEAD
    connections->read(sender_id, msg_buf, header_size);
=======
>>>>>>> f3db8438
    std::size_t payload_size;
    Opcode indx;
    node_id_t received_from;
    retrieve_header(nullptr, msg_buf, payload_size, indx, received_from);
<<<<<<< HEAD
    connections->read(sender_id, msg_buf + header_size, payload_size);
=======
>>>>>>> f3db8438
    size_t reply_size = 0;
    receive_message(indx, received_from, msg_buf + header_size, payload_size,
                    [this, &msg_buf, &buffer_size, &reply_size, &sender_id](size_t _size) -> char* {
                        reply_size = _size;
                        if(reply_size <= buffer_size) {
                            return (char*)connections->get_sendbuffer_ptr(
                                    connections->get_node_rank(sender_id), sst::REQUEST_TYPE::P2P_REPLY);
                        }
                        return nullptr;
                    });
    if(reply_size > 0) {
<<<<<<< HEAD
        connections->write(received_from, msg_buf, reply_size);
=======
        connections->send(connections->get_node_rank(sender_id));
>>>>>>> f3db8438
    }
}

void RPCManager::new_view_callback(const View& new_view) {
<<<<<<< HEAD
=======
    if(std::find(new_view.joined.begin(), new_view.joined.end(), nid) != new_view.joined.end()) {
        //If this node is in the joined list, we need to set up a connection to everyone
        for(int i = 0; i < new_view.num_members; ++i) {
            if(new_view.members[i] != nid) {
                tcp_connections.add_node(new_view.members[i], new_view.member_ips[i]);
                whenlog(logger->debug("Established a TCP connection to node {}", new_view.members[i]);)
            }
        }
    } else {
        //This node is already a member, so we already have connections to the previous view's members
        for(const node_id_t& joiner_id : new_view.joined) {
            tcp_connections.add_node(joiner_id,
                                     new_view.member_ips[new_view.rank_of(joiner_id)]);
            whenlog(logger->debug("Established a TCP connection to node {}", joiner_id);)
        }
        for(const node_id_t& removed_id : new_view.departed) {
            whenlog(logger->debug("Removing TCP connection for failed node {}", removed_id);)
            tcp_connections.delete_node(removed_id);
        }
    }

    std::lock_guard<std::mutex> connections_lock(p2p_connections_mutex);
    connections = std::make_unique<sst::P2PConnections>(std::move(*connections), new_view.members);
    whenlog(logger->debug("Created new connections among the new view members");)

>>>>>>> f3db8438
    std::lock_guard<std::mutex> lock(pending_results_mutex);
    for(auto& pending : fulfilledList) {
        for(auto removed_id : new_view.departed) {
            pending.get().set_exception_for_removed_node(removed_id);
        }
    }
}

int RPCManager::populate_nodelist_header(const std::vector<node_id_t>& dest_nodes, char* buffer,
                                         std::size_t& max_payload_size) {
    int header_size = 0;
    // Put the list of destination nodes in another layer of "header"
    ((size_t*)buffer)[0] = dest_nodes.size();
    buffer += sizeof(size_t);
    header_size += sizeof(size_t);
    for(auto& node_id : dest_nodes) {
        ((node_id_t*)buffer)[0] = node_id;
        buffer += sizeof(node_id_t);
        header_size += sizeof(node_id_t);
    }
    //Two return values: the size of the header we just created,
    //and the maximum payload size based on that
    max_payload_size = view_manager.curr_view->multicast_group->max_msg_size - sizeof(derecho::header) - header_size;
    return header_size;
}

bool RPCManager::finish_rpc_send(uint32_t subgroup_id, const std::vector<node_id_t>& dest_nodes, PendingBase& pending_results_handle) {
    if(!view_manager.curr_view->multicast_group->send(subgroup_id)) {
        return false;
    }
    std::lock_guard<std::mutex> lock(pending_results_mutex);
    if(dest_nodes.size() != 0) {
        pending_results_handle.fulfill_map(dest_nodes);
        fulfilledList.push_back(pending_results_handle);
    } else {
        toFulfillQueue.push(pending_results_handle);
<<<<<<< HEAD
//        SPDLOG_TRACE(logger, "finish_rpc_send pushed a PendingResults onto toFulfillQueue, size is now {}", toFulfillQueue.size());
=======
        // whenlog(logger->trace("finish_rpc_send pushed a PendingResults onto toFulfillQueue, size is now {}", toFulfillQueue.size());)
>>>>>>> f3db8438
    }
    return true;
}

<<<<<<< HEAD
void RPCManager::finish_p2p_send(node_id_t dest_node, char* msg_buf, std::size_t size, PendingBase& pending_results_handle) {
    connections->write(dest_node, msg_buf, size);
    pending_results_handle.fulfill_map({dest_node});
=======
volatile char* RPCManager::get_sendbuffer_ptr(uint32_t dest_id, sst::REQUEST_TYPE type) {
    auto dest_rank = connections->get_node_rank(dest_id);
    volatile char* buf;
    do {
        buf = connections->get_sendbuffer_ptr(dest_rank, type);
    } while(!buf);
    return buf;
}

void RPCManager::finish_p2p_send(node_id_t dest_id, PendingBase& pending_results_handle) {
    connections->send(connections->get_node_rank(dest_id));
    pending_results_handle.fulfill_map({dest_id});
>>>>>>> f3db8438
    std::lock_guard<std::mutex> lock(pending_results_mutex);
    fulfilledList.push_back(pending_results_handle);
}

void RPCManager::p2p_receive_loop() {
    pthread_setname_np(pthread_self(), "rpc_thread");
    auto max_payload_size = view_manager.curr_view->multicast_group->max_msg_size - sizeof(header);
    while(!thread_start) {
        std::unique_lock<std::mutex> lock(thread_start_mutex);
        thread_start_cv.wait(lock, [this]() { return thread_start; });
    }
<<<<<<< HEAD
    SPDLOG_DEBUG(logger, "P2P listening thread started");
    while(!thread_shutdown) {
        auto other_id = connections->probe_all();
        if(other_id < 0) {
            continue;
        }
//        SPDLOG_TRACE(logger, "Detected an incoming P2P message from {}", other_id);
//        logger->flush();
        p2p_message_handler(other_id, rpcBuffer.get(), max_payload_size);
=======
    whenlog(logger->debug("P2P listening thread started");)
    while(!thread_shutdown) {
        std::lock_guard<std::mutex> connections_lock(p2p_connections_mutex);
        auto optional_reply_pair = connections->probe_all();
        if(optional_reply_pair) {
            auto reply_pair = optional_reply_pair.value();
            p2p_message_handler(reply_pair.first, (char*)reply_pair.second, max_payload_size);
        }
>>>>>>> f3db8438
    }
}
}  // namespace rpc
}  // namespace derecho<|MERGE_RESOLUTION|>--- conflicted
+++ resolved
@@ -18,10 +18,6 @@
     if(rpc_thread.joinable()) {
         rpc_thread.join();
     }
-<<<<<<< HEAD
-=======
-    tcp_connections.destroy();
->>>>>>> f3db8438
 }
 
 void RPCManager::start_listening() {
@@ -30,29 +26,16 @@
     thread_start_cv.notify_all();
 }
 
-<<<<<<< HEAD
-=======
-LockedReference<std::unique_lock<std::mutex>, tcp::socket> RPCManager::get_socket(node_id_t node) {
-    return tcp_connections.get_socket(node);
-}
->>>>>>> f3db8438
 
 std::exception_ptr RPCManager::receive_message(
         const Opcode& indx, const node_id_t& received_from, char const* const buf,
         std::size_t payload_size, const std::function<char*(int)>& out_alloc) {
     using namespace remote_invocation_utilities;
     assert(payload_size);
-<<<<<<< HEAD
-//    int offset = indx.is_reply ? 1 : 0;
-//    long int invocation_id = ((long int*)(buf + offset))[0];
-//    SPDLOG_TRACE(logger, "Received an RPC message from {} with opcode: {{ class_id=typeinfo for {}, subgroup_id={}, function_id={}, is_reply={} }}, invocation id: {}",
-//                  received_from, indx.class_id.name(), indx.subgroup_id, indx.function_id, indx.is_reply, invocation_id);
-=======
     // int offset = indx.is_reply ? 1 : 0;
     // long int invocation_id = ((long int*)(buf + offset))[0];
     // whenlog(logger->trace("Received an RPC message from {} with opcode: {{ class_id=typeinfo for {}, subgroup_id={}, function_id={}, is_reply={} }}, invocation id: {}",)
     //               received_from, indx.class_id.name(), indx.subgroup_id, indx.function_id, indx.is_reply, invocation_id);
->>>>>>> f3db8438
     auto reply_header_size = header_space();
     //TODO: Check that the given Opcode is actually in our receivers map,
     //and reply with a "no such method error" if it is not
@@ -104,8 +87,8 @@
         parse_and_receive(msg_buf, payload_size, [this, &reply_buf, &reply_size, &sender_id](size_t size) -> char* {
             reply_size = size;
             if(reply_size <= connections->get_max_p2p_size()) {
-                reply_buf = (char*)connections->get_sendbuffer_ptr(
-                        connections->get_node_rank(sender_id), sst::REQUEST_TYPE::RPC_REPLY);
+                reply_buf = (char*)p2p_connections->get_sendbuffer_ptr(
+                        p2p_connections->get_node_rank(sender_id), sst::REQUEST_TYPE::RPC_REPLY);
                 return reply_buf;
             } else {
                 // the reply size is too large - not part of the design to handle it
@@ -120,46 +103,27 @@
                     int my_shard = view_manager.curr_view->multicast_group->get_subgroup_settings().at(subgroup_id).shard_num;
                     std::lock_guard<std::mutex> lock(pending_results_mutex);
                     assert(!toFulfillQueue.empty());
-<<<<<<< HEAD
-//                    SPDLOG_TRACE(logger, "Calling fulfill_map on toFulfillQueue.front(), its size is {}", toFulfillQueue.size());
-=======
                     // whenlog(logger->trace("Calling fulfill_map on toFulfillQueue.front(), its size is {}", toFulfillQueue.size());)
->>>>>>> f3db8438
                     toFulfillQueue.front().get().fulfill_map(
                             view_manager.curr_view->subgroup_shard_views.at(subgroup_id).at(my_shard).members);
                     fulfilledList.push_back(std::move(toFulfillQueue.front()));
                     toFulfillQueue.pop();
-<<<<<<< HEAD
-//                    SPDLOG_TRACE(logger, "Popped a PendingResults from toFulfillQueue, size is now {}", toFulfillQueue.size());
-=======
                     // whenlog(logger->trace("Popped a PendingResults from toFulfillQueue, size is now {}", toFulfillQueue.size());)
->>>>>>> f3db8438
                 }
                 //Immediately handle the reply to myself
                 parse_and_receive(
                         reply_buf, reply_size,
                         [](size_t size) -> char* { assert_always(false); });
             } else {
-<<<<<<< HEAD
-                connections->write(sender_id, replySendBuffer.get(), reply_size);
-            }
-        } else {
-            SPDLOG_TRACE(logger, "RPC message handled, no reply necessary.");
-=======
                 connections->send(connections->get_node_rank(sender_id));
             }
         } else {
             whenlog(logger->trace("RPC message handled, no reply necessary.");)
->>>>>>> f3db8438
             if(sender_id == nid && dest_size == 0) {
                 std::lock_guard<std::mutex> lock(pending_results_mutex);
                 assert(!toFulfillQueue.empty());
                 toFulfillQueue.pop();
-<<<<<<< HEAD
-//                SPDLOG_TRACE(logger, "Deleted a useless PendingResults from toFulfillQueue, size is now {}", toFulfillQueue.size());
-=======
                 // whenlog(logger->trace("Deleted a useless PendingResults from toFulfillQueue, size is now {}", toFulfillQueue.size());)
->>>>>>> f3db8438
             }
         }
     }
@@ -168,18 +132,10 @@
 void RPCManager::p2p_message_handler(node_id_t sender_id, char* msg_buf, uint32_t buffer_size) {
     using namespace remote_invocation_utilities;
     const std::size_t header_size = header_space();
-<<<<<<< HEAD
-    connections->read(sender_id, msg_buf, header_size);
-=======
->>>>>>> f3db8438
     std::size_t payload_size;
     Opcode indx;
     node_id_t received_from;
     retrieve_header(nullptr, msg_buf, payload_size, indx, received_from);
-<<<<<<< HEAD
-    connections->read(sender_id, msg_buf + header_size, payload_size);
-=======
->>>>>>> f3db8438
     size_t reply_size = 0;
     receive_message(indx, received_from, msg_buf + header_size, payload_size,
                     [this, &msg_buf, &buffer_size, &reply_size, &sender_id](size_t _size) -> char* {
@@ -191,43 +147,14 @@
                         return nullptr;
                     });
     if(reply_size > 0) {
-<<<<<<< HEAD
-        connections->write(received_from, msg_buf, reply_size);
-=======
         connections->send(connections->get_node_rank(sender_id));
->>>>>>> f3db8438
     }
 }
 
 void RPCManager::new_view_callback(const View& new_view) {
-<<<<<<< HEAD
-=======
-    if(std::find(new_view.joined.begin(), new_view.joined.end(), nid) != new_view.joined.end()) {
-        //If this node is in the joined list, we need to set up a connection to everyone
-        for(int i = 0; i < new_view.num_members; ++i) {
-            if(new_view.members[i] != nid) {
-                tcp_connections.add_node(new_view.members[i], new_view.member_ips[i]);
-                whenlog(logger->debug("Established a TCP connection to node {}", new_view.members[i]);)
-            }
-        }
-    } else {
-        //This node is already a member, so we already have connections to the previous view's members
-        for(const node_id_t& joiner_id : new_view.joined) {
-            tcp_connections.add_node(joiner_id,
-                                     new_view.member_ips[new_view.rank_of(joiner_id)]);
-            whenlog(logger->debug("Established a TCP connection to node {}", joiner_id);)
-        }
-        for(const node_id_t& removed_id : new_view.departed) {
-            whenlog(logger->debug("Removing TCP connection for failed node {}", removed_id);)
-            tcp_connections.delete_node(removed_id);
-        }
-    }
-
     std::lock_guard<std::mutex> connections_lock(p2p_connections_mutex);
     connections = std::make_unique<sst::P2PConnections>(std::move(*connections), new_view.members);
     whenlog(logger->debug("Created new connections among the new view members");)
-
->>>>>>> f3db8438
     std::lock_guard<std::mutex> lock(pending_results_mutex);
     for(auto& pending : fulfilledList) {
         for(auto removed_id : new_view.departed) {
@@ -264,20 +191,11 @@
         fulfilledList.push_back(pending_results_handle);
     } else {
         toFulfillQueue.push(pending_results_handle);
-<<<<<<< HEAD
-//        SPDLOG_TRACE(logger, "finish_rpc_send pushed a PendingResults onto toFulfillQueue, size is now {}", toFulfillQueue.size());
-=======
         // whenlog(logger->trace("finish_rpc_send pushed a PendingResults onto toFulfillQueue, size is now {}", toFulfillQueue.size());)
->>>>>>> f3db8438
     }
     return true;
 }
 
-<<<<<<< HEAD
-void RPCManager::finish_p2p_send(node_id_t dest_node, char* msg_buf, std::size_t size, PendingBase& pending_results_handle) {
-    connections->write(dest_node, msg_buf, size);
-    pending_results_handle.fulfill_map({dest_node});
-=======
 volatile char* RPCManager::get_sendbuffer_ptr(uint32_t dest_id, sst::REQUEST_TYPE type) {
     auto dest_rank = connections->get_node_rank(dest_id);
     volatile char* buf;
@@ -290,7 +208,6 @@
 void RPCManager::finish_p2p_send(node_id_t dest_id, PendingBase& pending_results_handle) {
     connections->send(connections->get_node_rank(dest_id));
     pending_results_handle.fulfill_map({dest_id});
->>>>>>> f3db8438
     std::lock_guard<std::mutex> lock(pending_results_mutex);
     fulfilledList.push_back(pending_results_handle);
 }
@@ -302,17 +219,6 @@
         std::unique_lock<std::mutex> lock(thread_start_mutex);
         thread_start_cv.wait(lock, [this]() { return thread_start; });
     }
-<<<<<<< HEAD
-    SPDLOG_DEBUG(logger, "P2P listening thread started");
-    while(!thread_shutdown) {
-        auto other_id = connections->probe_all();
-        if(other_id < 0) {
-            continue;
-        }
-//        SPDLOG_TRACE(logger, "Detected an incoming P2P message from {}", other_id);
-//        logger->flush();
-        p2p_message_handler(other_id, rpcBuffer.get(), max_payload_size);
-=======
     whenlog(logger->debug("P2P listening thread started");)
     while(!thread_shutdown) {
         std::lock_guard<std::mutex> connections_lock(p2p_connections_mutex);
@@ -321,7 +227,6 @@
             auto reply_pair = optional_reply_pair.value();
             p2p_message_handler(reply_pair.first, (char*)reply_pair.second, max_payload_size);
         }
->>>>>>> f3db8438
     }
 }
 }  // namespace rpc
