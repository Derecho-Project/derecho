#include <cstdint>
#include <cstdlib>
#include <cstring>
#include <ctime>
#include <iostream>
#include <map>
#include <memory>
#include <sstream>
#include <stddef.h>
#include <string>

<<<<<<< HEAD
#include "../logger.h"
#include "../managed_group.h"
=======
#include "derecho/logger.h"
#include "derecho/managed_group.h"
#include "rdmc/util.h"
>>>>>>> 8db657ab

using namespace std;

const int GMS_PORT = 12345;
const size_t message_size = 1000;
const size_t block_size = 1000;

uint32_t num_nodes, node_id;
map<uint32_t, std::string> node_addresses;

const int num_messages = 250;
bool done = false;
shared_ptr<derecho::ManagedGroup> managed_group;

void stability_callback(int sender_id, long long int index, char* data, long long int size) {
    using namespace derecho;
    util::debug_log().log_event(stringstream() << "Global stability for message "
            << index << " from sender " << sender_id);
}

void persistence_callback(int sender_id, long long int index, char* data, long long int size) {
    using namespace derecho;
    util::debug_log().log_event(stringstream() << "Persistence complete for message "
            << index << " from sender " << sender_id);
    if(index == num_messages - 1 && sender_id == (int)num_nodes - 1) {
        cout << "Done" << endl;
        done = true;
    }
}

void send_messages(int count) {
    for(int i = 0; i < count; ++i) {
        char* buffer = managed_group->get_sendbuffer_ptr(message_size);
        while(!buffer) {
            buffer = managed_group->get_sendbuffer_ptr(message_size);
        }
        memset(buffer, rand() % 256, message_size);
        managed_group->send();
    }
}

int main(int argc, char* argv[]) {
    srand(time(nullptr));
    query_addresses(node_addresses, node_id);
    num_nodes = node_addresses.size();
    //This won't work! We need to support starting up a member without doing global setup
//    derecho::ManagedGroup::global_setup(node_addresses, node_rank);
    string debug_log_filename = (std::stringstream() << "events_node" << node_id << ".csv").str();
    string message_log_filename = (std::stringstream() << "data" << node_id << ".dat").str();

    managed_group = make_shared<derecho::ManagedGroup>(
        message_log_filename, GMS_PORT, node_addresses, node_id,
        message_size, derecho::CallbackSet{stability_callback, persistence_callback},
        block_size);

    send_messages(num_messages);
    while(!done) {
    }
    ofstream log_stream(debug_log_filename);
    managed_group->print_log(log_stream);
}

<|MERGE_RESOLUTION|>--- conflicted
+++ resolved
@@ -9,14 +9,9 @@
 #include <stddef.h>
 #include <string>
 
-<<<<<<< HEAD
-#include "../logger.h"
-#include "../managed_group.h"
-=======
 #include "derecho/logger.h"
 #include "derecho/managed_group.h"
 #include "rdmc/util.h"
->>>>>>> 8db657ab
 
 using namespace std;
 
