/**
 * @file typed_subgroup_test.cpp
 *
 * @date Mar 1, 2017
 * @author edward
 */

#include <chrono>
#include <iostream>
#include <map>
#include <memory>
#include <string>
#include <thread>
#include <vector>

#include "derecho/derecho.h"
#include "initialize.h"
#include <mutils-serialization/SerializationSupport.hpp>
#include <persistent/Persistent.hpp>

/**
 * Example for replicated object with Persistent<T>
 */
class PFoo : public mutils::ByteRepresentable, public derecho::PersistsFields {
    Persistent<int> pint;

public:
    virtual ~PFoo() noexcept(true) {
    }
    int read_state() {
        return *pint;
    }
    bool change_state(int new_int) {
        if(new_int == *pint) {
            return false;
        }
        *pint = new_int;
        return true;
    }

    enum Functions { READ_STATE,
                     CHANGE_STATE };

    static auto register_functions() {
        return std::make_tuple(derecho::rpc::tag<READ_STATE>(&PFoo::read_state),
                               derecho::rpc::tag<CHANGE_STATE>(&PFoo::change_state));
    }

    // constructor for PersistentRegistry
    PFoo(PersistentRegistry* pr) : pint(nullptr, pr) {}
    PFoo(Persistent<int>& init_pint) : pint(std::move(init_pint)) {}
    DEFAULT_SERIALIZATION_SUPPORT(PFoo, pint);
};

using derecho::ExternalCaller;
using derecho::Replicated;
using std::cout;
using std::endl;

int main(int argc, char** argv) {
    derecho::node_id_t node_id;
    derecho::ip_addr my_ip;
    derecho::ip_addr leader_ip;

    query_node_info(node_id, my_ip, leader_ip);

    //Derecho message parameters
    //Where do these come from? What do they mean? Does the user really need to supply them?
    long long unsigned int max_msg_size = 100;
    long long unsigned int block_size = 100000;
    const long long unsigned int sst_max_msg_size = (max_msg_size < 17000 ? max_msg_size : 0);
    derecho::DerechoParams derecho_params{max_msg_size, sst_max_msg_size, block_size};

    // derecho::message_callback_t stability_callback{};
    // derecho::CallbackSet callback_set{stability_callback, {}};
    derecho::CallbackSet callback_set{
<<<<<<< HEAD
      nullptr,
      [](derecho::subgroup_id_t subgroup,persistent::version_t ver){
        std::cout<<"Subgroup "<<subgroup<<", version "<<ver<<"is persisted."<<std::endl;
      }
    };

    derecho::SubgroupInfo subgroup_info{{
             {std::type_index(typeid(PFoo)), [](const derecho::View& curr_view, int& next_unassigned_rank) {
                  if(curr_view.num_members < 6) {
                      std::cout << "PFoo function throwing subgroup_provisioning_exception" << std::endl;
                      throw derecho::subgroup_provisioning_exception();
                  }
                  derecho::subgroup_shard_layout_t subgroup_vector(1);
                  //Put the desired SubView at subgroup_vector[0][0] since there's one subgroup with one shard
                  subgroup_vector[0].emplace_back(curr_view.make_subview({0, 1, 2, 3, 4, 5}));
                  next_unassigned_rank = std::max(next_unassigned_rank, 6);
                  return subgroup_vector;
              }}},
            {std::type_index(typeid(PFoo))}};

    auto pfoo_factory = [](PersistentRegistry *pr) { return std::make_unique<PFoo>(pr); };
    
=======
            nullptr,
            [](derecho::subgroup_id_t subgroup, persistent::version_t ver) {
                std::cout << "Subgroup " << subgroup << ", version " << ver << "is persisted." << std::endl;
            }};

    derecho::SubgroupInfo subgroup_info{{{std::type_index(typeid(PFoo)), [](const derecho::View& curr_view, int& next_unassigned_rank, bool previous_was_successful) {
                                              if(curr_view.num_members < 6) {
                                                  std::cout << "PFoo function throwing subgroup_provisioning_exception" << std::endl;
                                                  throw derecho::subgroup_provisioning_exception();
                                              }
                                              derecho::subgroup_shard_layout_t subgroup_vector(1);
                                              //Put the desired SubView at subgroup_vector[0][0] since there's one subgroup with one shard
                                              subgroup_vector[0].emplace_back(curr_view.make_subview({0, 1, 2, 3, 4, 5}));
                                              next_unassigned_rank = std::max(next_unassigned_rank, 6);
                                              return subgroup_vector;
                                          }}},
                                        {std::type_index(typeid(PFoo))}};

    auto pfoo_factory = [](PersistentRegistry* pr) { return std::make_unique<PFoo>(pr); };

>>>>>>> f3db8438
    std::unique_ptr<derecho::Group<PFoo>> group;
    if(my_ip == leader_ip) {
        group = std::make_unique<derecho::Group<PFoo>>(
                node_id, my_ip, callback_set, subgroup_info, derecho_params,
                std::vector<derecho::view_upcall_t>{}, 12345,
                pfoo_factory);
    } else {
        group = std::make_unique<derecho::Group<PFoo>>(
                node_id, my_ip, leader_ip, callback_set, subgroup_info,
                std::vector<derecho::view_upcall_t>{}, 12345,
                pfoo_factory);
    }

    cout << "Finished constructing/joining Group" << endl;

    if(node_id == 0) {
        Replicated<PFoo>& pfoo_rpc_handle = group->get_subgroup<PFoo>();

        cout << "Reading PFoo's state just to allow node 1's message to be delivered" << endl;
        pfoo_rpc_handle.ordered_query<PFoo::READ_STATE>();
    }
    if(node_id == 1) {
        Replicated<PFoo>& pfoo_rpc_handle = group->get_subgroup<PFoo>();
        int new_value = 3;
        cout << "Changing PFoo's state to " << new_value << endl;
        derecho::rpc::QueryResults<bool> resultx = pfoo_rpc_handle.ordered_query<PFoo::CHANGE_STATE>(new_value);
        decltype(resultx)::ReplyMap& repliex = resultx.get();
        cout << "Got a reply map!" << endl;
        for(auto& reply_pair : repliex) {
            cout << "Replyx from node " << reply_pair.first << " was " << std::boolalpha << reply_pair.second.get() << endl;
        }
    }
    if(node_id == 2) {
    }

    if(node_id == 3) {
    }
    if(node_id == 4) {
    }
    if(node_id == 5) {
    }

    cout << "Reached end of main(), entering infinite loop so program doesn't exit" << std::endl;
    while(true) {
    }
}<|MERGE_RESOLUTION|>--- conflicted
+++ resolved
@@ -74,36 +74,12 @@
     // derecho::message_callback_t stability_callback{};
     // derecho::CallbackSet callback_set{stability_callback, {}};
     derecho::CallbackSet callback_set{
-<<<<<<< HEAD
-      nullptr,
-      [](derecho::subgroup_id_t subgroup,persistent::version_t ver){
-        std::cout<<"Subgroup "<<subgroup<<", version "<<ver<<"is persisted."<<std::endl;
-      }
-    };
-
-    derecho::SubgroupInfo subgroup_info{{
-             {std::type_index(typeid(PFoo)), [](const derecho::View& curr_view, int& next_unassigned_rank) {
-                  if(curr_view.num_members < 6) {
-                      std::cout << "PFoo function throwing subgroup_provisioning_exception" << std::endl;
-                      throw derecho::subgroup_provisioning_exception();
-                  }
-                  derecho::subgroup_shard_layout_t subgroup_vector(1);
-                  //Put the desired SubView at subgroup_vector[0][0] since there's one subgroup with one shard
-                  subgroup_vector[0].emplace_back(curr_view.make_subview({0, 1, 2, 3, 4, 5}));
-                  next_unassigned_rank = std::max(next_unassigned_rank, 6);
-                  return subgroup_vector;
-              }}},
-            {std::type_index(typeid(PFoo))}};
-
-    auto pfoo_factory = [](PersistentRegistry *pr) { return std::make_unique<PFoo>(pr); };
-    
-=======
             nullptr,
             [](derecho::subgroup_id_t subgroup, persistent::version_t ver) {
                 std::cout << "Subgroup " << subgroup << ", version " << ver << "is persisted." << std::endl;
             }};
 
-    derecho::SubgroupInfo subgroup_info{{{std::type_index(typeid(PFoo)), [](const derecho::View& curr_view, int& next_unassigned_rank, bool previous_was_successful) {
+    derecho::SubgroupInfo subgroup_info{{{std::type_index(typeid(PFoo)), [](const derecho::View& curr_view, int& next_unassigned_rank) {
                                               if(curr_view.num_members < 6) {
                                                   std::cout << "PFoo function throwing subgroup_provisioning_exception" << std::endl;
                                                   throw derecho::subgroup_provisioning_exception();
@@ -118,7 +94,6 @@
 
     auto pfoo_factory = [](PersistentRegistry* pr) { return std::make_unique<PFoo>(pr); };
 
->>>>>>> f3db8438
     std::unique_ptr<derecho::Group<PFoo>> group;
     if(my_ip == leader_ip) {
         group = std::make_unique<derecho::Group<PFoo>>(
