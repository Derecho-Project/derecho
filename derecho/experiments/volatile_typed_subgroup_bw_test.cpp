#include <iostream>
#include <map>
#include <memory>
#include <string>
#include <time.h>
#include <vector>

#include "block_size.h"
#include "bytes_object.h"
#include "derecho/derecho.h"
#include "initialize.h"
#include <mutils-serialization/SerializationSupport.hpp>
#include <persistent/Persistent.hpp>
#include "conf/conf.hpp"

using std::cout;
using std::endl;
using derecho::Bytes;

/**
 * Non-Persitent Object with vairable sizes
 */
class ByteArrayObject : public mutils::ByteRepresentable, public derecho::PersistsFields {
public:
    //Persistent<Bytes> pers_bytes;
    Persistent<derecho::Bytes, ST_MEM> vola_bytes;

    //void change_pers_bytes(const Bytes& bytes) {
    //  *pers_bytes = bytes;
    //}

    void change_vola_bytes(const derecho::Bytes& bytes) {
        *vola_bytes = bytes;
    }

    REGISTER_RPC_FUNCTIONS(ByteArrayObject, change_vola_bytes);

    //  DEFAULT_SERIALIZATION_SUPPORT(ByteArrayObject,pers_bytes,vola_bytes);
    DEFAULT_SERIALIZATION_SUPPORT(ByteArrayObject, vola_bytes);
    // constructor
    //  ByteArrayObject(Persistent<Bytes> & _p_bytes,Persistent<Bytes,ST_MEM> & _v_bytes):
    ByteArrayObject(Persistent<derecho::Bytes, ST_MEM>& _v_bytes) :  //  ByteArrayObject(Persistent<Bytes> & _p_bytes):
                                                            //    pers_bytes(std::move(_p_bytes)) {
                                                           vola_bytes(std::move(_v_bytes)) {
    }
    // the default constructor
    ByteArrayObject(PersistentRegistry* pr) :  //    pers_bytes(nullptr,pr) {
                                              vola_bytes(nullptr, pr) {
    }
};

int main(int argc, char* argv[]) {
    if(argc < 5) {
        std::cout << "usage:" << argv[0] << " <all|half|one> <num_of_nodes> <msg_size> <count> [window_size=3]" << std::endl;
        return -1;
    }
    int sender_selector = 0;  // 0 for all sender
    if(strcmp(argv[1], "half") == 0) sender_selector = 1;
    if(strcmp(argv[1], "one") == 0) sender_selector = 2;
    int num_of_nodes = atoi(argv[2]);
    int msg_size = atoi(argv[3]);
    int count = atoi(argv[4]);
    struct timespec t1, t2, t3;

    derecho::node_id_t node_id;
    derecho::ip_addr my_ip;
    derecho::ip_addr leader_ip;
    query_node_info(node_id, my_ip, leader_ip);
    long long unsigned int max_msg_size = msg_size;
    long long unsigned int block_size = get_block_size(msg_size);
    unsigned int window_size = 3;
    if(argc >= 6) {
        window_size = (unsigned int)atoi(argv[5]);
    }
    const long long unsigned int sst_max_msg_size = (max_msg_size < 17000 ? max_msg_size : 0);
    derecho::DerechoParams derecho_params{max_msg_size + 128, sst_max_msg_size + 128, block_size, window_size};
    bool is_sending = true;

    long total_num_messages;
    switch(sender_selector) {
        case 0:
            total_num_messages = num_of_nodes * count;
            break;
        case 1:
            total_num_messages = (num_of_nodes / 2) * count;
            break;
        case 2:
            total_num_messages = count;
            break;
    }

    derecho::CallbackSet callback_set{
            nullptr,  //we don't need the stability_callback here
            // the persistence_callback either
            [&](derecho::subgroup_id_t subgroup, persistent::version_t ver) {
                if(ver == (total_num_messages - 1)) {
                    if(is_sending) {
                        clock_gettime(CLOCK_REALTIME, &t3);
                        int64_t nsec = ((int64_t)t3.tv_sec - t1.tv_sec) * 1000000000 + t3.tv_nsec - t1.tv_nsec;
                        double msec = (double)nsec / 1000000;
                        double thp_gbps = ((double)count * msg_size * 8) / nsec;
                        double thp_ops = ((double)count * 1000000000) / nsec;
                        std::cout << "(pers)timespan:" << msec << " millisecond." << std::endl;
                        std::cout << "(pers)throughput:" << thp_gbps << "Gbit/s." << std::endl;
                        std::cout << "(pers)throughput:" << thp_ops << "ops." << std::endl;
                        std::cout << std::flush;
                    }
                    exit(0);
                }
            }};

    derecho::SubgroupInfo subgroup_info{
            {{std::type_index(typeid(ByteArrayObject)), [num_of_nodes, sender_selector](const derecho::View& curr_view, int& next_unassigned_rank, bool previous_was_successful) {
                  if(curr_view.num_members < num_of_nodes) {
                      std::cout << "not enough members yet:" << curr_view.num_members << " < " << num_of_nodes << std::endl;
                      throw derecho::subgroup_provisioning_exception();
                  }
                  derecho::subgroup_shard_layout_t subgroup_vector(1);

                  std::vector<uint32_t> members(num_of_nodes);
                  std::vector<int> senders(num_of_nodes, 1);
                  for(int i = 0; i < num_of_nodes; i++) {
                      members[i] = i;
                      switch(sender_selector) {
                          case 0:  // all senders
                              break;
                          case 1:  // half senders
                              if(i <= (num_of_nodes - 1) / 2) senders[i] = 0;
                              break;
                          case 2:  // one senders
                              if(i != (num_of_nodes - 1)) senders[i] = 0;
                              break;
                      }
                  }

                  subgroup_vector[0].emplace_back(curr_view.make_subview(members, derecho::Mode::ORDERED, senders));
                  next_unassigned_rank = std::max(next_unassigned_rank, num_of_nodes);
                  return subgroup_vector;
              }}},
            {std::type_index(typeid(ByteArrayObject))}};

    auto ba_factory = [](PersistentRegistry* pr) { return std::make_unique<ByteArrayObject>(pr); };

    std::unique_ptr<derecho::Group<ByteArrayObject>> group;
    if(my_ip == leader_ip) {
        group = std::make_unique<derecho::Group<ByteArrayObject>>(
                node_id, my_ip, callback_set, subgroup_info, derecho_params,
                std::vector<derecho::view_upcall_t>{}, derecho::getConfInt32(CONF_DERECHO_GMS_PORT),
                ba_factory);
    } else {
        group = std::make_unique<derecho::Group<ByteArrayObject>>(
                node_id, my_ip, leader_ip, callback_set, subgroup_info,
                std::vector<derecho::view_upcall_t>{}, derecho::getConfInt32(CONF_DERECHO_GMS_PORT),
                ba_factory);
    }
<<<<<<< HEAD
  };

  derecho::SubgroupInfo subgroup_info{
    {{std::type_index(typeid(ByteArrayObject)), [num_of_nodes,sender_selector](const derecho::View& curr_view, int& next_unassigned_rank) {
      if(curr_view.num_members < num_of_nodes) {
        std::cout << "not enough members yet:"<<curr_view.num_members<<" < "<<num_of_nodes<<std::endl;
        throw derecho::subgroup_provisioning_exception();
      }
      derecho::subgroup_shard_layout_t subgroup_vector(1);

      std::vector<uint32_t> members(num_of_nodes);
      std::vector<int> senders(num_of_nodes,1);
      for(int i=0;i<num_of_nodes;i++){
        members[i] = i;
        switch (sender_selector) {
        case 0: // all senders
          break;
        case 1: // half senders
          if (i <= (num_of_nodes-1)/2)senders[i] = 0;
          break;
        case 2: // one senders
          if (i != (num_of_nodes-1))senders[i] = 0;
          break;
        }
      }

      subgroup_vector[0].emplace_back(curr_view.make_subview(members,derecho::Mode::ORDERED,senders));
      next_unassigned_rank = std::max(next_unassigned_rank, num_of_nodes);
      return subgroup_vector;
    }}},
    {std::type_index(typeid(ByteArrayObject))}
  };

  auto ba_factory = [](PersistentRegistry * pr) {return std::make_unique<ByteArrayObject>(pr);};

  std::unique_ptr<derecho::Group<ByteArrayObject>> group;
  if(my_ip == leader_ip) {
    group = std::make_unique<derecho::Group<ByteArrayObject>>(
            node_id, my_ip, callback_set, subgroup_info, derecho_params,
            std::vector<derecho::view_upcall_t>{}, derecho::derecho_gms_port,
            ba_factory);
  } else {
    group = std::make_unique<derecho::Group<ByteArrayObject>>(
            node_id, my_ip, leader_ip, callback_set, subgroup_info,
            std::vector<derecho::view_upcall_t>{}, derecho::derecho_gms_port,
            ba_factory);
  }
=======
>>>>>>> f3db8438

    std::cout << "Finished constructing/joining Group" << std::endl;

    uint32_t node_rank = -1;
    auto members_order = group->get_members();
    cout << "The order of members is :" << endl;
    for(uint i = 0; i < (uint32_t)num_of_nodes; ++i) {
        cout << members_order[i] << " ";
        if(members_order[i] == node_id) {
            node_rank = i;
        }
    }
    cout << endl;
    if((sender_selector == 1) && (node_rank <= (uint32_t)(num_of_nodes - 1) / 2)) is_sending = false;
    if((sender_selector == 2) && (node_rank != (uint32_t)num_of_nodes - 1)) is_sending = false;

    std::cout << "my rank is:" << node_rank << ", and I'm sending:" << is_sending << std::endl;
    /*
  if (node_id == 0) {
    derecho::Replicated<ByteArrayObject<1024>>& handle = group->get_subgroup<ByteArrayObject<1024>>();
    char my_array[1024];
    derecho::rpc::QueryResults<bool> results = handle.ordered_query<ByteArrayObject<1024>::CHANGE_STATE>(my_array);
    decltype(results)::ReplyMap& replies = results.get();
    std::cout<<"Got a reply map!"<<std::endl;
    for(auto& ritr:replies) {
      std::cout<<"Reply from node "<< ritr.first <<" was " << std::boolalpha << ritr.second.get()<<std::endl;
    }
  }
*/
    // if (node_id == 0) {
    if(is_sending) {
        derecho::Replicated<ByteArrayObject>& handle = group->get_subgroup<ByteArrayObject>();
        char* bbuf = new char[msg_size];
        bzero(bbuf, msg_size);
        derecho::Bytes bs(bbuf, msg_size);

        try {
            clock_gettime(CLOCK_REALTIME, &t1);
            for(int i = 0; i < count; i++) {
                //          if (is_pers) {
                //            handle.ordered_send<ByteArrayObject::CHANGE_PERS_BYTES>(bs);
                //          } else {
                handle.ordered_send<RPC_NAME(change_vola_bytes)>(bs);
                //          }
            }
            clock_gettime(CLOCK_REALTIME, &t2);

        } catch(uint64_t exp) {
            std::cout << "Exception caught:0x" << std::hex << exp << std::endl;
            return -1;
        }
        int64_t nsec = ((int64_t)t2.tv_sec - t1.tv_sec) * 1000000000 + t2.tv_nsec - t1.tv_nsec;
        double msec = (double)nsec / 1000000;
        double thp_gbps = ((double)count * msg_size * 8) / nsec;
        double thp_ops = ((double)count * 1000000000) / nsec;
        std::cout << "(send)timespan:" << msec << " millisecond." << std::endl;
        std::cout << "(send)throughput:" << thp_gbps << "Gbit/s." << std::endl;
        std::cout << "(send)throughput:" << thp_ops << "ops." << std::endl;
#ifdef _PERFORMANCE_DEBUG
        (*handle.user_object_ptr)->vola_bytes.print_performance_stat();
#endif  //_PERFORMANCE_DEBUG
    }

    std::cout << "Reached end of main(), entering infinite loop so program doesn't exit" << std::endl;
    while(true) {
    }
}<|MERGE_RESOLUTION|>--- conflicted
+++ resolved
@@ -110,7 +110,7 @@
             }};
 
     derecho::SubgroupInfo subgroup_info{
-            {{std::type_index(typeid(ByteArrayObject)), [num_of_nodes, sender_selector](const derecho::View& curr_view, int& next_unassigned_rank, bool previous_was_successful) {
+            {{std::type_index(typeid(ByteArrayObject)), [num_of_nodes, sender_selector](const derecho::View& curr_view, int& next_unassigned_rank) {
                   if(curr_view.num_members < num_of_nodes) {
                       std::cout << "not enough members yet:" << curr_view.num_members << " < " << num_of_nodes << std::endl;
                       throw derecho::subgroup_provisioning_exception();
@@ -153,56 +153,6 @@
                 std::vector<derecho::view_upcall_t>{}, derecho::getConfInt32(CONF_DERECHO_GMS_PORT),
                 ba_factory);
     }
-<<<<<<< HEAD
-  };
-
-  derecho::SubgroupInfo subgroup_info{
-    {{std::type_index(typeid(ByteArrayObject)), [num_of_nodes,sender_selector](const derecho::View& curr_view, int& next_unassigned_rank) {
-      if(curr_view.num_members < num_of_nodes) {
-        std::cout << "not enough members yet:"<<curr_view.num_members<<" < "<<num_of_nodes<<std::endl;
-        throw derecho::subgroup_provisioning_exception();
-      }
-      derecho::subgroup_shard_layout_t subgroup_vector(1);
-
-      std::vector<uint32_t> members(num_of_nodes);
-      std::vector<int> senders(num_of_nodes,1);
-      for(int i=0;i<num_of_nodes;i++){
-        members[i] = i;
-        switch (sender_selector) {
-        case 0: // all senders
-          break;
-        case 1: // half senders
-          if (i <= (num_of_nodes-1)/2)senders[i] = 0;
-          break;
-        case 2: // one senders
-          if (i != (num_of_nodes-1))senders[i] = 0;
-          break;
-        }
-      }
-
-      subgroup_vector[0].emplace_back(curr_view.make_subview(members,derecho::Mode::ORDERED,senders));
-      next_unassigned_rank = std::max(next_unassigned_rank, num_of_nodes);
-      return subgroup_vector;
-    }}},
-    {std::type_index(typeid(ByteArrayObject))}
-  };
-
-  auto ba_factory = [](PersistentRegistry * pr) {return std::make_unique<ByteArrayObject>(pr);};
-
-  std::unique_ptr<derecho::Group<ByteArrayObject>> group;
-  if(my_ip == leader_ip) {
-    group = std::make_unique<derecho::Group<ByteArrayObject>>(
-            node_id, my_ip, callback_set, subgroup_info, derecho_params,
-            std::vector<derecho::view_upcall_t>{}, derecho::derecho_gms_port,
-            ba_factory);
-  } else {
-    group = std::make_unique<derecho::Group<ByteArrayObject>>(
-            node_id, my_ip, leader_ip, callback_set, subgroup_info,
-            std::vector<derecho::view_upcall_t>{}, derecho::derecho_gms_port,
-            ba_factory);
-  }
-=======
->>>>>>> f3db8438
 
     std::cout << "Finished constructing/joining Group" << std::endl;
 
