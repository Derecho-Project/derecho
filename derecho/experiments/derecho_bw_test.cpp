--- conflicted
+++ resolved
@@ -78,7 +78,6 @@
         const long long unsigned int sst_max_msg_size = (max_msg_size < 17000 ? max_msg_size : 0);
 
         volatile bool done = false;
-<<<<<<< HEAD
         auto stability_callback = [&num_messages,
                                    &done,
                                    &num_nodes,
@@ -90,17 +89,6 @@
             }
 
             ++num_total_received;
-=======
-        auto stability_callback = [
-            &num_messages,
-            &done,
-            &num_nodes,
-            num_senders_selector,
-            num_last_received = 0u
-        ](uint32_t subgroup, int sender_id, long long int index, char *buf, long long int msg_size) mutable {
-             // cout << "In stability callback; sender = " << sender_id
-             // << ", index = " << index << endl;
->>>>>>> b0e953da
             if(num_senders_selector == 0) {
                 if(num_total_received == num_messages * num_nodes) {
                     done = true;
