--- conflicted
+++ resolved
@@ -9,50 +9,26 @@
 #include "tcp/tcp.h"
 
 namespace tcp {
-class tcp_connections {  
-  std::mutex sockets_mutex;
+class tcp_connections {
+    std::mutex sockets_mutex;
 
-  node_id_t my_id;
-  std::unique_ptr<connection_listener> conn_listener;
-  std::map<node_id_t, socket> sockets;
-  bool add_connection(const node_id_t other_id,
-                      const std::pair<ip_addr_t, uint16_t> &other_ip_and_port);
-  void establish_node_connections(
-      const std::map<node_id_t, std::pair<ip_addr_t, uint16_t>>
-          &ip_addrs_and_ports);
+    node_id_t my_id;
+    std::unique_ptr<connection_listener> conn_listener;
+    std::map<node_id_t, socket> sockets;
+    bool add_connection(const node_id_t other_id,
+                        const std::pair<ip_addr_t, uint16_t>& other_ip_and_port);
+    void establish_node_connections(
+            const std::map<node_id_t, std::pair<ip_addr_t, uint16_t>>& ip_addrs_and_ports);
 
 public:
-<<<<<<< HEAD
-  tcp_connections(node_id_t _my_id, const std::map < node_id_t,
-                  std::pair<ip_addr_t, uint16_t>> &ip_addrs_and_ports);
-  void destroy();
-  bool write(node_id_t node_id, char const *buffer, size_t size);
-  bool write_all(char const *buffer, size_t size);
-  bool read(node_id_t node_id, char *buffer, size_t size);
-  bool add_node(node_id_t new_id,
-                const std::pair<ip_addr_t, uint16_t> new_ip_addr_and_port);
-  bool delete_node(node_id_t remove_id);
-  template <class T> bool exchange(node_id_t node_id, T local, T &remote) {
-    std::lock_guard<std::mutex> lock(sockets_mutex);
-    const auto it = sockets.find(node_id);
-    assert(it != sockets.end());
-    return it->second.exchange(local, remote);
-  }
-  int32_t probe_all();
-  derecho::LockedReference<std::unique_lock<std::mutex>, socket>
-  get_socket(node_id_t node_id);
-=======
     /**
-     * Creates a TCP connection manager for a set of connections on the
-     * specified port, and sets up connections to all of the initial set of
-     * IP addresses.
+     * Creates a TCP connection manager for a set of connections
+     * to all of the initial set of addresses.
      * @param _my_id The ID of this node
-     * @param ip_addrs The list of IP addresses to connect to, indexed by node ID
-     * @param _port The port to use for all TCP connections
+     * @param ip_addrs_and_ports The map of IP address-port pairs to connect to, indexed by node ID
      */
-    tcp_connections(node_id_t _my_id,
-                    const std::map<node_id_t, ip_addr_t>& ip_addrs,
-                    uint32_t _port);
+    tcp_connections(node_id_t my_id,
+                    const std::map<node_id_t, std::pair<ip_addr_t, uint16_t>> ip_addrs_and_ports);
     void destroy();
     /**
      * Writes size bytes from a buffer to the node with ID node_id, using the
@@ -64,7 +40,7 @@
      * @return True if all bytes were written successfully, false if there was
      * an error.
      */
-    bool write(node_id_t node_id, char const* buffer, size_t size);
+    bool write(node_id_t node_id, char const *buffer, size_t size);
     /**
      * Writes size bytes from a buffer to all the other nodes currently
      * connected, in ascending order of node ID.
@@ -73,7 +49,7 @@
      * @return True if all writes completed successfully, false if any of them
      * didn't.
      */
-    bool write_all(char const* buffer, size_t size);
+    bool write_all(char const *buffer, size_t size);
     /**
      * Receives size bytes from the node with ID node_id, over the TCP socket
      * connected to that node. Blocks until all the bytes have been received or
@@ -84,18 +60,19 @@
      * @return True if all the bytes were read successfully, false if there was
      * an error.
      */
-    bool read(node_id_t node_id, char* buffer, size_t size);
+    bool read(node_id_t node_id, char *buffer, size_t size);
     /**
      * Adds a TCP connection to a new node. If the new node's ID is lower than
      * this node's ID, this function initiates a new TCP connection to it;
      * otherwise, this function listens on a TCP socket and waits for the new
      * node to make a connection.
      * @param new_id The ID of the new node
-     * @param new_ip_addr The IP address of the new node
+     * @param new_ip_addr_and_port The IP address and port number of the new node
      * @return True if the TCP connection was set up successfully, false if
      * there was an error.
      */
-    bool add_node(node_id_t new_id, const ip_addr_t new_ip_addr);
+    bool add_node(node_id_t new_id,
+                  const std::pair<ip_addr_t, uint16_t>& new_ip_addr_and_port);
     /**
      * Removes a node from the managed set of TCP connections, closing the
      * socket connected to it.
@@ -104,9 +81,8 @@
      * was not.
      */
     bool delete_node(node_id_t remove_id);
-
     template <class T>
-    bool exchange(node_id_t node_id, T local, T& remote) {
+    bool exchange(node_id_t node_id, T local, T &remote) {
         std::lock_guard<std::mutex> lock(sockets_mutex);
         const auto it = sockets.find(node_id);
         assert(it != sockets.end());
@@ -121,6 +97,7 @@
      * if no sockets are ready to read.
      */
     int32_t probe_all();
+    derecho::LockedReference<std::unique_lock<std::mutex>, socket>
     /**
      * Gets a locked reference to the TCP socket connected to a particular node.
      * While the caller holds the locked reference to the socket, no other
@@ -130,7 +107,6 @@
      * @param node_id The ID of the desired node
      * @return A LockedReference to the TCP socket connected to that node.
      */
-    derecho::LockedReference<std::unique_lock<std::mutex>, socket> get_socket(node_id_t node_id);
->>>>>>> e8b64478
+    get_socket(node_id_t node_id);
 };
-} // namespace tcp+}  // namespace tcp