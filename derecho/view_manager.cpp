--- conflicted
+++ resolved
@@ -1542,19 +1542,10 @@
             shard_view.my_rank = shard_view.rank_of(view.members[view.my_rank]);
             if(shard_view.my_rank != -1) {
                 //Initialize my_subgroups
-<<<<<<< HEAD
-                curr_view.my_subgroups[subgroup_id] = shard_num;
-
-                //TODO modify constructor & allow multiple profiles. Also sanitize DerechoParams?
-//                auto max_payload_size = compute_max_msg_size(derecho_params.max_payload_size, derecho_params.block_size, derecho_params.max_payload_size > derecho_params.max_smc_payload_size);
-//                auto max_smc_payload_size = derecho_params.max_smc_payload_size + sizeof(header);
-
-=======
                 view.my_subgroups[subgroup_id] = shard_num;
                 //TODO modify constructor & allow multiple profiles. Also sanitize DerechoParams?
 //                auto max_payload_size = compute_max_msg_size(derecho_params.max_payload_size, derecho_params.block_size, derecho_params.max_payload_size > derecho_params.max_smc_payload_size);
 //                auto max_smc_payload_size = derecho_params.max_smc_payload_size + sizeof(header);
->>>>>>> 58eb4913
                 //Save the settings for MulticastGroup
                 subgroup_settings[subgroup_id] = {
                         shard_num,
@@ -1564,12 +1555,8 @@
                         shard_view.sender_rank_of(shard_view.my_rank),
                         num_received_offset,
                         shard_view.mode,
-<<<<<<< HEAD
-                        DerechoParams()}; //TODO read in parameters
-=======
                         construct_subgroup_param(shard_view.profile),
                 };
->>>>>>> 58eb4913
             }
         }  // for(shard_num)
         num_received_offset += max_shard_senders;
