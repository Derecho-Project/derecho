/**
 * @file ViewManager.cpp
 *
 * @date Feb 6, 2017
 */

#include <arpa/inet.h>
#include <tuple>

#include "container_template_functions.h"
#include "derecho_exception.h"
#include "replicated.h"  //Needed for the ReplicatedObject interface
#include "view_manager.h"

#include "persistent/Persistent.hpp"
#include "utils/logger.hpp"

namespace derecho {

using lock_guard_t = std::lock_guard<std::mutex>;
using unique_lock_t = std::unique_lock<std::mutex>;
using shared_lock_t = std::shared_lock<std::shared_timed_mutex>;

/* Leader/Restart Leader Constructor */
ViewManager::ViewManager(
        CallbackSet callbacks, const SubgroupInfo& subgroup_info,
        const std::vector<std::type_index>& subgroup_type_order,
        const bool any_persistent_objects,
        const std::shared_ptr<tcp::tcp_connections>& group_tcp_sockets,
        ReplicatedObjectReferenceMap& object_reference_map,
        const persistence_manager_callbacks_t& _persistence_manager_callbacks,
        std::vector<view_upcall_t> _view_upcalls)
<<<<<<< HEAD
        : whenlog(logger(spdlog::get("derecho_debug_log")), )
=======
        : whenlog(logger(LoggerFactory::getDefaultLogger()), )
          curr_view(persistent::loadObject<View>()),  //Attempt to load a saved View from disk, to see if one is there
>>>>>>> 68381e68
          server_socket(getConfUInt16(CONF_DERECHO_GMS_PORT)),
          thread_shutdown(false),
          view_upcalls(_view_upcalls),
          subgroup_info(subgroup_info),
          subgroup_type_order(subgroup_type_order),
          derecho_params(),
          group_member_sockets(group_tcp_sockets),
          subgroup_objects(object_reference_map),
          any_persistent_objects(any_persistent_objects),
          persistence_manager_callbacks(_persistence_manager_callbacks) {
    if(any_persistent_objects) {
        //Attempt to load a saved View from disk, to see if one is there
        curr_view = persistent::loadObject<View>();
    }
    std::map<subgroup_id_t, SubgroupSettings> subgroup_settings_map;
    uint32_t num_received_size = 0;
    bool is_total_restart;
    uint32_t my_id = getConfUInt32(CONF_DERECHO_LOCAL_ID);
    if(curr_view) {
        is_total_restart = true;
        whenlog(logger->debug("Found view {} on disk", curr_view->vid););
        whenlog(logger->info("Logged View found on disk. Restarting in recovery mode."););
        //The subgroup_type_order can't be serialized, but it's constant across restarts
        curr_view->subgroup_type_order = subgroup_type_order;
        restart_state = std::make_unique<RestartState>();
        restart_state->load_ragged_trim(*curr_view);
        await_rejoining_nodes(my_id, subgroup_settings_map, num_received_size);
    } else {
        is_total_restart = false;
        curr_view = std::make_unique<View>(
                0, std::vector<node_id_t>{my_id},
                std::vector<std::tuple<ip_addr_t, uint16_t, uint16_t, uint16_t, uint16_t>>{
                        {getConfString(CONF_DERECHO_LOCAL_IP),
                         getConfUInt16(CONF_DERECHO_GMS_PORT),
                         getConfUInt16(CONF_DERECHO_RPC_PORT),
                         getConfUInt16(CONF_DERECHO_SST_PORT),
                         getConfUInt16(CONF_DERECHO_RDMC_PORT)}},
                std::vector<char>{0},
                std::vector<node_id_t>{}, std::vector<node_id_t>{},
                0, 0, subgroup_type_order);
        await_first_view(my_id, subgroup_settings_map, num_received_size);
    }
    curr_view->my_rank = curr_view->rank_of(my_id);
    last_suspected = std::vector<bool>(curr_view->members.size());
    if(any_persistent_objects) {
        persistent::saveObject(*curr_view);
    }
    initialize_rdmc_sst();
    whenlog(logger->debug("Initializing SST and RDMC for the first time."););
    construct_multicast_group(callbacks, subgroup_settings_map, num_received_size);
    curr_view->gmsSST->vid[curr_view->my_rank] = curr_view->vid;
    if(is_total_restart) {
        restart_existing_tcp_connections(my_id);
    }
}

/* Non-leader Constructor */
ViewManager::ViewManager(
        tcp::socket& leader_connection, CallbackSet callbacks,
        const SubgroupInfo& subgroup_info,
        const std::vector<std::type_index>& subgroup_type_order,
        const bool any_persistent_objects,
        const std::shared_ptr<tcp::tcp_connections>& group_tcp_sockets,
        ReplicatedObjectReferenceMap& object_reference_map,
        const persistence_manager_callbacks_t& _persistence_manager_callbacks,
        std::vector<view_upcall_t> _view_upcalls)
<<<<<<< HEAD
        : whenlog(logger(spdlog::get("derecho_debug_log")), )
=======
        : whenlog(logger(LoggerFactory::getDefaultLogger()), )
          curr_view(persistent::loadObject<View>()),  //Attempt to load a saved View from disk, to see if one is there
>>>>>>> 68381e68
          server_socket(getConfUInt16(CONF_DERECHO_GMS_PORT)),
          thread_shutdown(false),
          view_upcalls(_view_upcalls),
          subgroup_info(subgroup_info),
          subgroup_type_order(subgroup_type_order),
          derecho_params(),
          group_member_sockets(group_tcp_sockets),
          subgroup_objects(object_reference_map),
          any_persistent_objects(any_persistent_objects),
          persistence_manager_callbacks(_persistence_manager_callbacks) {
    //First, receive the view and parameters over the given socket
    uint32_t my_id = getConfUInt32(CONF_DERECHO_LOCAL_ID);
    bool is_total_restart = receive_configuration(my_id, leader_connection);

    // Set this while we still know my_id
    curr_view->my_rank = curr_view->rank_of(my_id);

    last_suspected = std::vector<bool>(curr_view->members.size());
    initialize_rdmc_sst();
    std::map<subgroup_id_t, SubgroupSettings> subgroup_settings_map;
    uint32_t num_received_size = derive_subgroup_settings(*curr_view, subgroup_settings_map);
    whenlog(logger->trace("Received initial view: {}", curr_view->debug_string()););
    if(any_persistent_objects) {
        //Persist the initial View to disk as soon as possible, which is after my_subgroups has been initialized
        persistent::saveObject(*curr_view);
    }

    whenlog(logger->debug("Initializing SST and RDMC for the first time."););
    construct_multicast_group(callbacks, subgroup_settings_map, num_received_size);
    curr_view->gmsSST->vid[curr_view->my_rank] = curr_view->vid;
    if(is_total_restart) {
        restart_existing_tcp_connections(my_id);
    }
}

ViewManager::~ViewManager() {
    thread_shutdown = true;
    // force accept to return.
    tcp::socket s{"localhost", getConfUInt16(CONF_DERECHO_GMS_PORT)};
    if(client_listener_thread.joinable()) {
        client_listener_thread.join();
    }
    old_views_cv.notify_all();
    if(old_view_cleanup_thread.joinable()) {
        old_view_cleanup_thread.join();
    }
}

/* ----------  1. Constructor Components ------------- */
bool ViewManager::receive_configuration(node_id_t my_id, tcp::socket& leader_connection) {
    JoinResponse leader_response;
    bool leader_redirect;
    do {
        leader_redirect = false;
        bool success;
        whenlog(logger->debug("Socket connected to leader, exchanging IDs."););
        success = leader_connection.write(my_id);
        if(!success) throw derecho_exception("Failed to exchange IDs with the leader! Leader has crashed.");
        success = leader_connection.read(leader_response);
        if(!success) throw derecho_exception("Failed to exchange IDs with the leader! Leader has crashed.");
        if(leader_response.code == JoinResponseCode::ID_IN_USE) {
            whenlog(logger->error("Error! Leader refused connection because ID {} is already in use!", my_id););
            whenlog(logger->flush();) throw derecho_exception("Leader rejected join, ID already in use");
        }
        if(leader_response.code == JoinResponseCode::LEADER_REDIRECT) {
            std::size_t ip_addr_size;
            leader_connection.read(ip_addr_size);
            char buffer[ip_addr_size];
            leader_connection.read(buffer, ip_addr_size);
            ip_addr_t leader_ip(buffer);
            uint16_t leader_gms_port;
            leader_connection.read(leader_gms_port);
            whenlog(logger->info("That node was not the leader! Redirecting to {}", leader_ip););
            //Use move-assignment to reconnect the socket to the given IP address, and try again
            //(good thing that leader_connection reference is mutable)
            leader_connection = tcp::socket(leader_ip, leader_gms_port);
            leader_redirect = true;
        }
    } while(leader_redirect);

    bool is_total_restart = (leader_response.code == JoinResponseCode::TOTAL_RESTART);
    if(is_total_restart) {
        curr_view = persistent::loadObject<View>();
        whenlog(logger->debug("In restart mode, sending view {} to leader", curr_view->vid););
        bool success = leader_connection.write(mutils::bytes_size(*curr_view));
        if(!success) throw derecho_exception("Restart leader crashed before sending a restart View!");
        auto leader_socket_write = [&leader_connection](const char* bytes, std::size_t size) {
            if(!leader_connection.write(bytes, size)) {
                throw derecho_exception("Restart leader crashed before sending a restart View!");
            }
        };
        mutils::post_object(leader_socket_write, *curr_view);
        //Restore this non-serializeable field to curr_view before using it
        curr_view->subgroup_type_order = subgroup_type_order;
        restart_state = std::make_unique<RestartState>();
        restart_state->load_ragged_trim(*curr_view);
        whenlog(logger->debug("In restart mode, sending {} ragged trims to leader", restart_state->logged_ragged_trim.size()););
        /* Protocol: Send the number of RaggedTrim objects, then serialize each RaggedTrim */
        /* Since we know this node is only a member of one shard per subgroup,
         * the size of the outer map (subgroup IDs) is the number of RaggedTrims. */
        success = leader_connection.write(restart_state->logged_ragged_trim.size());
        if(!success) throw derecho_exception("Restart leader crashed before sending a restart View!");
        for(const auto& id_to_shard_map : restart_state->logged_ragged_trim) {
            const std::unique_ptr<RaggedTrim>& ragged_trim = id_to_shard_map.second.begin()->second;  //The inner map has one entry
            success = leader_connection.write(mutils::bytes_size(*ragged_trim));
            if(!success) throw derecho_exception("Restart leader crashed before sending a restart View!");
            mutils::post_object(leader_socket_write, *ragged_trim);
        }
    }
    leader_connection.write(getConfUInt16(CONF_DERECHO_GMS_PORT));
    leader_connection.write(getConfUInt16(CONF_DERECHO_RPC_PORT));
    leader_connection.write(getConfUInt16(CONF_DERECHO_SST_PORT));
    leader_connection.write(getConfUInt16(CONF_DERECHO_RDMC_PORT));

    bool view_confirmed = false;
    while(!view_confirmed) {
        //The leader will first send the size of the necessary buffer, then the serialized View
        std::size_t size_of_view;
        bool success = leader_connection.read(size_of_view);
        if(!success) {
            throw derecho_exception("Leader crashed before it could send the initial View! Try joining again at the new leader.");
        }
        char buffer[size_of_view];
        success = leader_connection.read(buffer, size_of_view);
        if(!success) {
            throw derecho_exception("Leader crashed before it could send the initial View! Try joining again at the new leader.");
        }
        curr_view = mutils::from_bytes<View>(nullptr, buffer);
        //Next, the leader sends DerechoParams
        std::size_t size_of_derecho_params;
        success = leader_connection.read(size_of_derecho_params);
        char buffer2[size_of_derecho_params];
        success = leader_connection.read(buffer2, size_of_derecho_params);
        if(!success) {
            throw derecho_exception("Leader crashed before it could send the initial View! Try joining again at the new leader.");
        }
        derecho_params = *mutils::from_bytes<DerechoParams>(nullptr, buffer2);
        if(is_total_restart) {
            //In total restart mode, the leader will also send the RaggedTrims it has collected
            whenlog(logger->debug("In restart mode, receiving ragged trim from leader"););
            restart_state->logged_ragged_trim.clear();
            std::size_t num_of_ragged_trims;
            leader_connection.read(num_of_ragged_trims);
            for(std::size_t i = 0; i < num_of_ragged_trims; ++i) {
                std::size_t size_of_ragged_trim;
                leader_connection.read(size_of_ragged_trim);
                char buffer[size_of_ragged_trim];
                leader_connection.read(buffer, size_of_ragged_trim);
                std::unique_ptr<RaggedTrim> ragged_trim = mutils::from_bytes<RaggedTrim>(nullptr, buffer);
                //operator[] is intentional: Create an empty inner map at subgroup_id if one does not exist
                restart_state->logged_ragged_trim[ragged_trim->subgroup_id].emplace(
                        ragged_trim->shard_num, std::move(ragged_trim));
            }
        }
        //Next, the leader will send a single bool indicating whether this View has been committed
        //at all newly joining members. If not, we must go back to waiting for a View.
        success = leader_connection.read(view_confirmed);
        if(!success) {
            throw derecho_exception("Leader crashed before it could send the initial View! Try joining again at the new leader.");
        }
        whenlog(logger->debug("Received view {} from leader. View_confirmed = {}", curr_view->vid, view_confirmed););
    }
    //This must be set up locally, since it's not serializable
    curr_view->subgroup_type_order = subgroup_type_order;
    return is_total_restart;
}

std::vector<std::vector<int64_t>> ViewManager::finish_setup() {
    curr_view->gmsSST->put();
    curr_view->gmsSST->sync_with_members();
    whenlog(logger->debug("Done setting up initial SST and RDMC"););

    if(curr_view->vid != 0 && curr_view->my_rank != curr_view->rank_of_leader()) {
        // If this node is joining an existing group with a non-initial view, copy the leader's num_changes, num_acked, and num_committed
        // Otherwise, you'll immediately think that there's a new proposed view change because gmsSST.num_changes[leader] > num_acked[my_rank]
        curr_view->gmsSST->init_local_change_proposals(curr_view->rank_of_leader());
        curr_view->gmsSST->put();
        whenlog(logger->debug("Joining node initialized its SST row from the leader"););
    }
    create_threads();
    register_predicates();

    shared_lock_t lock(view_mutex);
    for(auto& view_upcall : view_upcalls) {
        view_upcall(*curr_view);
    }
    if(restart_state) {
        //Hand this vector back to the Group constructor so it can call receive_objects if this node is the restart leader
        return restart_state->restart_shard_leaders;
    } else {
        return std::vector<std::vector<int64_t>>{};
    }
}

void ViewManager::send_logs_if_total_restart(const std::unique_ptr<std::vector<std::vector<int64_t>>>& shard_leaders) {
    if(!restart_state) {
        return;
    }
    /* The leader will call this method with nullptr, because it already set restart_shard_leaders
     * in await_rejoining_nodes, but for other nodes this is the first point at which they find out
     * the restart leaders. */
    if(shard_leaders) {
        restart_state->restart_shard_leaders = *shard_leaders;
    }
    node_id_t my_id = curr_view->members[curr_view->my_rank];
    for(subgroup_id_t subgroup_id = 0; subgroup_id < restart_state->restart_shard_leaders.size(); ++subgroup_id) {
        for(uint32_t shard = 0; shard < restart_state->restart_shard_leaders[subgroup_id].size(); ++shard) {
            if(my_id == restart_state->restart_shard_leaders[subgroup_id][shard]) {
                whenlog(logger->debug("This node is the restart leader for subgroup {}, shard {}. Sending object data to shard members.", subgroup_id, shard););
                //Send object data to all shard members, since they will all be in receive_objects()
                for(node_id_t shard_member : curr_view->subgroup_shard_views[subgroup_id][shard].members) {
                    if(shard_member != my_id) {
                        send_subgroup_object(subgroup_id, shard_member);
                    }
                }
            }
        }
    }
}

void ViewManager::restart_existing_tcp_connections(node_id_t my_id) {
    /* If this node is marked as a joiner in the restart view, it will establish TCP
     * connections to everyone in the new view upcall anyway, so do nothing. */
    if(std::find(curr_view->joined.begin(), curr_view->joined.end(), my_id) != curr_view->joined.end()) {
        return;
    }
    /* If this node is not a joiner, it "should" already have a TCP connection to every
     * other current member, so establish those TCP connections. */
    for(int i = 0; i < curr_view->num_members; ++i) {
        if(curr_view->members[i] != my_id) {
            group_member_sockets->add_node(curr_view->members[i], {std::get<0>(curr_view->member_ips_and_ports[i]), std::get<PORT_TYPE::RPC>(curr_view->member_ips_and_ports[i])});
            whendebug(logger->debug("Established a TCP connection to node {}", curr_view->members[i]);)
        }
    }
}

void ViewManager::start() {
    /* If this node is doing a total restart, it has just received the tails of any logs it needed
     * in order to implement the leader's ragged trim proposal from the nodes with the longest logs
     * (specifically, it got them in receive_objects). It should now log the ragged trim to disk,
     * and then truncate its own logs if they are longer than the leader's ragged trim proposal.
     */
    if(restart_state) {
        for(const auto& subgroup_and_map : restart_state->logged_ragged_trim) {
            for(const auto& shard_and_trim : subgroup_and_map.second) {
                persistent::saveObject(*shard_and_trim.second,
                                       ragged_trim_filename(subgroup_and_map.first, shard_and_trim.first).c_str());
            }
        }
        whenlog(logger->debug("Truncating persistent logs to conform to leader's ragged trim"););
        truncate_persistent_logs(restart_state->logged_ragged_trim);
        //Once this is finished, we no longer need logged_ragged_trim or restart_shard_leaders
        restart_state.reset();
    }
    whenlog(logger->debug("Starting predicate evaluation"););
    curr_view->gmsSST->start_predicate_evaluation();
}

void ViewManager::truncate_persistent_logs(const ragged_trim_map_t& logged_ragged_trim) {
    for(const auto& id_to_shard_map : logged_ragged_trim) {
        subgroup_id_t subgroup_id = id_to_shard_map.first;
        const auto find_my_shard = curr_view->my_subgroups.find(subgroup_id);
        if(find_my_shard == curr_view->my_subgroups.end()) {
            continue;
        }
        const auto& my_shard_ragged_trim = id_to_shard_map.second.at(find_my_shard->second);
        persistent::version_t max_delivered_version = RestartState::ragged_trim_to_latest_version(
                my_shard_ragged_trim->vid, my_shard_ragged_trim->max_received_by_sender);
        whenlog(logger->trace("Truncating persistent log for subgroup {} to version {}", subgroup_id, max_delivered_version););
        whenlog(logger->flush(););
        subgroup_objects.at(subgroup_id).get().truncate(max_delivered_version);
    }
}

void ViewManager::await_first_view(const node_id_t my_id,
                                   std::map<subgroup_id_t, SubgroupSettings>& subgroup_settings,
                                   uint32_t& num_received_size) {
    std::map<node_id_t, tcp::socket> waiting_join_sockets;
    std::set<node_id_t> members_sent_view;
    curr_view->is_adequately_provisioned = false;
    bool joiner_failed = false;
    do {
        while(!curr_view->is_adequately_provisioned) {
            tcp::socket client_socket = server_socket.accept();
            node_id_t joiner_id = 0;
            client_socket.read(joiner_id);
            if(curr_view->rank_of(joiner_id) != -1) {
                client_socket.write(JoinResponse{JoinResponseCode::ID_IN_USE, my_id});
                continue;
            }
            client_socket.write(JoinResponse{JoinResponseCode::OK, my_id});
            uint16_t joiner_gms_port = 0;
            client_socket.read(joiner_gms_port);
            uint16_t joiner_rpc_port = 0;
            client_socket.read(joiner_rpc_port);
            uint16_t joiner_sst_port = 0;
            client_socket.read(joiner_sst_port);
            uint16_t joiner_rdmc_port = 0;
            client_socket.read(joiner_rdmc_port);
            const ip_addr_t& joiner_ip = client_socket.get_remote_ip();
            ip_addr_t my_ip = client_socket.get_self_ip();
            //Construct a new view by appending this joiner to the previous view
            //None of these views are ever installed, so we don't use curr_view/next_view like normal
            curr_view = std::make_unique<View>(curr_view->vid,
                                               functional_append(curr_view->members, joiner_id),
                                               functional_append(curr_view->member_ips_and_ports, {joiner_ip, joiner_gms_port, joiner_rpc_port, joiner_sst_port, joiner_rdmc_port}),
                                               std::vector<char>(curr_view->num_members + 1, 0),
                                               functional_append(curr_view->joined, joiner_id),
                                               std::vector<node_id_t>{}, 0, 0,
                                               subgroup_type_order);
            num_received_size = make_subgroup_maps(subgroup_info, std::unique_ptr<View>(),
                                                   *curr_view, subgroup_settings);
            waiting_join_sockets.emplace(joiner_id, std::move(client_socket));
            whenlog(logger->debug("Node {} connected from IP address {} and GMS port {}", joiner_id, joiner_ip, joiner_gms_port););
        }
        joiner_failed = false;
        for(auto waiting_sockets_iter = waiting_join_sockets.begin();
            waiting_sockets_iter != waiting_join_sockets.end();) {
            std::size_t view_buffer_size = mutils::bytes_size(*curr_view);
            std::size_t params_buffer_size = mutils::bytes_size(derecho_params);
            char view_buffer[view_buffer_size];
            char params_buffer[params_buffer_size];
            bool send_success;
            //Within this try block, any send that returns failure throws the ID of the node that failed
            try {
                send_success = waiting_sockets_iter->second.write(view_buffer_size);
                if(!send_success) {
                    throw waiting_sockets_iter->first;
                }
                mutils::to_bytes(*curr_view, view_buffer);
                send_success = waiting_sockets_iter->second.write(view_buffer, view_buffer_size);
                if(!send_success) {
                    throw waiting_sockets_iter->first;
                }
                send_success = waiting_sockets_iter->second.write(params_buffer_size);
                if(!send_success) {
                    throw waiting_sockets_iter->first;
                }
                mutils::to_bytes(derecho_params, params_buffer);
                send_success = waiting_sockets_iter->second.write(params_buffer, params_buffer_size);
                if(!send_success) {
                    throw waiting_sockets_iter->first;
                }
                members_sent_view.emplace(waiting_sockets_iter->first);
                waiting_sockets_iter++;
            } catch(node_id_t failed_joiner_id) {
                whenlog(logger->info("Node {} failed after contacting the leader! Removing it from the initial view.", failed_joiner_id););
                //Remove the failed client and recompute the view
                std::vector<node_id_t> filtered_members(curr_view->members.size() - 1);
                std::vector<std::tuple<ip_addr_t, uint16_t, uint16_t, uint16_t, uint16_t>> filtered_ips_and_ports(curr_view->member_ips_and_ports.size() - 1);
                std::vector<node_id_t> filtered_joiners(curr_view->joined.size() - 1);
                std::remove_copy(curr_view->members.begin(), curr_view->members.end(),
                                 filtered_members.begin(), failed_joiner_id);
                std::remove_copy(curr_view->member_ips_and_ports.begin(),
                                 curr_view->member_ips_and_ports.end(),
                                 filtered_ips_and_ports.begin(),
                                 curr_view->member_ips_and_ports[curr_view->rank_of(failed_joiner_id)]);
                std::remove_copy(curr_view->joined.begin(), curr_view->joined.end(),
                                 filtered_joiners.begin(), failed_joiner_id);
                curr_view = std::make_unique<View>(0, filtered_members, filtered_ips_and_ports,
                                                   std::vector<char>(curr_view->num_members - 1, 0), filtered_joiners,
                                                   std::vector<node_id_t>{}, 0, 0,
                                                   subgroup_type_order);
                /* This will update curr_view->is_adequately_provisioned, so set joiner_failed to true
                 * to start over from the beginning and test if we need to wait for more joiners. */
                num_received_size = make_subgroup_maps(subgroup_info, std::unique_ptr<View>(), *curr_view, subgroup_settings);
                waiting_join_sockets.erase(waiting_sockets_iter);
                joiner_failed = true;
                break;
            }
        }  //for (waiting_join_sockets)
        //Tell each node whether to commit or abort the view they received, which is the opposite of joiner_failed
        for(const node_id_t& member_sent_view : members_sent_view) {
            whenlog(logger->debug("Sending view commit message to node {}: {}", member_sent_view, !joiner_failed););
            waiting_join_sockets.at(member_sent_view).write(!joiner_failed);
        }
        members_sent_view.clear();
    } while(joiner_failed);
    whenlog(logger->trace("Decided on initial view: {}", curr_view->debug_string()););
    //At this point, we have successfully sent an initial view to all joining nodes
    //Now send a "0" as the size of the "old shard leaders" vector, since there are no old leaders, and close the socket
    for(auto waiting_sockets_iter = waiting_join_sockets.begin();
        waiting_sockets_iter != waiting_join_sockets.end();) {
        waiting_sockets_iter->second.write(std::size_t{0});
        waiting_sockets_iter = waiting_join_sockets.erase(waiting_sockets_iter);
    }
}

void ViewManager::await_rejoining_nodes(const node_id_t my_id,
                                        std::map<subgroup_id_t, SubgroupSettings>& subgroup_settings,
                                        uint32_t& num_received_size) {
    RestartLeaderState restart_leader_state_machine(std::move(curr_view), *restart_state, subgroup_settings, num_received_size, subgroup_info, my_id);
    bool still_need_quorum = true;
    while(still_need_quorum) {
        restart_leader_state_machine.await_quorum(server_socket);
        whenlog(logger->debug("Reached a quorum of nodes from view {}, created view {}", restart_leader_state_machine.get_curr_view().vid, restart_leader_state_machine.get_restart_view().vid););
        still_need_quorum = false;
        //Compute a final ragged trim
        //Actually, I don't think there's anything to "compute" because
        //we only kept the latest ragged trim from each subgroup and shard
        //So just mark all of the RaggedTrims with the "restart leader" value to stamp them with our approval
        for(auto& subgroup_to_map : restart_state->logged_ragged_trim) {
            for(auto& shard_trim_pair : subgroup_to_map.second) {
                shard_trim_pair.second->leader_id = std::numeric_limits<node_id_t>::max();
            }
        }
        whenlog(restart_leader_state_machine.print_longest_logs(););

        //Send the next view to all the members
        int64_t failed_node_id
                = restart_leader_state_machine.send_restart_view(derecho_params);
        //If a node failed while waiting for the View, abort this restart view and try again
        if(failed_node_id != -1) {
            whenlog(logger->info("Node {} failed while waiting for restart leader to reach a quorum!", failed_node_id););
            restart_leader_state_machine.confirm_restart_view(false);
            still_need_quorum = true;
            //Try recomputing the restart view without the failed node, to see if we can restart anyway
            bool can_restart = restart_leader_state_machine.compute_restart_view();
            while(can_restart) {
                failed_node_id = restart_leader_state_machine.send_restart_view(derecho_params);
                if(failed_node_id != -1) {
                    whenlog(logger->debug("Recomputed View would still have been adequate, but node {} failed while sending it!", failed_node_id););
                    restart_leader_state_machine.confirm_restart_view(false);
                    //Recompute the restart view again, and try again if it's still adequate
                    can_restart = restart_leader_state_machine.compute_restart_view();
                } else {
                    //Successfully sent the recomputed View to all remaining nodes, so we can proceed after all
                    still_need_quorum = false;
                    break;
                }
            }
        }
    }
    whenlog(logger->trace("Decided on restart view: {}", restart_leader_state_machine.get_restart_view().debug_string()););
    //Commit the restart view at all joining clients
    restart_leader_state_machine.confirm_restart_view(true);
    restart_leader_state_machine.send_shard_leaders();
    curr_view = restart_leader_state_machine.take_restart_view();
}

void ViewManager::initialize_rdmc_sst() {
    whenlog(logger->debug("Starting global initialization of RDMC and SST, including internal TCP connection setup"););
    // construct member_ips
    auto member_ips_and_rdmc_ports_map = make_member_ips_and_ports_map<PORT_TYPE::RDMC>(*curr_view);
    if(!rdmc::initialize(member_ips_and_rdmc_ports_map,
                         curr_view->members[curr_view->my_rank])) {
        std::cout << "Global setup failed" << std::endl;
        exit(0);
    }
    auto member_ips_and_sst_ports_map = make_member_ips_and_ports_map<PORT_TYPE::SST>(*curr_view);

#ifdef USE_VERBS_API
    sst::verbs_initialize(member_ips_and_sst_ports_map,
                          curr_view->members[curr_view->my_rank]);
#else
    sst::lf_initialize(member_ips_and_sst_ports_map,
                       curr_view->members[curr_view->my_rank]);
#endif
}

void ViewManager::create_threads() {
    client_listener_thread = std::thread{[this]() {
        pthread_setname_np(pthread_self(), "client_thread");
        while(!thread_shutdown) {
            tcp::socket client_socket = server_socket.accept();
            whenlog(logger->debug("Background thread got a client connection from {}", client_socket.get_remote_ip()););
            pending_join_sockets.locked().access.emplace_back(std::move(client_socket));
        }
        std::cout << "Connection listener thread shutting down." << std::endl;
    }};

    old_view_cleanup_thread = std::thread([this]() {
        pthread_setname_np(pthread_self(), "old_view");
        while(!thread_shutdown) {
            unique_lock_t old_views_lock(old_views_mutex);
            old_views_cv.wait(old_views_lock, [this]() {
                return !old_views.empty() || thread_shutdown;
            });
            if(!thread_shutdown) {
                old_views.front().reset();
                old_views.pop();
            }
        }
        std::cout << "Old View cleanup thread shutting down." << std::endl;
    });
}

void ViewManager::register_predicates() {
    /* Note that each trigger function must be wrapped in a lambda because it's
   * a member function, and lambdas are the only way to bind "this" to a member
   * function invocation. */
    auto suspected_changed = [this](const DerechoSST& sst) {
        return suspected_not_equal(sst, last_suspected);
    };
    auto suspected_changed_trig = [this](DerechoSST& sst) { new_suspicion(sst); };

    auto start_join_pred = [this](const DerechoSST& sst) {
        return curr_view->i_am_leader() && has_pending_join();
    };
    auto start_join_trig = [this](DerechoSST& sst) { leader_start_join(sst); };

    auto reject_join_pred = [this](const DerechoSST& sst) {
        return !curr_view->i_am_leader() && has_pending_join();
    };
    auto reject_join = [this](DerechoSST& sst) { redirect_join_attempt(sst); };

    auto change_commit_ready = [this](const DerechoSST& gmsSST) {
        return curr_view->i_am_leader()
               && min_acked(gmsSST, curr_view->failed) > gmsSST.num_committed[gmsSST.get_local_index()];
    };
    auto commit_change = [this](DerechoSST& sst) { leader_commit_change(sst); };

    auto leader_proposed_change = [this](const DerechoSST& gmsSST) {
        return gmsSST.num_changes[curr_view->rank_of_leader()]
               > gmsSST.num_acked[gmsSST.get_local_index()];
    };
    auto ack_proposed_change = [this](DerechoSST& sst) {
        acknowledge_proposed_change(sst);
    };

    auto leader_committed_changes = [this](const DerechoSST& gmsSST) {
        return gmsSST.num_committed[curr_view->rank_of_leader()]
               > gmsSST.num_installed[curr_view->my_rank];
    };
    auto view_change_trig = [this](DerechoSST& sst) { start_meta_wedge(sst); };

    if(!suspected_changed_handle.is_valid()) {
        suspected_changed_handle = curr_view->gmsSST->predicates.insert(
                suspected_changed, suspected_changed_trig,
                sst::PredicateType::RECURRENT);
    }
    if(!start_join_handle.is_valid()) {
        start_join_handle = curr_view->gmsSST->predicates.insert(
                start_join_pred, start_join_trig, sst::PredicateType::RECURRENT);
    }
    if(!reject_join_handle.is_valid()) {
        reject_join_handle = curr_view->gmsSST->predicates.insert(reject_join_pred, reject_join,
                                                                  sst::PredicateType::RECURRENT);
    }
    if(!change_commit_ready_handle.is_valid()) {
        change_commit_ready_handle = curr_view->gmsSST->predicates.insert(
                change_commit_ready, commit_change, sst::PredicateType::RECURRENT);
    }
    if(!leader_proposed_handle.is_valid()) {
        leader_proposed_handle = curr_view->gmsSST->predicates.insert(
                leader_proposed_change, ack_proposed_change,
                sst::PredicateType::RECURRENT);
    }
    if(!leader_committed_handle.is_valid()) {
        leader_committed_handle = curr_view->gmsSST->predicates.insert(
                leader_committed_changes, view_change_trig,
                sst::PredicateType::ONE_TIME);
    }
}

/* ------------- 2. Predicate-Triggers That Implement View Management Logic ---------- */

void ViewManager::new_suspicion(DerechoSST& gmsSST) {
    whenlog(logger->debug("Suspected[] changed"););
    View& Vc = *curr_view;
    int myRank = curr_view->my_rank;
    // Aggregate suspicions into gmsSST[myRank].Suspected;
    for(int r = 0; r < Vc.num_members; r++) {
        for(int who = 0; who < Vc.num_members; who++) {
            gmssst::set(gmsSST.suspected[myRank][who],
                        gmsSST.suspected[myRank][who] || gmsSST.suspected[r][who]);
        }
    }

    for(int q = 0; q < Vc.num_members; q++) {
        // if(gmsSST.suspected[myRank][q] && !Vc.failed[q]) {
        if(gmsSST.suspected[myRank][q] && !last_suspected[q]) {
            // This is safer than copy_suspected, since suspected[] might change during this loop
            last_suspected[q] = gmsSST.suspected[myRank][q];
            whenlog(logger->debug("Marking {} failed", Vc.members[q]););

            if(Vc.num_failed >= (Vc.num_members + 1) / 2) {
                throw derecho_exception("Majority of a Derecho group simultaneously failed ... shutting down");
            }

            whenlog(logger->debug("GMS telling SST to freeze row {}", q););
            gmsSST.freeze(q);  // Cease to accept new updates from q
            Vc.multicast_group->wedge();
            gmssst::set(gmsSST.wedged[myRank], true);  // RDMC has halted new sends and receives in theView
            Vc.failed[q] = true;
            Vc.num_failed++;

            if(Vc.num_failed >= (Vc.num_members + 1) / 2) {
                throw derecho_exception("Potential partitioning event: this node is no longer in the majority and must shut down!");
            }

            // push change to gmsSST.suspected[myRank]
            gmsSST.put(gmsSST.suspected.get_base() - gmsSST.getBaseAddress(),
                       gmsSST.changes.get_base() - gmsSST.suspected.get_base());
            // push change to gmsSST.wedged[myRank]
            gmsSST.put(gmsSST.wedged.get_base() - gmsSST.getBaseAddress(),
                       sizeof(gmsSST.wedged[0]));
            if(Vc.i_am_leader() && !changes_contains(gmsSST, Vc.members[q]))  // Leader initiated
            {
                const int next_change_index = gmsSST.num_changes[myRank] - gmsSST.num_installed[myRank];
                if(next_change_index == (int)gmsSST.changes.size()) {
                    throw derecho_exception("Ran out of room in the pending changes list");
                }

                gmssst::set(gmsSST.changes[myRank][next_change_index],
                            Vc.members[q]);  // Reports the failure (note that q NotIn members)
                gmssst::increment(gmsSST.num_changes[myRank]);
                whenlog(logger->debug("Leader proposed a change to remove failed node {}", Vc.members[q]););
                gmsSST.put(
                        (char*)std::addressof(gmsSST.changes[0][next_change_index]) - gmsSST.getBaseAddress(),
                        sizeof(gmsSST.changes[0][next_change_index]));
                gmsSST.put(gmsSST.num_changes.get_base() - gmsSST.getBaseAddress(),
                           sizeof(gmsSST.num_changes[0]));
            }
        }
    }
}

void ViewManager::leader_start_join(DerechoSST& gmsSST) {
    whenlog(logger->debug("GMS handling a new client connection"););
    {
        //Hold the lock on pending_join_sockets while moving a socket into proposed_join_sockets
        auto pending_join_sockets_locked = pending_join_sockets.locked();
        proposed_join_sockets.splice(proposed_join_sockets.end(),
                                     pending_join_sockets_locked.access,
                                     pending_join_sockets_locked.access.begin());
    }
    bool success = receive_join(proposed_join_sockets.back());
    //If the join failed, close the socket
    if(!success) proposed_join_sockets.pop_back();
}

void ViewManager::redirect_join_attempt(DerechoSST& gmsSST) {
    tcp::socket client_socket;
    {
        auto pending_join_sockets_locked = pending_join_sockets.locked();
        client_socket = std::move(pending_join_sockets_locked.access.front());
        pending_join_sockets_locked.access.pop_front();
    }
    node_id_t joiner_id;
    client_socket.read(joiner_id);
    client_socket.write(JoinResponse{JoinResponseCode::LEADER_REDIRECT,
                                     curr_view->members[curr_view->my_rank]});
    //Send the client the IP address of the current leader
    client_socket.write(mutils::bytes_size(std::get<0>(
            curr_view->member_ips_and_ports[curr_view->rank_of_leader()])));
    auto bind_socket_write = [&client_socket](const char* bytes, std::size_t size) {
        client_socket.write(bytes, size);
    };
    mutils::post_object(bind_socket_write, std::get<0>(
            curr_view->member_ips_and_ports[curr_view->rank_of_leader()]));
    client_socket.write(std::get<PORT_TYPE::GMS>(
            curr_view->member_ips_and_ports[curr_view->rank_of_leader()]));
}

void ViewManager::leader_commit_change(DerechoSST& gmsSST) {
    gmssst::set(gmsSST.num_committed[gmsSST.get_local_index()],
                min_acked(gmsSST, curr_view->failed));  // Leader commits a new request
    whenlog(logger->debug("Leader committing change proposal #{}", gmsSST.num_committed[gmsSST.get_local_index()]););
    gmsSST.put(gmsSST.num_committed.get_base() - gmsSST.getBaseAddress(),
               sizeof(gmsSST.num_committed[0]));
}

void ViewManager::acknowledge_proposed_change(DerechoSST& gmsSST) {
    int myRank = gmsSST.get_local_index();
    int leader = curr_view->rank_of_leader();
    whenlog(logger->debug("Detected that leader proposed change #{}. Acknowledging.", gmsSST.num_changes[leader]););
    if(myRank != leader) {
        // Echo the count
        gmssst::set(gmsSST.num_changes[myRank], gmsSST.num_changes[leader]);

        // Echo (copy) the vector including the new changes
        gmssst::set(gmsSST.changes[myRank], gmsSST.changes[leader],
                    gmsSST.changes.size());
        // Echo the new member's IP and ports
        gmssst::set(gmsSST.joiner_ips[myRank], gmsSST.joiner_ips[leader],
                    gmsSST.joiner_ips.size());
        gmssst::set(gmsSST.joiner_gms_ports[myRank], gmsSST.joiner_gms_ports[leader],
                    gmsSST.joiner_gms_ports.size());
        gmssst::set(gmsSST.joiner_rpc_ports[myRank], gmsSST.joiner_rpc_ports[leader],
                    gmsSST.joiner_rpc_ports.size());
        gmssst::set(gmsSST.joiner_sst_ports[myRank], gmsSST.joiner_sst_ports[leader],
                    gmsSST.joiner_sst_ports.size());
        gmssst::set(gmsSST.joiner_rdmc_ports[myRank], gmsSST.joiner_rdmc_ports[leader],
                    gmsSST.joiner_rdmc_ports.size());
        gmssst::set(gmsSST.num_committed[myRank], gmsSST.num_committed[leader]);
    }

    // Notice a new request, acknowledge it
    gmssst::set(gmsSST.num_acked[myRank], gmsSST.num_changes[myRank]);
    /* breaking the above put statement into individual put calls, to be sure that
   * if we were relying on any ordering guarantees, we won't run into issue when
   * guarantees do not hold*/
    gmsSST.put(gmsSST.changes.get_base() - gmsSST.getBaseAddress(),
               gmsSST.joiner_ips.get_base() - gmsSST.changes.get_base());
    gmsSST.put(gmsSST.joiner_ips.get_base() - gmsSST.getBaseAddress(),
               gmsSST.num_changes.get_base() - gmsSST.joiner_ips.get_base());
    gmsSST.put(gmsSST.num_changes.get_base() - gmsSST.getBaseAddress(),
               gmsSST.num_committed.get_base() - gmsSST.num_changes.get_base());
    gmsSST.put(gmsSST.num_committed.get_base() - gmsSST.getBaseAddress(),
               gmsSST.num_acked.get_base() - gmsSST.num_committed.get_base());
    gmsSST.put(gmsSST.num_acked.get_base() - gmsSST.getBaseAddress(),
               gmsSST.num_installed.get_base() - gmsSST.num_acked.get_base());
    gmsSST.put(gmsSST.num_installed.get_base() - gmsSST.getBaseAddress(),
               gmsSST.num_received.get_base() - gmsSST.num_installed.get_base());
    whenlog(logger->debug("Wedging current view."););
    curr_view->wedge();
    whenlog(logger->debug("Done wedging current view."););
}

void ViewManager::start_meta_wedge(DerechoSST& gmsSST) {
    whenlog(logger->debug("Meta-wedging view {}", curr_view->vid););
    // Disable all the other SST predicates, except suspected_changed and the
    // one I'm about to register
    gmsSST.predicates.remove(start_join_handle);
    gmsSST.predicates.remove(reject_join_handle);
    gmsSST.predicates.remove(change_commit_ready_handle);
    gmsSST.predicates.remove(leader_proposed_handle);

    curr_view->wedge();

    /* We now need to wait for all other nodes to wedge the current view,
   * which is called "meta-wedged." To do that, this predicate trigger
   * creates a new predicate that will fire when meta-wedged is true, and
   * registers the next epoch termination method as its trigger.
   */
    auto is_meta_wedged = [this](const DerechoSST& gmsSST) {
        for(unsigned int n = 0; n < gmsSST.get_num_rows(); ++n) {
            if(!curr_view->failed[n] && !gmsSST.wedged[n]) {
                return false;
            }
        }
        return true;
    };
    auto meta_wedged_continuation = [this](DerechoSST& gmsSST) {
        // Before the first call to terminate_epoch(), heap-allocate this map
        auto next_subgroup_settings = std::make_shared<std::map<subgroup_id_t, SubgroupSettings>>();
        terminate_epoch(next_subgroup_settings, 0, gmsSST);
    };
    gmsSST.predicates.insert(is_meta_wedged, meta_wedged_continuation,
                             sst::PredicateType::ONE_TIME);
}

void ViewManager::terminate_epoch(
        std::shared_ptr<std::map<subgroup_id_t, SubgroupSettings>> next_subgroup_settings,
        uint32_t next_num_received_size, DerechoSST& gmsSST) {
    whenlog(logger->debug("MetaWedged is true; continuing epoch termination"););
    // If this is the first time terminate_epoch() was called, next_view will
    // still be null
    bool first_call = false;
    if(!next_view) {
        first_call = true;
    }
    std::unique_lock<std::shared_timed_mutex> write_lock(view_mutex);
    next_view = make_next_view(curr_view, gmsSST whenlog(, logger));
    whenlog(logger->debug("Checking provisioning of view {}", next_view->vid););
    next_subgroup_settings->clear();
    next_num_received_size = make_subgroup_maps(subgroup_info, curr_view, *next_view,
                                                *next_subgroup_settings);
    if(!next_view->is_adequately_provisioned) {
        whenlog(logger->debug("Next view would not be adequately provisioned, waiting for more joins."););
        if(first_call) {
            // Re-register the predicates for accepting and acknowledging joins
            register_predicates();
            // But remove the one for start_meta_wedge
            gmsSST.predicates.remove(leader_committed_handle);
        }
        // Construct a predicate that watches for any new committed change that is a
        // join
        int curr_num_committed = gmsSST.num_committed[curr_view->rank_of_leader()];
        auto leader_committed_change = [this, curr_num_committed](const DerechoSST& gmsSST) {
            return gmsSST.num_committed[curr_view->rank_of_leader()] > curr_num_committed;
        };
        // Construct a trigger that will re-call finish_view_change() with the same parameters
        auto retry_next_view = [this, next_subgroup_settings,
                                next_num_received_size](DerechoSST& sst) {
            terminate_epoch(next_subgroup_settings, next_num_received_size, sst);
        };
        gmsSST.predicates.insert(leader_committed_change, retry_next_view,
                                 sst::PredicateType::ONE_TIME);
        return;
    }
    // If execution reached here, we have a valid next view

    // go through all subgroups first and acknowledge all messages received through SST
    for(const auto& shard_settings_pair :
        curr_view->multicast_group->get_subgroup_settings()) {
        const subgroup_id_t subgroup_id = shard_settings_pair.first;
        const auto& curr_subgroup_settings = shard_settings_pair.second;
        auto num_shard_members = curr_subgroup_settings.members.size();
        std::vector<int> shard_senders = curr_subgroup_settings.senders;
        auto num_shard_senders = curr_view->multicast_group->get_num_senders(shard_senders);
        std::map<uint32_t, uint32_t> shard_ranks_by_sender_rank;
        for(uint j = 0, l = 0; j < num_shard_members; ++j) {
            if(shard_senders[j]) {
                shard_ranks_by_sender_rank[l] = j;
                l++;
            }
        }
        // wait for all pending sst sends to finish
        while(curr_view->multicast_group->check_pending_sst_sends(subgroup_id)) {
        }
        curr_view->gmsSST->put_with_completion();
        curr_view->gmsSST->sync_with_members(
                curr_view->multicast_group->get_shard_sst_indices(subgroup_id));
        while(curr_view->multicast_group->receiver_predicate(
                subgroup_id, curr_subgroup_settings, shard_ranks_by_sender_rank,
                num_shard_senders, *curr_view->gmsSST)) {
            auto sst_receive_handler_lambda =
                    [this, subgroup_id, curr_subgroup_settings,
                     shard_ranks_by_sender_rank, num_shard_senders](
                            uint32_t sender_rank, volatile char* data, uint32_t size) {
                        curr_view->multicast_group->sst_receive_handler(
                                subgroup_id, curr_subgroup_settings, shard_ranks_by_sender_rank,
                                num_shard_senders, sender_rank, data, size);
                    };
            curr_view->multicast_group->receiver_function(
                    subgroup_id, curr_subgroup_settings, shard_ranks_by_sender_rank,
                    num_shard_senders, *curr_view->gmsSST,
                    curr_view->multicast_group->window_size, sst_receive_handler_lambda);
        }
    }

    curr_view->gmsSST->put_with_completion();
    curr_view->gmsSST->sync_with_members();

    // First, for subgroups in which I'm the shard leader, do RaggedEdgeCleanup for the leader
    auto follower_subgroups_and_shards = std::make_shared<std::map<subgroup_id_t, uint32_t>>();
    for(const auto& shard_settings_pair : curr_view->multicast_group->get_subgroup_settings()) {
        const subgroup_id_t subgroup_id = shard_settings_pair.first;
        const uint32_t shard_num = shard_settings_pair.second.shard_num;
        SubView& shard_view = curr_view->subgroup_shard_views.at(subgroup_id).at(shard_num);
        uint num_shard_senders = 0;
        for(auto v : shard_view.is_sender) {
            if(v) num_shard_senders++;
        }
        if(num_shard_senders) {
            if(shard_view.my_rank == curr_view->subview_rank_of_shard_leader(subgroup_id, shard_num)) {
                leader_ragged_edge_cleanup(
                        subgroup_id,
                        shard_settings_pair.second.num_received_offset, shard_view.members,
                        num_shard_senders);
            } else {
                // Keep track of which subgroups I'm a non-leader in, and what my
                // corresponding shard ID is
                follower_subgroups_and_shards->emplace(subgroup_id, shard_num);
            }
        }
    }

    // Wait for the shard leaders of subgroups I'm not a leader in to post
    // global_min_ready before continuing
    auto leader_global_mins_are_ready =
            [this, follower_subgroups_and_shards](const DerechoSST& gmsSST) {
                for(const auto& subgroup_shard_pair : *follower_subgroups_and_shards) {
                    SubView& shard_view = curr_view->subgroup_shard_views.at(subgroup_shard_pair.first)
                                                  .at(subgroup_shard_pair.second);
                    node_id_t shard_leader = shard_view.members.at(
                            curr_view->subview_rank_of_shard_leader(
                                    subgroup_shard_pair.first, subgroup_shard_pair.second));
                    if(!gmsSST.global_min_ready[curr_view->rank_of(shard_leader)]
                                               [subgroup_shard_pair.first])
                        return false;
                }
                return true;
            };

    auto global_min_ready_continuation =
            [this, follower_subgroups_and_shards, next_subgroup_settings,
             next_num_received_size](DerechoSST& gmsSST) {
                whenlog(logger->debug("GlobalMins are ready for all {} subgroup leaders this node is waiting on", follower_subgroups_and_shards->size()););
                // Finish RaggedEdgeCleanup for subgroups in which I'm not the leader
                for(const auto& subgroup_shard_pair : *follower_subgroups_and_shards) {
                    const subgroup_id_t subgroup_id = subgroup_shard_pair.first;
                    const uint32_t shard_num = subgroup_shard_pair.second;
                    SubView& shard_view = curr_view->subgroup_shard_views.at(subgroup_id)
                                                  .at(shard_num);
                    uint num_shard_senders = 0;
                    for(auto v : shard_view.is_sender) {
                        if(v)
                            num_shard_senders++;
                    }
                    node_id_t shard_leader = shard_view.members[curr_view->subview_rank_of_shard_leader(
                            subgroup_id, shard_num)];
                    follower_ragged_edge_cleanup(
                            subgroup_id,
                            curr_view->rank_of(shard_leader),
                            curr_view->multicast_group->get_subgroup_settings()
                                    .at(subgroup_id)
                                    .num_received_offset,
                            shard_view.members, num_shard_senders);
                }

                // Wait for persistence to finish for messages delivered in RaggedEdgeCleanup
                auto persistence_finished_pred = [this](const DerechoSST& gmsSST) {
                    // For each subgroup/shard that this node is a member of...
                    for(auto subgroup_shard_pair : curr_view->my_subgroups) {
                        subgroup_id_t subgroup_id = subgroup_shard_pair.first;
                        const uint32_t shard_num = subgroup_shard_pair.second;
                        if(curr_view->subgroup_shard_views.at(subgroup_id).at(shard_num).mode == Mode::UNORDERED) {
                            // Skip non-ordered subgroups, they never do persistence
                            continue;
                        }
                        message_id_t last_delivered_seq_num = gmsSST.delivered_num[curr_view->my_rank][subgroup_id];
                        // For each member of that shard...
                        for(const node_id_t& shard_member : curr_view->subgroup_shard_views.at(subgroup_id).at(shard_num).members) {
                            uint member_row = curr_view->rank_of(shard_member);
                            // Check to see if the member persisted up to the ragged edge trim
                            if(!curr_view->failed[member_row]
                               && persistent::unpack_version<int32_t>(gmsSST.persisted_num[member_row][subgroup_id]).second < last_delivered_seq_num) {
                                return false;
                            }
                        }
                    }
                    return true;
                };

                auto finish_view_change_trig =
                        [this, follower_subgroups_and_shards, next_subgroup_settings,
                         next_num_received_size](DerechoSST& gmsSST) {
                            finish_view_change(follower_subgroups_and_shards,
                                               next_subgroup_settings, next_num_received_size,
                                               gmsSST);
                        };

                // Last statement in global_min_ready_continuation: register finish_view_change_trig
                gmsSST.predicates.insert(persistence_finished_pred, finish_view_change_trig,
                                         sst::PredicateType::ONE_TIME);
            };

    // Last statement in finish_view_change: register global_min_ready_continuation
    gmsSST.predicates.insert(leader_global_mins_are_ready, global_min_ready_continuation,
                             sst::PredicateType::ONE_TIME);
}

void ViewManager::finish_view_change(
        std::shared_ptr<std::map<subgroup_id_t, uint32_t>> follower_subgroups_and_shards,
        std::shared_ptr<std::map<subgroup_id_t, SubgroupSettings>> next_subgroup_settings,
        uint32_t next_num_received_size, DerechoSST& gmsSST) {
    std::unique_lock<std::shared_timed_mutex> write_lock(view_mutex);

    // Disable all the other SST predicates, except suspected_changed
    gmsSST.predicates.remove(start_join_handle);
    gmsSST.predicates.remove(reject_join_handle);
    gmsSST.predicates.remove(change_commit_ready_handle);
    gmsSST.predicates.remove(leader_proposed_handle);

    std::list<tcp::socket> joiner_sockets;
    if(curr_view->i_am_leader() && next_view->joined.size() > 0) {
        // If j joins have been committed, pop the next j sockets off
        // proposed_join_sockets and send them the new View (must happen before we
        // try to do SST setup)
        for(std::size_t c = 0; c < next_view->joined.size(); ++c) {
            commit_join(*next_view, proposed_join_sockets.front());
            // save the socket for later
            joiner_sockets.emplace_back(std::move(proposed_join_sockets.front()));
            proposed_join_sockets.pop_front();
        }
    }

    // Delete the last two GMS predicates from the old SST in preparation for deleting it
    gmsSST.predicates.remove(leader_committed_handle);
    gmsSST.predicates.remove(suspected_changed_handle);

    node_id_t my_id = next_view->members[next_view->my_rank];
    whenlog(logger->debug("Starting creation of new SST and DerechoGroup for view {}", next_view->vid););
    for(const node_id_t failed_node_id : next_view->departed) {
        whenlog(logger->debug("Removing global TCP connections for failed node {} from RDMC and SST", failed_node_id););
#ifdef USE_VERBS_API
        rdma::impl::verbs_remove_connection(failed_node_id);
#else
        rdma::impl::lf_remove_connection(failed_node_id);
#endif
        sst::remove_node(failed_node_id);
    }
    // if new members have joined, add their RDMA connections to SST and RDMC
    for(std::size_t i = 0; i < next_view->joined.size(); ++i) {
        // The new members will be the last joined.size() elements of the members lists
        int joiner_rank = next_view->num_members - next_view->joined.size() + i;
        whenlog(logger->debug("Adding RDMC connection to node {}, at IP {} and port {}", next_view->members[joiner_rank], std::get<0>(next_view->member_ips_and_ports[joiner_rank]), std::get<PORT_TYPE::RDMC>(next_view->member_ips_and_ports[joiner_rank])););

#ifdef USE_VERBS_API
        rdma::impl::verbs_add_connection(next_view->members[joiner_rank],
                                         next_view->member_ips_and_ports[joiner_rank], my_id);
#else
        rdma::impl::lf_add_connection(
                next_view->members[joiner_rank],
                std::pair<ip_addr_t, uint16_t>{
                        std::get<0>(next_view->member_ips_and_ports[joiner_rank]),
                        std::get<PORT_TYPE::RDMC>(
                                next_view->member_ips_and_ports[joiner_rank])});
#endif
    }
    for(std::size_t i = 0; i < next_view->joined.size(); ++i) {
        int joiner_rank = next_view->num_members - next_view->joined.size() + i;
        sst::add_node(next_view->members[joiner_rank],
                      std::pair<ip_addr_t, uint16_t>{
                              std::get<0>(next_view->member_ips_and_ports[joiner_rank]),
                              std::get<PORT_TYPE::SST>(
                                      next_view->member_ips_and_ports[joiner_rank])});
    }
    // This will block until everyone responds to SST/RDMC initial handshakes
    transition_multicast_group(*next_subgroup_settings, next_num_received_size);

    // Determine the shard leaders in the old view and re-index them by new subgroup IDs
    std::vector<std::vector<int64_t>> old_shard_leaders_by_id = old_shard_leaders_by_new_ids(*curr_view, *next_view);

    if(curr_view->i_am_leader()) {
        while(!joiner_sockets.empty()) {
            // Send the array of old shard leaders, so the new member knows who to receive from
            std::size_t size_of_vector = mutils::bytes_size(old_shard_leaders_by_id);
            joiner_sockets.front().write(size_of_vector);
            mutils::post_object(
                    [&joiner_sockets](const char* bytes, std::size_t size) {
                        joiner_sockets.front().write(bytes, size);
                    },
                    old_shard_leaders_by_id);
            joiner_sockets.pop_front();
        }
    }
    // New members can now proceed to view_manager.start(), which will call sync()
    next_view->gmsSST->put();
    next_view->gmsSST->sync_with_members();
    whenlog(logger->debug("Done setting up SST and DerechoGroup for view {}", next_view->vid););
    {
        lock_guard_t old_views_lock(old_views_mutex);
        old_views.push(std::move(curr_view));
        old_views_cv.notify_all();
    }
    curr_view = std::move(next_view);

    if(any_persistent_objects) {
        // Write the new view to disk before using it
        persistent::saveObject(*curr_view);
    }

    // Re-initialize last_suspected (suspected[] has been reset to all false in the new view)
    last_suspected.assign(curr_view->members.size(), false);

    // Register predicates in the new view
    register_predicates();

    // First task with my new view...
    if(curr_view->i_am_new_leader()) {
        curr_view->merge_changes();  // Create a combined list of Changes
    }

    // Announce the new view to the application
    for(auto& view_upcall : view_upcalls) {
        view_upcall(*curr_view);
    }

    // One of those view upcalls is a function in Group that sets up TCP connections to the new members
    // After doing that, shard leaders can send them RPC objects
    send_objects_to_new_members(old_shard_leaders_by_id);

    // Re-initialize this node's RPC objects, which includes receiving them
    // from shard leaders if it is newly a member of a subgroup
    whenlog(logger->debug("Initializing local Replicated Objects"););
    initialize_subgroup_objects(my_id, *curr_view, old_shard_leaders_by_id);
    // It's only safe to start evaluating predicates once all RPC objects exist
    curr_view->gmsSST->start_predicate_evaluation();
    view_change_cv.notify_all();
}

/* ------------- 3. Helper Functions for Predicates and Triggers -------------
 */

void ViewManager::construct_multicast_group(CallbackSet callbacks,
                                            const std::map<subgroup_id_t, SubgroupSettings>& subgroup_settings,
                                            const uint32_t num_received_size) {
    const auto num_subgroups = curr_view->subgroup_shard_views.size();
    curr_view->gmsSST = std::make_shared<DerechoSST>(
            sst::SSTParams(curr_view->members, curr_view->members[curr_view->my_rank],
                           [this](const uint32_t node_id) { report_failure(node_id); },
                           curr_view->failed, false),
            num_subgroups, num_received_size, derecho_params.window_size,
            derecho_params.max_smc_payload_size + sizeof(header) + 2 * sizeof(uint64_t));

    curr_view->multicast_group = std::make_unique<MulticastGroup>(
            curr_view->members, curr_view->members[curr_view->my_rank],
            curr_view->gmsSST, callbacks, num_subgroups, subgroup_settings,
            derecho_params, persistence_manager_callbacks, curr_view->failed);
}

void ViewManager::transition_multicast_group(
        const std::map<subgroup_id_t, SubgroupSettings>& new_subgroup_settings,
        const uint32_t new_num_received_size) {
    const auto num_subgroups = next_view->subgroup_shard_views.size();
    next_view->gmsSST = std::make_shared<DerechoSST>(
            sst::SSTParams(next_view->members, next_view->members[next_view->my_rank],
                           [this](const uint32_t node_id) { report_failure(node_id); },
                           next_view->failed, false),
            num_subgroups, new_num_received_size, derecho_params.window_size,
            derecho_params.max_smc_payload_size + sizeof(header) + 2 * sizeof(uint64_t));

    next_view->multicast_group = std::make_unique<MulticastGroup>(
            next_view->members, next_view->members[next_view->my_rank],
            next_view->gmsSST, std::move(*curr_view->multicast_group), num_subgroups,
            new_subgroup_settings, persistence_manager_callbacks, next_view->failed);

    curr_view->multicast_group.reset();

    // Initialize this node's row in the new SST
    int changes_installed = next_view->joined.size() + next_view->departed.size();
    next_view->gmsSST->init_local_row_from_previous(
            (*curr_view->gmsSST), curr_view->my_rank, changes_installed);
    gmssst::set(next_view->gmsSST->vid[next_view->my_rank], next_view->vid);
}

bool ViewManager::receive_join(tcp::socket& client_socket) {
    DerechoSST& gmsSST = *curr_view->gmsSST;
    if((gmsSST.num_changes[curr_view->my_rank] - gmsSST.num_committed[curr_view->my_rank]) == (int)gmsSST.changes.size()) {
        // TODO: this shouldn't throw an exception, it should just block the client
        // until the group stabilizes
        throw derecho_exception("Too many changes to allow a Join right now");
    }

    struct in_addr joiner_ip_packed;
    inet_aton(client_socket.get_remote_ip().c_str(), &joiner_ip_packed);

    node_id_t joining_client_id = 0;
    client_socket.read(joining_client_id);

    if(curr_view->rank_of(joining_client_id) != -1) {
        whenlog(logger->warn("Joining node at IP {} announced it has ID {}, which is already in the View!", client_socket.get_remote_ip(), joining_client_id););
        client_socket.write(JoinResponse{JoinResponseCode::ID_IN_USE,
                                         curr_view->members[curr_view->my_rank]});
        return false;
    }
    client_socket.write(JoinResponse{JoinResponseCode::OK, curr_view->members[curr_view->my_rank]});

    uint16_t joiner_gms_port = 0;
    client_socket.read(joiner_gms_port);
    uint16_t joiner_rpc_port = 0;
    client_socket.read(joiner_rpc_port);
    uint16_t joiner_sst_port = 0;
    client_socket.read(joiner_sst_port);
    uint16_t joiner_rdmc_port = 0;
    client_socket.read(joiner_rdmc_port);

    whenlog(logger->debug("Proposing change to add node {}", joining_client_id););
    size_t next_change = gmsSST.num_changes[curr_view->my_rank] - gmsSST.num_installed[curr_view->my_rank];
    gmssst::set(gmsSST.changes[curr_view->my_rank][next_change],
                joining_client_id);
    gmssst::set(gmsSST.joiner_ips[curr_view->my_rank][next_change],
                joiner_ip_packed.s_addr);
    gmssst::set(gmsSST.joiner_gms_ports[curr_view->my_rank][next_change],
                joiner_gms_port);
    gmssst::set(gmsSST.joiner_rpc_ports[curr_view->my_rank][next_change],
                joiner_rpc_port);
    gmssst::set(gmsSST.joiner_sst_ports[curr_view->my_rank][next_change],
                joiner_sst_port);
    gmssst::set(gmsSST.joiner_rdmc_ports[curr_view->my_rank][next_change],
                joiner_rdmc_port);

    gmssst::increment(gmsSST.num_changes[curr_view->my_rank]);

    whenlog(logger->debug("Wedging view {}", curr_view->vid););
    curr_view->wedge();
    whenlog(logger->debug("Leader done wedging view."););
    // gmsSST.put(gmsSST.changes.get_base() - gmsSST.getBaseAddress(),
    // gmsSST.num_committed.get_base() - gmsSST.changes.get_base());
    /* breaking the above put statement into individual put calls, to be sure
     * that if we were relying on any ordering guarantees, we won't run into
     * issue when guarantees do not hold*/
    gmsSST.put(gmsSST.changes.get_base() - gmsSST.getBaseAddress(),
               gmsSST.joiner_ips.get_base() - gmsSST.changes.get_base());
    gmsSST.put(gmsSST.joiner_ips.get_base() - gmsSST.getBaseAddress(),
               gmsSST.num_changes.get_base() - gmsSST.joiner_ips.get_base());
    gmsSST.put(gmsSST.num_changes.get_base() - gmsSST.getBaseAddress(),
               gmsSST.num_committed.get_base() - gmsSST.num_changes.get_base());
    return true;
}

void ViewManager::commit_join(const View& new_view, tcp::socket& client_socket) {
    whenlog(logger->debug("Sending client the new view"););
    auto bind_socket_write = [&client_socket](const char* bytes, std::size_t size) { client_socket.write(bytes, size); };
    std::size_t size_of_view = mutils::bytes_size(new_view);
    client_socket.write(size_of_view);
    mutils::post_object(bind_socket_write, new_view);
    std::size_t size_of_derecho_params = mutils::bytes_size(derecho_params);
    client_socket.write(size_of_derecho_params);
    mutils::post_object(bind_socket_write, derecho_params);
    //Send True to indicate that the client should commit this View (for compatibility with restart mode)
    client_socket.write(true);
}

void ViewManager::send_objects_to_new_members(const std::vector<std::vector<int64_t>>& old_shard_leaders) {
    node_id_t my_id = curr_view->members[curr_view->my_rank];
    for(subgroup_id_t subgroup_id = 0; subgroup_id < old_shard_leaders.size(); ++subgroup_id) {
        for(uint32_t shard = 0; shard < old_shard_leaders[subgroup_id].size(); ++shard) {
            //if I was the leader of the shard in the old view...
            if(my_id == old_shard_leaders[subgroup_id][shard]) {
                //send its object state to the new members
                for(node_id_t shard_joiner : curr_view->subgroup_shard_views[subgroup_id][shard].joined) {
                    if(shard_joiner != my_id) {
                        send_subgroup_object(subgroup_id, shard_joiner);
                    }
                }
            }
        }
    }
}

/* Note for the future: Since this "send" requires first receiving the log tail length,
 * it's really a blocking receive-then-send. Since all nodes call send_subgroup_object
 * before initialize_subgroup_objects, there's a small chance of a deadlock: node A could
 * be attempting to send an object to node B at the same time as B is attempting to send a
 * different object to A, and neither node will be able to send the log tail length that
 * the other one is waiting on. */
void ViewManager::send_subgroup_object(subgroup_id_t subgroup_id, node_id_t new_node_id) {
    LockedReference<std::unique_lock<std::mutex>, tcp::socket> joiner_socket = group_member_sockets->get_socket(new_node_id);
    ReplicatedObject& subgroup_object = subgroup_objects.at(subgroup_id);
    if(subgroup_object.is_persistent()) {
        //First, read the log tail length sent by the joining node
        int64_t persistent_log_length = 0;
        joiner_socket.get().read(persistent_log_length);
        PersistentRegistry::setEarliestVersionToSerialize(persistent_log_length);
        whenlog(logger->debug("Got log tail length {}", persistent_log_length););
    }
    whenlog(logger->debug("Sending Replicated Object state for subgroup {} to node {}", subgroup_id, new_node_id););
    subgroup_object.send_object(joiner_socket.get());
}

uint32_t ViewManager::compute_num_received_size(const View& view) {
    uint32_t num_received_size = 0;
    for(subgroup_id_t subgroup_num = 0; subgroup_num < view.subgroup_shard_views.size(); ++subgroup_num) {
        uint32_t max_shard_senders = 0;
        for(uint32_t shard_num = 0; shard_num < view.subgroup_shard_views[subgroup_num].size(); ++shard_num) {
            std::size_t shard_size = view.subgroup_shard_views[subgroup_num][shard_num].members.size();
            uint32_t num_shard_senders = view.subgroup_shard_views[subgroup_num][shard_num].num_senders();
            if(num_shard_senders > max_shard_senders) {
                max_shard_senders = shard_size;
            }
        }
        num_received_size += max_shard_senders;
    }
    return num_received_size;
}

uint32_t ViewManager::make_subgroup_maps(const SubgroupInfo& subgroup_info,
                                         const std::unique_ptr<View>& prev_view, View& curr_view,
                                         std::map<subgroup_id_t, SubgroupSettings>& subgroup_settings) {
    uint32_t num_received_offset = 0;
    int32_t initial_next_unassigned_rank = curr_view.next_unassigned_rank;
    curr_view.subgroup_shard_views.clear();
    curr_view.subgroup_ids_by_type_id.clear();
    //A subgroup's type ID is just its index in the ordered list of subgroup types
    for(subgroup_type_id_t subgroup_type_id = 0; subgroup_type_id < curr_view.subgroup_type_order.size(); ++subgroup_type_id) {
        const std::type_index& subgroup_type = curr_view.subgroup_type_order[subgroup_type_id];
        subgroup_shard_layout_t curr_type_subviews;
        try {
            auto temp = subgroup_info.subgroup_membership_function(subgroup_type, prev_view, curr_view);
            // Hack to ensure RVO still works even though curr_type_subviews had to be declared outside this scope
            curr_type_subviews = std::move(temp);
        } catch(subgroup_provisioning_exception& ex) {
            // Mark the view as inadequate and roll back everything done by previous allocation functions
            curr_view.is_adequately_provisioned = false;
            curr_view.next_unassigned_rank = initial_next_unassigned_rank;
            curr_view.subgroup_shard_views.clear();
            curr_view.subgroup_ids_by_type_id.clear();
            subgroup_settings.clear();
            return 0;
        }
        std::size_t num_subgroups = curr_type_subviews.size();
        curr_view.subgroup_ids_by_type_id[subgroup_type_id] = std::vector<subgroup_id_t>(num_subgroups);
        for(uint32_t subgroup_index = 0; subgroup_index < num_subgroups; ++subgroup_index) {
            // Assign this (type, index) pair a new unique subgroup ID
            subgroup_id_t curr_subgroup_num = curr_view.subgroup_shard_views.size();
            curr_view.subgroup_ids_by_type_id[subgroup_type_id][subgroup_index] = curr_subgroup_num;
            uint32_t num_shards = curr_type_subviews.at(subgroup_index).size();
            uint32_t max_shard_senders = 0;
            for(uint shard_num = 0; shard_num < num_shards; ++shard_num) {
                SubView& shard_view = curr_type_subviews.at(subgroup_index).at(shard_num);
                std::size_t shard_size = shard_view.members.size();
                uint32_t num_shard_senders = shard_view.num_senders();
                if(num_shard_senders > max_shard_senders) {
                    max_shard_senders = shard_size;
                }
                // Initialize my_rank in the SubView for this node's ID
                shard_view.my_rank = shard_view.rank_of(curr_view.members[curr_view.my_rank]);
                if(shard_view.my_rank != -1) {
                    // Initialize my_subgroups
                    curr_view.my_subgroups[curr_subgroup_num] = shard_num;
                    // Save the settings for MulticastGroup
                    subgroup_settings[curr_subgroup_num] = {
                            shard_num,
                            (uint32_t)shard_view.my_rank,
                            shard_view.members,
                            shard_view.is_sender,
                            shard_view.sender_rank_of(shard_view.my_rank),
                            num_received_offset,
                            shard_view.mode};
                }
                if(prev_view) {
                    // Initialize this shard's SubView.joined and SubView.departed
                    subgroup_id_t prev_subgroup_id = prev_view->subgroup_ids_by_type_id.at(subgroup_type_id)
                                                             .at(subgroup_index);
                    SubView& prev_shard_view = prev_view->subgroup_shard_views[prev_subgroup_id][shard_num];
                    std::set<node_id_t> prev_members(prev_shard_view.members.begin(),
                                                     prev_shard_view.members.end());
                    std::set<node_id_t> curr_members(shard_view.members.begin(),
                                                     shard_view.members.end());
                    std::set_difference(curr_members.begin(), curr_members.end(),
                                        prev_members.begin(), prev_members.end(),
                                        std::back_inserter(shard_view.joined));
                    std::set_difference(prev_members.begin(), prev_members.end(),
                                        curr_members.begin(), curr_members.end(),
                                        std::back_inserter(shard_view.departed));
                }
            }  // for (shard_num)
            /* Pull the shard->SubView mapping out of the subgroup membership list
             * and save it under its subgroup ID (which was
             * shard_views_by_subgroup.size()) */
            curr_view.subgroup_shard_views.emplace_back(
                    std::move(curr_type_subviews[subgroup_index]));
            num_received_offset += max_shard_senders;
        }  // for (subgroup_index)
    }
    return num_received_offset;
}

uint32_t ViewManager::derive_subgroup_settings(View& curr_view,
                                               std::map<subgroup_id_t, SubgroupSettings>& subgroup_settings) {
    uint32_t num_received_offset = 0;
    curr_view.my_subgroups.clear();
    for(subgroup_id_t subgroup_id = 0; subgroup_id < curr_view.subgroup_shard_views.size(); ++subgroup_id) {
        uint32_t num_shards = curr_view.subgroup_shard_views.at(subgroup_id).size();
        uint32_t max_shard_senders = 0;

        for(uint32_t shard_num = 0; shard_num < num_shards; ++shard_num) {
            SubView& shard_view = curr_view.subgroup_shard_views.at(subgroup_id).at(shard_num);
            std::size_t shard_size = shard_view.members.size();
            uint32_t num_shard_senders = shard_view.num_senders();
            if(num_shard_senders > max_shard_senders) {
                max_shard_senders = shard_size;  //really? why not max_shard_senders = num_shard_senders?
            }
            //Initialize my_rank in the SubView for this node's ID
            shard_view.my_rank = shard_view.rank_of(curr_view.members[curr_view.my_rank]);
            if(shard_view.my_rank != -1) {
                //Initialize my_subgroups
                curr_view.my_subgroups[subgroup_id] = shard_num;
                //Save the settings for MulticastGroup
                subgroup_settings[subgroup_id] = {
                        shard_num,
                        (uint32_t)shard_view.my_rank,
                        shard_view.members,
                        shard_view.is_sender,
                        shard_view.sender_rank_of(shard_view.my_rank),
                        num_received_offset,
                        shard_view.mode};
            }
        }  // for(shard_num)
        num_received_offset += max_shard_senders;
    }  // for(subgroup_id)

    return num_received_offset;
}

std::unique_ptr<View> ViewManager::make_next_view(const std::unique_ptr<View>& curr_view,
                                                  const DerechoSST& gmsSST
                                                  whenlog(, std::shared_ptr<spdlog::logger> logger)) {
    int myRank = curr_view->my_rank;
    std::set<int> leave_ranks;
    std::vector<int> join_indexes;
    // Look through pending changes up to num_committed and filter the joins and leaves
    const int committed_count = gmsSST.num_committed[curr_view->rank_of_leader()]
                                - gmsSST.num_installed[curr_view->rank_of_leader()];
    for(int change_index = 0; change_index < committed_count; change_index++) {
        node_id_t change_id = gmsSST.changes[myRank][change_index];
        int change_rank = curr_view->rank_of(change_id);
        if(change_rank != -1) {
            // Might as well save the rank, since we'll need it again
            leave_ranks.emplace(change_rank);
        } else {
            join_indexes.emplace_back(change_index);
        }
    }

    int next_num_members = curr_view->num_members - leave_ranks.size() + join_indexes.size();
    // Initialize the next view
    std::vector<node_id_t> joined, members(next_num_members), departed;
    std::vector<char> failed(next_num_members);
    std::vector<std::tuple<ip_addr_t, uint16_t, uint16_t, uint16_t, uint16_t>> member_ips_and_ports(next_num_members);
    int next_unassigned_rank = curr_view->next_unassigned_rank;
    for(std::size_t i = 0; i < join_indexes.size(); ++i) {
        const int join_index = join_indexes[i];
        node_id_t joiner_id = gmsSST.changes[myRank][join_index];
        struct in_addr joiner_ip_packed;
        joiner_ip_packed.s_addr = gmsSST.joiner_ips[myRank][join_index];
        char* joiner_ip_cstr = inet_ntoa(joiner_ip_packed);
        std::string joiner_ip(joiner_ip_cstr);

        joined.emplace_back(joiner_id);
        // New members go at the end of the members list, but it may shrink in the new view
        int new_member_rank = curr_view->num_members - leave_ranks.size() + i;
        members[new_member_rank] = joiner_id;
        member_ips_and_ports[new_member_rank] = std::tuple{joiner_ip, gmsSST.joiner_gms_ports[myRank][join_index],
                                                           gmsSST.joiner_rpc_ports[myRank][join_index],
                                                           gmsSST.joiner_sst_ports[myRank][join_index],
                                                           gmsSST.joiner_rdmc_ports[myRank][join_index]};
        whenlog(logger->debug("Next view will add new member with ID {}", joiner_id););
    }
    for(const auto& leaver_rank : leave_ranks) {
        departed.emplace_back(curr_view->members[leaver_rank]);
        // Decrement next_unassigned_rank for every failure,
        // unless the failed node wasn't assigned to a subgroup anyway
        if(leaver_rank <= curr_view->next_unassigned_rank) {
            next_unassigned_rank--;
        }
    }
    whenlog(logger->debug("Next view will exclude {} failed members.", leave_ranks.size()););

    // Copy member information, excluding the members that have failed
    int new_rank = 0;
    for(int old_rank = 0; old_rank < curr_view->num_members; old_rank++) {
        // This is why leave_ranks needs to be a set
        if(leave_ranks.find(old_rank) == leave_ranks.end()) {
            members[new_rank] = curr_view->members[old_rank];
            member_ips_and_ports[new_rank] = curr_view->member_ips_and_ports[old_rank];
            failed[new_rank] = curr_view->failed[old_rank];
            ++new_rank;
        }
    }

    // Initialize my_rank in next_view
    int32_t my_new_rank = -1;
    node_id_t myID = curr_view->members[myRank];
    for(int i = 0; i < next_num_members; ++i) {
        if(members[i] == myID) {
            my_new_rank = i;
            break;
        }
    }
    if(my_new_rank == -1) {
        throw derecho_exception("Some other node reported that I failed.  Node " + std::to_string(myID) + " terminating");
    }

    auto next_view = std::make_unique<View>(
            curr_view->vid + 1, members, member_ips_and_ports, failed, joined,
            departed, my_new_rank, next_unassigned_rank,
            curr_view->subgroup_type_order);
    next_view->i_know_i_am_leader = curr_view->i_know_i_am_leader;
    return std::move(next_view);
}

std::vector<std::vector<int64_t>> ViewManager::old_shard_leaders_by_new_ids(const View& curr_view,
                                                                            const View& next_view) {
    std::vector<std::vector<int64_t>> old_shard_leaders_by_new_id(next_view.subgroup_shard_views.size());
    for(const auto& type_to_old_ids : curr_view.subgroup_ids_by_type_id) {
        for(uint32_t subgroup_index = 0; subgroup_index < type_to_old_ids.second.size(); ++subgroup_index) {
            subgroup_id_t old_subgroup_id = type_to_old_ids.second[subgroup_index];
            //The subgroup is uniquely identified by (type ID, subgroup index) in both old and new views
            subgroup_id_t new_subgroup_id = next_view.subgroup_ids_by_type_id.at(type_to_old_ids.first)
                                                    .at(subgroup_index);
            std::size_t new_num_shards = next_view.subgroup_shard_views[new_subgroup_id].size();
            old_shard_leaders_by_new_id[new_subgroup_id].resize(new_num_shards, -1);
            for(uint32_t shard_num = 0; shard_num < new_num_shards; ++shard_num) {
                int64_t old_shard_leader = -1;
                //Raw subgroups don't have any state to send to new members, so they have no leaders
                if(curr_view.subgroup_type_order.at(type_to_old_ids.first)
                   != std::type_index(typeid(RawObject))) {
                    int old_shard_leader_rank = curr_view.subview_rank_of_shard_leader(old_subgroup_id, shard_num);
                    if(old_shard_leader_rank >= 0) {
                        old_shard_leader = curr_view.subgroup_shard_views[old_subgroup_id][shard_num]
                                                   .members[old_shard_leader_rank];
                    }
                }
                old_shard_leaders_by_new_id[new_subgroup_id][shard_num] = old_shard_leader;
            }  // for(shard_num)
        }      // for(subgroup_index)
    }          // for(type_to_old_ids)
    return old_shard_leaders_by_new_id;
}

bool ViewManager::suspected_not_equal(const DerechoSST& gmsSST, const std::vector<bool>& old) {
    for(unsigned int r = 0; r < gmsSST.get_num_rows(); r++) {
        for(size_t who = 0; who < gmsSST.suspected.size(); who++) {
            if(gmsSST.suspected[r][who] && !old[who]) {
                // std::cout<<__func__<<" returns true:
                // old[who]="<<old[who]<<",who="<<who<<std::endl;
                return true;
            }
        }
    }
    return false;
}

void ViewManager::copy_suspected(const DerechoSST& gmsSST, std::vector<bool>& old) {
    for(size_t who = 0; who < gmsSST.suspected.size(); ++who) {
        old[who] = gmsSST.suspected[gmsSST.get_local_index()][who];
    }
}

bool ViewManager::changes_contains(const DerechoSST& gmsSST, const node_id_t q) {
    int myRow = gmsSST.get_local_index();
    for(int p_index = 0;
        p_index < gmsSST.num_changes[myRow] - gmsSST.num_installed[myRow];
        p_index++) {
        const node_id_t p(const_cast<node_id_t&>(gmsSST.changes[myRow][p_index]));
        if(p == q) {
            return true;
        }
    }
    return false;
}

int ViewManager::min_acked(const DerechoSST& gmsSST, const std::vector<char>& failed) {
    int myRank = gmsSST.get_local_index();
    int min = gmsSST.num_acked[myRank];
    for(size_t n = 0; n < failed.size(); n++) {
        if(!failed[n] && gmsSST.num_acked[n] < min) {
            min = gmsSST.num_acked[n];
        }
    }

    return min;
}

void ViewManager::deliver_in_order(const int shard_leader_rank,
                                   const uint32_t subgroup_num, const uint32_t num_received_offset,
                                   const std::vector<node_id_t>& shard_members, uint num_shard_senders) {
    // Ragged cleanup is finished, deliver in the implied order
    const View& Vc = *curr_view;
    std::vector<int32_t> max_received_indices(num_shard_senders);
    std::stringstream delivery_order;
    for(uint sender_rank = 0; sender_rank < num_shard_senders; sender_rank++) {
        whenlog(if(logger->should_log(spdlog::level::debug)) {
            delivery_order << "Subgroup " << subgroup_num
                           << ", shard " << Vc.my_subgroups.at(subgroup_num)
                           << " " << Vc.members[Vc.my_rank]
                           << ":0..."
                           << Vc.gmsSST->global_min[shard_leader_rank][num_received_offset + sender_rank]
                           << " ";
        });
        max_received_indices[sender_rank]
                = Vc.gmsSST->global_min[shard_leader_rank][num_received_offset + sender_rank];
    }
    if(any_persistent_objects) {
        uint32_t shard_num = Vc.my_subgroups.at(subgroup_num);
        RaggedTrim trim_log{subgroup_num, shard_num, Vc.vid,
            static_cast<int32_t>(Vc.members[Vc.rank_of_leader()]), max_received_indices};
        whenlog(logger->debug("Logging ragged trim to disk"););
        persistent::saveObject(trim_log, ragged_trim_filename(subgroup_num, shard_num).c_str());
    }
    whenlog(logger->debug("Delivering ragged-edge messages in order: {}", delivery_order.str()););
    Vc.multicast_group->deliver_messages_upto(max_received_indices, subgroup_num, num_shard_senders);
}

void ViewManager::leader_ragged_edge_cleanup(const subgroup_id_t subgroup_num,
                                             const uint32_t num_received_offset,
                                             const std::vector<node_id_t>& shard_members,
                                             uint num_shard_senders) {
    whenlog(logger->debug("Running leader RaggedEdgeCleanup for subgroup {}", subgroup_num););
    View& Vc = *curr_view;
    int myRank = Vc.my_rank;
    bool found = false;
    for(uint n = 0; n < shard_members.size() && !found; n++) {
        const auto node_id = shard_members[n];
        const auto node_rank = Vc.rank_of(node_id);
        if(Vc.gmsSST->global_min_ready[node_rank][subgroup_num]) {
            gmssst::set(Vc.gmsSST->global_min[myRank] + num_received_offset,
                        Vc.gmsSST->global_min[node_rank] + num_received_offset, num_shard_senders);
            found = true;
        }
    }

    if(!found) {
        for(uint n = 0; n < num_shard_senders; n++) {
            int min = Vc.gmsSST->num_received[myRank][num_received_offset + n];
            for(uint r = 0; r < shard_members.size(); r++) {
                const auto node_id = shard_members[r];
                const auto node_rank = Vc.rank_of(node_id);
                if(!Vc.failed[node_rank] && min > Vc.gmsSST->num_received[node_rank][num_received_offset + n]) {
                    min = Vc.gmsSST->num_received[node_rank][num_received_offset + n];
                }
            }

            gmssst::set(Vc.gmsSST->global_min[myRank][num_received_offset + n], min);
        }
    }

    whenlog(logger->debug("Shard leader for subgroup {} finished computing global_min", subgroup_num););
    gmssst::set(Vc.gmsSST->global_min_ready[myRank][subgroup_num], true);
    Vc.gmsSST->put(
            Vc.multicast_group->get_shard_sst_indices(subgroup_num),
            (char*)std::addressof(Vc.gmsSST->global_min[0][num_received_offset]) - Vc.gmsSST->getBaseAddress(),
            sizeof(Vc.gmsSST->global_min[0][num_received_offset]) * num_shard_senders);
    Vc.gmsSST->put(
            Vc.multicast_group->get_shard_sst_indices(subgroup_num),
            (char*)std::addressof(Vc.gmsSST->global_min_ready[0][subgroup_num]) - Vc.gmsSST->getBaseAddress(),
            sizeof(Vc.gmsSST->global_min_ready[0][subgroup_num]));

    deliver_in_order(myRank, subgroup_num, num_received_offset, shard_members,
                     num_shard_senders);
    whenlog(logger->debug("Done with RaggedEdgeCleanup for subgroup {}", subgroup_num););
}

void ViewManager::follower_ragged_edge_cleanup(
        const subgroup_id_t subgroup_num, uint shard_leader_rank,
        const uint32_t num_received_offset,
        const std::vector<node_id_t>& shard_members,
        uint num_shard_senders) {
    const View& Vc = *curr_view;
    int myRank = Vc.my_rank;
    // Learn the leader's data and push it before acting upon it
    whenlog(logger->debug("Running follower RaggedEdgeCleanup for subgroup {}; echoing leader's global_min", subgroup_num););
    gmssst::set(Vc.gmsSST->global_min[myRank] + num_received_offset,
                Vc.gmsSST->global_min[shard_leader_rank] + num_received_offset,
                num_shard_senders);
    gmssst::set(Vc.gmsSST->global_min_ready[myRank][subgroup_num], true);
    Vc.gmsSST->put(
            Vc.multicast_group->get_shard_sst_indices(subgroup_num),
            (char*)std::addressof(Vc.gmsSST->global_min[0][num_received_offset]) - Vc.gmsSST->getBaseAddress(),
            sizeof(Vc.gmsSST->global_min[0][num_received_offset]) * num_shard_senders);
    Vc.gmsSST->put(
            Vc.multicast_group->get_shard_sst_indices(subgroup_num),
            (char*)std::addressof(Vc.gmsSST->global_min_ready[0][subgroup_num]) - Vc.gmsSST->getBaseAddress(),
            sizeof(Vc.gmsSST->global_min_ready[0][subgroup_num]));
    deliver_in_order(shard_leader_rank, subgroup_num, num_received_offset,
                     shard_members, num_shard_senders);
    whenlog(logger->debug("Done with RaggedEdgeCleanup for subgroup {}", subgroup_num);)
}

/* ------------- 4. Public-Interface methods of ViewManager ------------- */

void ViewManager::report_failure(const node_id_t who) {
    int r = curr_view->rank_of(who);
    whenlog(logger->debug("Node ID {} failure reported; marking suspected[{}]", who, r););
    curr_view->gmsSST->suspected[curr_view->my_rank][r] = true;
    int cnt = 0;
    for(r = 0; r < (int)curr_view->gmsSST->suspected.size(); r++) {
        if(curr_view->gmsSST->suspected[curr_view->my_rank][r]) {
            ++cnt;
        }
    }

    if(cnt >= (curr_view->num_members + 1) / 2) {
        throw derecho_exception("Potential partitioning event: this node is no longer in the majority and must shut down!");
    }
    curr_view->gmsSST->put(
            (char*)std::addressof(curr_view->gmsSST->suspected[0][r]) - curr_view->gmsSST->getBaseAddress(),
            sizeof(curr_view->gmsSST->suspected[0][r]));
}

void ViewManager::leave() {
    shared_lock_t lock(view_mutex);
    whenlog(logger->debug("Cleanly leaving the group."););
    curr_view->multicast_group->wedge();
    curr_view->gmsSST->predicates.clear();
    curr_view->gmsSST->suspected[curr_view->my_rank][curr_view->my_rank] = true;
    curr_view->gmsSST->put(
            (char*)std::addressof(curr_view->gmsSST->suspected[0][curr_view->my_rank])
                    - curr_view->gmsSST->getBaseAddress(),
            sizeof(curr_view->gmsSST->suspected[0][curr_view->my_rank]));
    thread_shutdown = true;
}

void ViewManager::send(subgroup_id_t subgroup_num, long long unsigned int payload_size,
                       const std::function<void(char* buf)>& msg_generator, bool cooked_send) {
    shared_lock_t lock(view_mutex);
    view_change_cv.wait(lock, [&]() {
        return curr_view->multicast_group->send(subgroup_num, payload_size,
                                                msg_generator, cooked_send);
    });
}

const uint64_t ViewManager::compute_global_stability_frontier(subgroup_id_t subgroup_num) {
    shared_lock_t lock(view_mutex);
    return curr_view->multicast_group->compute_global_stability_frontier(subgroup_num);
}

void ViewManager::add_view_upcall(const view_upcall_t& upcall) {
    view_upcalls.emplace_back(upcall);
}

std::vector<node_id_t> ViewManager::get_members() {
    shared_lock_t read_lock(view_mutex);
    return curr_view->members;
}

int32_t ViewManager::get_my_rank() {
    shared_lock_t read_lock(view_mutex);
    return curr_view->my_rank;
}

std::vector<std::vector<node_id_t>> ViewManager::get_subgroup_members(subgroup_type_id_t subgroup_type, uint32_t subgroup_index) {
    shared_lock_t read_lock(view_mutex);
    subgroup_id_t subgroup_id = curr_view->subgroup_ids_by_type_id.at(subgroup_type).at(subgroup_index);
    std::vector<std::vector<node_id_t>> subgroup_members;
    for(const auto& shard_view : curr_view->subgroup_shard_views.at(subgroup_id)) {
        subgroup_members.push_back(shard_view.members);
    }
    return subgroup_members;
}

int32_t ViewManager::get_my_shard(subgroup_type_id_t subgroup_type, uint32_t subgroup_index) {
    shared_lock_t read_lock(view_mutex);
    subgroup_id_t subgroup_id = curr_view->subgroup_ids_by_type_id.at(subgroup_type).at(subgroup_index);
    auto find_id_result = curr_view->my_subgroups.find(subgroup_id);
    if(find_id_result == curr_view->my_subgroups.end()) {
        return -1;
    } else {
        return find_id_result->second;
    }
}

void ViewManager::barrier_sync() {
    shared_lock_t read_lock(view_mutex);
    curr_view->gmsSST->sync_with_members();
}

SharedLockedReference<View> ViewManager::get_current_view() {
    return SharedLockedReference<View>(*curr_view, view_mutex);
}

void ViewManager::debug_print_status() const {
    std::cout << "curr_view = " << curr_view->debug_string() << std::endl;
}
} /* namespace derecho */<|MERGE_RESOLUTION|>--- conflicted
+++ resolved
@@ -30,12 +30,7 @@
         ReplicatedObjectReferenceMap& object_reference_map,
         const persistence_manager_callbacks_t& _persistence_manager_callbacks,
         std::vector<view_upcall_t> _view_upcalls)
-<<<<<<< HEAD
-        : whenlog(logger(spdlog::get("derecho_debug_log")), )
-=======
         : whenlog(logger(LoggerFactory::getDefaultLogger()), )
-          curr_view(persistent::loadObject<View>()),  //Attempt to load a saved View from disk, to see if one is there
->>>>>>> 68381e68
           server_socket(getConfUInt16(CONF_DERECHO_GMS_PORT)),
           thread_shutdown(false),
           view_upcalls(_view_upcalls),
@@ -102,12 +97,7 @@
         ReplicatedObjectReferenceMap& object_reference_map,
         const persistence_manager_callbacks_t& _persistence_manager_callbacks,
         std::vector<view_upcall_t> _view_upcalls)
-<<<<<<< HEAD
-        : whenlog(logger(spdlog::get("derecho_debug_log")), )
-=======
         : whenlog(logger(LoggerFactory::getDefaultLogger()), )
-          curr_view(persistent::loadObject<View>()),  //Attempt to load a saved View from disk, to see if one is there
->>>>>>> 68381e68
           server_socket(getConfUInt16(CONF_DERECHO_GMS_PORT)),
           thread_shutdown(false),
           view_upcalls(_view_upcalls),
