/**
 * @file ViewManager.cpp
 *
 * @date Feb 6, 2017
 */

#include <arpa/inet.h>

#include "derecho_exception.h"
#include "view_manager.h"
#include <persistent/Persistent.hpp>

namespace derecho {

using lock_guard_t = std::lock_guard<std::mutex>;
using unique_lock_t = std::unique_lock<std::mutex>;
using shared_lock_t = std::shared_lock<std::shared_timed_mutex>;

ViewManager::ViewManager(const node_id_t my_id,
                         const ip_addr my_ip,
                         CallbackSet callbacks,
                         const SubgroupInfo& subgroup_info,
                         const DerechoParams& derecho_params,
                         const persistence_manager_callbacks_t& _persistence_manager_callbacks,
                         std::vector<view_upcall_t> _view_upcalls,
                         const int gms_port)
        : whenlog(logger(spdlog::get("debug_log")), )
	  gms_port(gms_port),
          curr_view(std::make_unique<View>(0, std::vector<node_id_t>{my_id}, std::vector<ip_addr>{my_ip},
                                           std::vector<char>{0}, std::vector<node_id_t>{}, std::vector<node_id_t>{}, 0)),
          server_socket(gms_port),
          thread_shutdown(false),
          view_upcalls(_view_upcalls),
          subgroup_info(subgroup_info),
          derecho_params(derecho_params),
          persistence_manager_callbacks(_persistence_manager_callbacks) {
    std::map<subgroup_id_t, SubgroupSettings> subgroup_settings_map;
    uint32_t num_received_size = 0;
    await_first_view(my_id, subgroup_settings_map, num_received_size);

    curr_view->my_rank = curr_view->rank_of(my_id);
    last_suspected = std::vector<bool>(curr_view->members.size());
    initialize_rdmc_sst();

    persistent::saveObject(*curr_view);

    whenlog(logger->debug("Initializing SST and RDMC for the first time.");)
            construct_multicast_group(callbacks, derecho_params, subgroup_settings_map, num_received_size);
}

ViewManager::ViewManager(const node_id_t my_id,
                         tcp::socket& leader_connection,
                         CallbackSet callbacks,
                         const SubgroupInfo& subgroup_info,
                         const persistence_manager_callbacks_t& _persistence_manager_callbacks,
                         std::vector<view_upcall_t> _view_upcalls,
                         const int gms_port)
        : whenlog(logger(spdlog::get("debug_log")), )
                  gms_port(gms_port),
          server_socket(gms_port),
          thread_shutdown(false),
          view_upcalls(_view_upcalls),
          subgroup_info(subgroup_info),
          derecho_params(0, 0, 0),
          persistence_manager_callbacks(_persistence_manager_callbacks) {
    //First, receive the view and parameters over the given socket
    receive_configuration(my_id, leader_connection);

    //Set this while we still know my_id
    curr_view->my_rank = curr_view->rank_of(my_id);

    last_suspected = std::vector<bool>(curr_view->members.size());

    initialize_rdmc_sst();
    persistent::saveObject(*curr_view);

    std::map<subgroup_id_t, SubgroupSettings> subgroup_settings_map;
    uint32_t num_received_size = make_subgroup_maps(std::unique_ptr<View>(), *curr_view, subgroup_settings_map);
    whenlog(logger->debug("Initializing SST and RDMC for the first time.");)
            construct_multicast_group(callbacks, derecho_params, subgroup_settings_map, num_received_size);
    curr_view->gmsSST->vid[curr_view->my_rank] = curr_view->vid;
}

ViewManager::ViewManager(const std::string& recovery_filename,
                         const node_id_t my_id,
                         const ip_addr my_ip,
                         CallbackSet callbacks,
                         const SubgroupInfo& subgroup_info,
                         const persistence_manager_callbacks_t& _persistence_manager_callbacks,
                         const DerechoParams& derecho_params,
                         std::vector<view_upcall_t> _view_upcalls,
                         const int gms_port)
        : whenlog(logger(spdlog::get("debug_log")), )
                  gms_port(gms_port),
          server_socket(gms_port),
          thread_shutdown(false),
          view_upcalls(_view_upcalls),
          subgroup_info(subgroup_info),
          derecho_params(derecho_params),
          persistence_manager_callbacks(_persistence_manager_callbacks) {
    auto last_view = persistent::loadObject<View>();
    std::map<subgroup_id_t, SubgroupSettings> subgroup_settings_map;
    uint32_t num_received_size = 0;

    if(my_id != last_view->members[last_view->rank_of_leader()]) {
        tcp::socket leader_socket(last_view->member_ips[last_view->rank_of_leader()], gms_port);
        receive_configuration(my_id, leader_socket);
        //derecho_params will be initialized by the existing view's leader
        num_received_size = make_subgroup_maps(last_view, *curr_view, subgroup_settings_map);
        curr_view->my_rank = curr_view->rank_of(my_id);
        initialize_rdmc_sst();
    } else {
        /* This should only happen if an entire group failed and the leader is restarting;
         * otherwise the view obtained from the recovery script will have a leader that is
         * not me. So reset to an empty view and wait for the first non-leader member to
         * restart and join. */
        curr_view = std::make_unique<View>(last_view->vid + 1,
                                           std::vector<node_id_t>{my_id},
                                           std::vector<ip_addr>{my_ip},
                                           std::vector<char>{0});
        initialize_rdmc_sst();

        await_first_view(my_id, subgroup_settings_map, num_received_size);
    }
    curr_view->my_rank = curr_view->rank_of(my_id);
    last_suspected = std::vector<bool>(curr_view->members.size());

    //since the View just changed, and we're definitely in persistent mode, persist it again
    persistent::saveObject(*curr_view);

    whenlog(logger->debug("Initializing SST and RDMC for the first time.");)
            construct_multicast_group(callbacks, derecho_params, subgroup_settings_map, num_received_size);
    curr_view->gmsSST->vid[curr_view->my_rank] = curr_view->vid;
}

ViewManager::~ViewManager() {
    thread_shutdown = true;
    // force accept to return.
    tcp::socket s{"localhost", gms_port};
    if(client_listener_thread.joinable()) {
        client_listener_thread.join();
    }
    old_views_cv.notify_all();
    if(old_view_cleanup_thread.joinable()) {
        old_view_cleanup_thread.join();
    }
}

/* ----------  1. Constructor Components ------------- */

void ViewManager::receive_configuration(node_id_t my_id, tcp::socket& leader_connection) {
    whenlog(logger->debug("Successfully connected to leader, about to receive the View.");)
            node_id_t leader_id
            = 0;
    leader_connection.exchange(my_id, leader_id);

    //The leader will first send the size of the necessary buffer, then the serialized View
    std::size_t size_of_view;
    bool success = leader_connection.read(size_of_view);
    assert_always(success);
    char buffer[size_of_view];
    success = leader_connection.read(buffer, size_of_view);
    assert(success);
    curr_view = mutils::from_bytes<View>(nullptr, buffer);
    //The leader will first send the size of the necessary buffer, then the serialized DerechoParams
    std::size_t size_of_derecho_params;
    success = leader_connection.read(size_of_derecho_params);
    char buffer2[size_of_derecho_params];
    success = leader_connection.read(buffer2, size_of_derecho_params);
    assert(success);
    std::unique_ptr<DerechoParams> params_ptr = mutils::from_bytes<DerechoParams>(nullptr, buffer2);
    derecho_params = *params_ptr;
}

void ViewManager::finish_setup() {
    curr_view->gmsSST->put();
    curr_view->gmsSST->sync_with_members();
    whenlog(logger->debug("Done setting up initial SST and RDMC");)

            if(curr_view->vid != 0) {
        // If this node is joining an existing group with a non-initial view, copy the leader's num_changes, num_acked, and num_committed
        // Otherwise, you'll immediately think that there's a new proposed view change because gmsSST.num_changes[leader] > num_acked[my_rank]
        curr_view->gmsSST->init_local_change_proposals(curr_view->rank_of_leader());
        curr_view->gmsSST->put();
        whenlog(logger->debug("Joining node initialized its SST row from the leader");)
    }

    create_threads();
    register_predicates();

    shared_lock_t lock(view_mutex);
    for(auto& view_upcall : view_upcalls) {
        view_upcall(*curr_view);
    }
}

void ViewManager::start() {
    whenlog(logger->debug("Starting predicate evaluation");)
            curr_view->gmsSST->start_predicate_evaluation();
}

void ViewManager::await_first_view(const node_id_t my_id,
                                   std::map<subgroup_id_t, SubgroupSettings>& subgroup_settings,
                                   uint32_t& num_received_size) {
    std::list<tcp::socket> waiting_join_sockets;
    curr_view->is_adequately_provisioned = false;
    bool joiner_failed;
    do {
        while(!curr_view->is_adequately_provisioned) {
            tcp::socket client_socket = server_socket.accept();
            node_id_t joiner_id = 0;
            client_socket.exchange(my_id, joiner_id);
            ip_addr& joiner_ip = client_socket.remote_ip;
            ip_addr my_ip = client_socket.get_self_ip();
            //Construct a new view by appending this joiner to the previous view
            //None of these views are ever installed, so we don't use curr_view/next_view like normal
            curr_view = std::make_unique<View>(curr_view->vid,
                                               functional_append(curr_view->members, joiner_id),
                                               functional_append(curr_view->member_ips, joiner_ip),
                                               std::vector<char>(curr_view->num_members + 1, 0),
                                               functional_append(curr_view->joined, joiner_id));
            num_received_size = make_subgroup_maps(std::unique_ptr<View>(), *curr_view, subgroup_settings);
            waiting_join_sockets.emplace_back(std::move(client_socket));
        }
        /* Now that enough joiners are queued up to make an adequate view,
         * send it to all of them.  */
        joiner_failed = false;
        while(!waiting_join_sockets.empty()) {
            ip_addr& joiner_ip = waiting_join_sockets.front().remote_ip;
            node_id_t joiner_id = curr_view->members[curr_view->rank_of(joiner_ip)];
            auto bind_socket_write = [&waiting_join_sockets](const char* bytes, std::size_t size) {
                bool success = waiting_join_sockets.front().write(bytes, size);
                assert_always(success);
            };
            std::size_t size_of_view = mutils::bytes_size(*curr_view);
            bool write_success = waiting_join_sockets.front().write(size_of_view);
            if(!write_success) {
                //The client crashed while waiting to join, so we must remove it from the view and try again
                waiting_join_sockets.pop_front();
                std::vector<node_id_t> filtered_members(curr_view->members.size() - 1);
                std::vector<ip_addr> filtered_ips(curr_view->member_ips.size() - 1);
                std::vector<node_id_t> filtered_joiners(curr_view->joined.size() - 1);
                std::remove_copy(curr_view->members.begin(), curr_view->members.end(),
                                 filtered_members.begin(), joiner_id);
                std::remove_copy(curr_view->member_ips.begin(), curr_view->member_ips.end(),
                                 filtered_ips.begin(), joiner_ip);
                std::remove_copy(curr_view->joined.begin(), curr_view->joined.end(),
                                 filtered_joiners.begin(), joiner_id);
                curr_view = std::make_unique<View>(0, filtered_members, filtered_ips,
                                                   std::vector<char>(curr_view->num_members - 1, 0), filtered_joiners);
                /* This will update curr_view->is_adequately_provisioned, so now we must
                 * start over from the beginning and test if we need to wait for more joiners. */
                num_received_size = make_subgroup_maps(std::unique_ptr<View>(), *curr_view, subgroup_settings);
                joiner_failed = true;
                break;
            }
            mutils::post_object(bind_socket_write, *curr_view);
            std::size_t size_of_derecho_params = mutils::bytes_size(derecho_params);
            waiting_join_sockets.front().write(size_of_derecho_params);
            mutils::post_object(bind_socket_write, derecho_params);
            //Send a "0" as the size of the "old shard leaders" vector, since there are no old leaders
            mutils::post_object(bind_socket_write, std::size_t{0});
            waiting_join_sockets.pop_front();
        }
    } while(joiner_failed);
}

void ViewManager::initialize_rdmc_sst() {
    // construct member_ips
    auto member_ips_map = make_member_ips_map(*curr_view);
    if(!rdmc::initialize(member_ips_map, curr_view->members[curr_view->my_rank])) {
        std::cout << "Global setup failed" << std::endl;
        exit(0);
    }
#ifdef USE_VERBS_API
    sst::verbs_initialize(member_ips_map, curr_view->members[curr_view->my_rank]);
#else
    sst::lf_initialize(member_ips_map, curr_view->members[curr_view->my_rank]);
#endif
}

std::map<node_id_t, ip_addr> ViewManager::make_member_ips_map(const View& view) {
    std::map<node_id_t, ip_addr> member_ips_map;
    size_t num_members = view.members.size();
    for(uint i = 0; i < num_members; ++i) {
        if(!view.failed[i]) {
            member_ips_map[view.members[i]] = view.member_ips[i];
        }
    }
    return member_ips_map;
}

void ViewManager::create_threads() {
    client_listener_thread = std::thread{[this]() {
        pthread_setname_np(pthread_self(), "client_thread");
        while(!thread_shutdown) {
            tcp::socket client_socket = server_socket.accept();
            whenlog(logger->debug("Background thread got a client connection from {}", client_socket.remote_ip);)
                    pending_join_sockets.locked()
                            .access.emplace_back(std::move(client_socket));
        }
        std::cout << "Connection listener thread shutting down." << std::endl;
    }};

    old_view_cleanup_thread = std::thread([this]() {
        pthread_setname_np(pthread_self(), "old_view");
        while(!thread_shutdown) {
            unique_lock_t old_views_lock(old_views_mutex);
            old_views_cv.wait(old_views_lock, [this]() {
                return !old_views.empty() || thread_shutdown;
            });
            if(!thread_shutdown) {
                old_views.front().reset();
                old_views.pop();
            }
        }
        std::cout << "Old View cleanup thread shutting down." << std::endl;
    });
}

void ViewManager::register_predicates() {
    /* Note that each trigger function must be wrapped in a lambda because it's
     * a member function, and lambdas are the only way to bind "this" to a member
     * function invocation. */
    auto suspected_changed = [this](const DerechoSST& sst) {
        return suspected_not_equal(sst, last_suspected);
    };
    auto suspected_changed_trig = [this](DerechoSST& sst) { new_suspicion(sst); };

    auto start_join_pred = [this](const DerechoSST& sst) {
        return curr_view->i_am_leader() && has_pending_join();
    };
    auto start_join_trig = [this](DerechoSST& sst) { leader_start_join(sst); };

    auto change_commit_ready = [this](const DerechoSST& gmsSST) {
        return curr_view->i_am_leader()
               && min_acked(gmsSST, curr_view->failed) > gmsSST.num_committed[gmsSST.get_local_index()];
    };
    auto commit_change = [this](DerechoSST& sst) { leader_commit_change(sst); };

    auto leader_proposed_change = [this](const DerechoSST& gmsSST) {
        return gmsSST.num_changes[curr_view->rank_of_leader()]
               > gmsSST.num_acked[gmsSST.get_local_index()];
    };
    auto ack_proposed_change = [this](DerechoSST& sst) { acknowledge_proposed_change(sst); };

    auto leader_committed_changes = [this](const DerechoSST& gmsSST) {
        return gmsSST.num_committed[curr_view->rank_of_leader()]
               > gmsSST.num_installed[curr_view->my_rank];
    };
    auto view_change_trig = [this](DerechoSST& sst) { start_meta_wedge(sst); };

    if(!suspected_changed_handle.is_valid()) {
        suspected_changed_handle = curr_view->gmsSST->predicates.insert(suspected_changed, suspected_changed_trig,
                                                                        sst::PredicateType::RECURRENT);
    }
    if(!start_join_handle.is_valid()) {
        start_join_handle = curr_view->gmsSST->predicates.insert(start_join_pred, start_join_trig,
                                                                 sst::PredicateType::RECURRENT);
    }
    if(!change_commit_ready_handle.is_valid()) {
        change_commit_ready_handle = curr_view->gmsSST->predicates.insert(change_commit_ready, commit_change,
                                                                          sst::PredicateType::RECURRENT);
    }
    if(!leader_proposed_handle.is_valid()) {
        leader_proposed_handle = curr_view->gmsSST->predicates.insert(leader_proposed_change, ack_proposed_change,
                                                                      sst::PredicateType::RECURRENT);
    }
    if(!leader_committed_handle.is_valid()) {
        leader_committed_handle = curr_view->gmsSST->predicates.insert(leader_committed_changes, view_change_trig,
                                                                       sst::PredicateType::ONE_TIME);
    }
}

/* ------------- 2. Predicate-Triggers That Implement View Management Logic ---------- */

void ViewManager::new_suspicion(DerechoSST& gmsSST) {
    whenlog(logger->debug("Suspected[] changed");)
            View& Vc
            = *curr_view;
    int myRank = curr_view->my_rank;
    // Aggregate suspicions into gmsSST[myRank].Suspected;
    for(int r = 0; r < Vc.num_members; r++) {
        for(int who = 0; who < Vc.num_members; who++) {
            gmssst::set(gmsSST.suspected[myRank][who], gmsSST.suspected[myRank][who] || gmsSST.suspected[r][who]);
        }
    }

    for(int q = 0; q < Vc.num_members; q++) {
        //If this is a new suspicion
<<<<<<< HEAD
        if(gmsSST.suspected[myRank][q] && !Vc.failed[q]) {
            whenlog(logger->debug("New suspicion: node {}", Vc.members[q]);)
                    //This is safer than copy_suspected, since suspected[] might change during this loop
                    last_suspected[q]
                    = gmsSST.suspected[myRank][q];
=======
        // if(gmsSST.suspected[myRank][q] && !Vc.failed[q]) {
        if(gmsSST.suspected[myRank][q] && !last_suspected[q]) {
            //This is safer than copy_suspected, since suspected[] might change during this loop
            last_suspected[q] = gmsSST.suspected[myRank][q];
            logger->debug("Marking {} failed", Vc.members[q]);
>>>>>>> b0e953da
            if(Vc.num_failed >= (Vc.num_members + 1) / 2) {
                throw derecho_exception("Majority of a Derecho group simultaneously failed ... shutting down");
            }

            whenlog(logger->debug("GMS telling SST to freeze row {}", q);)
                    gmsSST.freeze(q);  // Cease to accept new updates from q
            Vc.multicast_group->wedge();
            gmssst::set(gmsSST.wedged[myRank], true);  // RDMC has halted new sends and receives in theView
            Vc.failed[q] = true;
            Vc.num_failed++;

            if(Vc.num_failed >= (Vc.num_members + 1) / 2) {
                throw derecho_exception("Potential partitioning event: this node is no longer in the majority and must shut down!");
            }

            // push change to gmsSST.suspected[myRank]
            gmsSST.put(gmsSST.suspected.get_base() - gmsSST.getBaseAddress(), gmsSST.changes.get_base() - gmsSST.suspected.get_base());
            // push change to gmsSST.wedged[myRank]
            gmsSST.put(gmsSST.wedged.get_base() - gmsSST.getBaseAddress(), sizeof(gmsSST.wedged[0]));
            if(Vc.i_am_leader() && !changes_contains(gmsSST, Vc.members[q]))  // Leader initiated
            {
                const int next_change_index = gmsSST.num_changes[myRank] - gmsSST.num_installed[myRank];
                if(next_change_index == (int)gmsSST.changes.size()) {
                    throw derecho_exception("Ran out of room in the pending changes list");
                }

                gmssst::set(gmsSST.changes[myRank][next_change_index], Vc.members[q]);  // Reports the failure (note that q NotIn members)
                gmssst::increment(gmsSST.num_changes[myRank]);
                whenlog(logger->debug("Leader proposed a change to remove failed node {}", Vc.members[q]);)
                        gmsSST.put((char*)std::addressof(gmsSST.changes[0][next_change_index]) - gmsSST.getBaseAddress(),
                                   sizeof(gmsSST.changes[0][next_change_index]));
                gmsSST.put(gmsSST.num_changes.get_base() - gmsSST.getBaseAddress(), sizeof(gmsSST.num_changes[0]));
            }
        }
    }
}

void ViewManager::leader_start_join(DerechoSST& gmsSST) {
    whenlog(logger->debug("GMS handling a new client connection");)
            //C++'s ugly two-step dequeue: leave queue.front() in an invalid state, then delete it
            proposed_join_sockets.emplace_back(std::move(pending_join_sockets.locked().access.front()));
    pending_join_sockets.locked().access.pop_front();
    receive_join(proposed_join_sockets.back());
}

void ViewManager::leader_commit_change(DerechoSST& gmsSST) {
    gmssst::set(gmsSST.num_committed[gmsSST.get_local_index()],
                min_acked(gmsSST, curr_view->failed));  // Leader commits a new request
    whenlog(logger->debug("Leader committing change proposal #{}", gmsSST.num_committed[gmsSST.get_local_index()]);)
            gmsSST.put(gmsSST.num_committed.get_base() - gmsSST.getBaseAddress(), sizeof(gmsSST.num_committed[0]));
}

void ViewManager::acknowledge_proposed_change(DerechoSST& gmsSST) {
    int myRank = gmsSST.get_local_index();
    int leader = curr_view->rank_of_leader();
    whenlog(logger->debug("Detected that leader proposed change #{}. Acknowledging.", gmsSST.num_changes[leader]);) if(myRank != leader) {
        // Echo the count
        gmssst::set(gmsSST.num_changes[myRank], gmsSST.num_changes[leader]);

        // Echo (copy) the vector including the new changes
        gmssst::set(gmsSST.changes[myRank], gmsSST.changes[leader], gmsSST.changes.size());
        // Echo the new member's IP
        gmssst::set(gmsSST.joiner_ips[myRank], gmsSST.joiner_ips[leader], gmsSST.joiner_ips.size());
        gmssst::set(gmsSST.num_committed[myRank], gmsSST.num_committed[leader]);
    }

    // Notice a new request, acknowledge it
    gmssst::set(gmsSST.num_acked[myRank], gmsSST.num_changes[myRank]);
    gmsSST.put(gmsSST.changes.get_base() - gmsSST.getBaseAddress(),
               gmsSST.num_received.get_base() - gmsSST.changes.get_base());
    whenlog(logger->debug("Wedging current view.");)
            curr_view->wedge();
    whenlog(logger->debug("Done wedging current view.");)
}

void ViewManager::start_meta_wedge(DerechoSST& gmsSST) {
    whenlog(logger->debug("Meta-wedging view {}", curr_view->vid);)
            // Disable all the other SST predicates, except suspected_changed and the one I'm about to register
            gmsSST.predicates.remove(start_join_handle);
    gmsSST.predicates.remove(change_commit_ready_handle);
    gmsSST.predicates.remove(leader_proposed_handle);

    curr_view->wedge();

    /* We now need to wait for all other nodes to wedge the current view,
     * which is called "meta-wedged." To do that, this predicate trigger
     * creates a new predicate that will fire when meta-wedged is true, and
     * registers the next epoch termination method as its trigger.
     */
    auto is_meta_wedged = [this](const DerechoSST& gmsSST) {
        for(unsigned int n = 0; n < gmsSST.get_num_rows(); ++n) {
            if(!curr_view->failed[n] && !gmsSST.wedged[n]) {
                return false;
            }
        }
        return true;
    };
    auto meta_wedged_continuation = [this](DerechoSST& gmsSST) {
        //Before the first call to terminate_epoch(), heap-allocate this map
        auto next_subgroup_settings = std::make_shared<std::map<subgroup_id_t, SubgroupSettings>>();
        terminate_epoch(next_subgroup_settings, 0, gmsSST);
    };
    gmsSST.predicates.insert(is_meta_wedged, meta_wedged_continuation, sst::PredicateType::ONE_TIME);
}

void ViewManager::terminate_epoch(std::shared_ptr<std::map<subgroup_id_t, SubgroupSettings>> next_subgroup_settings,
                                  uint32_t next_num_received_size,
                                  DerechoSST& gmsSST) {
    whenlog(logger->debug("MetaWedged is true; continuing epoch termination");)
            //If this is the first time terminate_epoch() was called, next_view will still be null
            bool first_call
            = false;
    if(!next_view) {
        first_call = true;
    }
    std::unique_lock<std::shared_timed_mutex> write_lock(view_mutex);
    next_view = make_next_view(curr_view, gmsSST whenlog(, logger));
    whenlog(logger->debug("Checking provisioning of view {}", next_view->vid);)
            next_subgroup_settings->clear();
    next_num_received_size = make_subgroup_maps(curr_view, *next_view, *next_subgroup_settings);
    if(!next_view->is_adequately_provisioned) {
        whenlog(logger->debug("Next view would not be adequately provisioned, waiting for more joins.");) if(first_call) {
            //Re-register the predicates for accepting and acknowledging joins
            register_predicates();
            //But remove the one for start_meta_wedge
            gmsSST.predicates.remove(leader_committed_handle);
        }
        //Construct a predicate that watches for any new committed change that is a join
        int curr_num_committed = gmsSST.num_committed[curr_view->rank_of_leader()];
        auto more_members_joined = [this, curr_num_committed](const DerechoSST& gmsSST) {
            if(gmsSST.num_committed[curr_view->rank_of_leader()] > curr_num_committed) {
                const int committed_count = gmsSST.num_committed[curr_view->rank_of_leader()]
                                            - gmsSST.num_installed[curr_view->rank_of_leader()];
                for(int change_index = curr_num_committed; change_index < committed_count; change_index++) {
                    node_id_t change_id = gmsSST.changes[curr_view->my_rank][change_index];
                    if(curr_view->rank_of(change_id) == -1) {
                        return true;
                    }
                }
            }
            return false;
        };
        //Construct a trigger that will re-call finish_view_change() with the same parameters
        auto retry_next_view = [this, next_subgroup_settings, next_num_received_size](DerechoSST& sst) {
            terminate_epoch(next_subgroup_settings, next_num_received_size, sst);
        };
        gmsSST.predicates.insert(more_members_joined, retry_next_view, sst::PredicateType::ONE_TIME);
        return;
    }
    //If execution reached here, we have a valid next view

    // go through all subgroups first and acknowledge all messages received through SST
    for(const auto& shard_settings_pair : curr_view->multicast_group->get_subgroup_settings()) {
        const subgroup_id_t subgroup_id = shard_settings_pair.first;
        const auto& curr_subgroup_settings = shard_settings_pair.second;
        auto num_shard_members = curr_subgroup_settings.members.size();
        std::vector<int> shard_senders = curr_subgroup_settings.senders;
        auto num_shard_senders = curr_view->multicast_group->get_num_senders(shard_senders);
        std::map<uint32_t, uint32_t> shard_ranks_by_sender_rank;
        for(uint j = 0, l = 0; j < num_shard_members; ++j) {
            if(shard_senders[j]) {
                shard_ranks_by_sender_rank[l] = j;
                l++;
            }
        }
        // wait for all pending sst sends to finish
        while(curr_view->multicast_group->check_pending_sst_sends(subgroup_id)) {
        }
        curr_view->gmsSST->put_with_completion();
        curr_view->gmsSST->sync_with_members();
        while(curr_view->multicast_group->receiver_predicate(subgroup_id, curr_subgroup_settings, shard_ranks_by_sender_rank, num_shard_senders, *curr_view->gmsSST)) {
            auto sst_receive_handler_lambda = [this, subgroup_id, curr_subgroup_settings,
                                               shard_ranks_by_sender_rank,
                                               num_shard_senders](uint32_t sender_rank,
                                                                  volatile char* data, uint32_t size) {
                curr_view->multicast_group->sst_receive_handler(subgroup_id, curr_subgroup_settings,
                                                                shard_ranks_by_sender_rank, num_shard_senders,
                                                                sender_rank, data, size);
            };
            curr_view->multicast_group->receiver_function(subgroup_id, curr_subgroup_settings,
                                                          shard_ranks_by_sender_rank, num_shard_senders, *curr_view->gmsSST,
                                                          curr_view->multicast_group->window_size, sst_receive_handler_lambda);
        }
    }

    curr_view->gmsSST->put_with_completion();
    curr_view->gmsSST->sync_with_members();

    //First, for subgroups in which I'm the shard leader, do RaggedEdgeCleanup for the leader
    auto follower_subgroups_and_shards = std::make_shared<std::map<subgroup_id_t, uint32_t>>();
    for(const auto& shard_settings_pair : curr_view->multicast_group->get_subgroup_settings()) {
        const subgroup_id_t subgroup_id = shard_settings_pair.first;
        const uint32_t shard_num = shard_settings_pair.second.shard_num;
        SubView& shard_view = curr_view->subgroup_shard_views.at(subgroup_id).at(shard_num);
        uint num_shard_senders = 0;
        for(auto v : shard_view.is_sender) {
            if(v) num_shard_senders++;
        }
        if(num_shard_senders) {
            if(shard_view.my_rank == curr_view->subview_rank_of_shard_leader(subgroup_id, shard_num)) {
                leader_ragged_edge_cleanup(*curr_view, subgroup_id,
                                           shard_settings_pair.second.num_received_offset,
                                           shard_view.members, num_shard_senders, whenlog(logger, ) next_view->members);
            } else {
                //Keep track of which subgroups I'm a non-leader in, and what my corresponding shard ID is
                follower_subgroups_and_shards->emplace(subgroup_id, shard_num);
            }
        }
    }

    //Wait for the shard leaders of subgroups I'm not a leader in to post global_min_ready before continuing
    auto leader_global_mins_are_ready = [this, follower_subgroups_and_shards](const DerechoSST& gmsSST) {
        for(const auto& subgroup_shard_pair : *follower_subgroups_and_shards) {
            SubView& shard_view = curr_view->subgroup_shard_views.at(subgroup_shard_pair.first)
                                          .at(subgroup_shard_pair.second);
            node_id_t shard_leader = shard_view.members.at(curr_view->subview_rank_of_shard_leader(
                    subgroup_shard_pair.first, subgroup_shard_pair.second));
            if(!gmsSST.global_min_ready[curr_view->rank_of(shard_leader)][subgroup_shard_pair.first])
                return false;
        }
        return true;
    };

    auto global_min_ready_continuation = [this, follower_subgroups_and_shards,
                                          next_subgroup_settings, next_num_received_size](DerechoSST& gmsSST) {
        whenlog(logger->debug("GlobalMins are ready for all {} subgroup leaders this node is waiting on", follower_subgroups_and_shards->size()););
        //Finish RaggedEdgeCleanup for subgroups in which I'm not the leader
        for(const auto& subgroup_shard_pair : *follower_subgroups_and_shards) {
            SubView& shard_view = curr_view->subgroup_shard_views.at(subgroup_shard_pair.first)
                                          .at(subgroup_shard_pair.second);
            uint num_shard_senders = 0;
            for(auto v : shard_view.is_sender) {
                if(v) num_shard_senders++;
            }
            node_id_t shard_leader = shard_view.members[curr_view->subview_rank_of_shard_leader(
                    subgroup_shard_pair.first, subgroup_shard_pair.second)];
            follower_ragged_edge_cleanup(*curr_view, subgroup_shard_pair.first,
                                         curr_view->rank_of(shard_leader),
                                         curr_view->multicast_group->get_subgroup_settings()
                                                 .at(subgroup_shard_pair.first)
                                                 .num_received_offset,
                                         shard_view.members,
                                         num_shard_senders
                                                 whenlog(, logger));
        }

        //Wait for persistence to finish for messages delivered in RaggedEdgeCleanup
        auto persistence_finished_pred = [this](const DerechoSST& gmsSST) {
            //For each subgroup/shard that this node is a member of...
            for(auto subgroup_settings_pair : curr_view->multicast_group->get_subgroup_settings()) {
                subgroup_id_t subgroup_id = subgroup_settings_pair.first;
                if(subgroup_settings_pair.second.mode == Mode::UNORDERED) {
                    //Skip non-ordered subgroups, they never do persistence
                    continue;
                }
                message_id_t last_delivered_seq_num = gmsSST.delivered_num[curr_view->my_rank][subgroup_id];
                //For each member of that shard...
                for(const node_id_t& shard_member : subgroup_settings_pair.second.members) {
                    uint member_row = curr_view->rank_of(shard_member);
                    //Check to see if the member persisted up to the ragged edge trim
                    if(!curr_view->failed[member_row] && persistent::unpack_version<int32_t>(gmsSST.persisted_num[member_row][subgroup_id]).second < last_delivered_seq_num) {
                        return false;
                    }
                }
            }
            return true;
        };

        auto finish_view_change_trig = [this, follower_subgroups_and_shards,
                                        next_subgroup_settings, next_num_received_size](DerechoSST& gmsSST) {
            finish_view_change(follower_subgroups_and_shards, next_subgroup_settings, next_num_received_size, gmsSST);
        };

        //Last statement in global_min_ready_continuation: register finish_view_change_trig
        gmsSST.predicates.insert(persistence_finished_pred, finish_view_change_trig, sst::PredicateType::ONE_TIME);
    };

    //Last statement in finish_view_change: register global_min_ready_continuation
    gmsSST.predicates.insert(leader_global_mins_are_ready, global_min_ready_continuation, sst::PredicateType::ONE_TIME);
}

void ViewManager::finish_view_change(std::shared_ptr<std::map<subgroup_id_t, uint32_t>> follower_subgroups_and_shards,
                                     std::shared_ptr<std::map<subgroup_id_t, SubgroupSettings>> next_subgroup_settings,
                                     uint32_t next_num_received_size,
                                     DerechoSST& gmsSST) {
    std::unique_lock<std::shared_timed_mutex> write_lock(view_mutex);

    // Disable all the other SST predicates, except suspected_changed
    gmsSST.predicates.remove(start_join_handle);
    gmsSST.predicates.remove(change_commit_ready_handle);
    gmsSST.predicates.remove(leader_proposed_handle);

    //Calculate and save the IDs of shard leaders for the old view
    //If the old view was inadequately provisioned, this will be empty
    //(Note: This shouldn't happen any more, as we don't allow inadequate views to be installed)
    std::map<std::type_index, std::vector<std::vector<int64_t>>> old_shard_leaders_by_type
            = make_shard_leaders_map(*curr_view);

    std::list<tcp::socket> joiner_sockets;
    if(curr_view->i_am_leader() && next_view->joined.size() > 0) {
        //If j joins have been committed, pop the next j sockets off proposed_join_sockets
        //and send them the new View (must happen before we try to do SST setup)
        for(std::size_t c = 0; c < next_view->joined.size(); ++c) {
            commit_join(*next_view, proposed_join_sockets.front());
            //save the socket for later
            joiner_sockets.emplace_back(std::move(proposed_join_sockets.front()));
            proposed_join_sockets.pop_front();
        }
    }

    // Delete the last two GMS predicates from the old SST in preparation for deleting it
    gmsSST.predicates.remove(leader_committed_handle);
    gmsSST.predicates.remove(suspected_changed_handle);

    node_id_t my_id = next_view->members[next_view->my_rank];
    whenlog(logger->debug("Starting creation of new SST and DerechoGroup for view {}", next_view->vid);)
            // if new members have joined, add their RDMA connections to SST and RDMC
            for(std::size_t i = 0; i < next_view->joined.size(); ++i) {
        //The new members will be the last joined.size() elements of the members lists
        int joiner_rank = next_view->num_members - next_view->joined.size() + i;
#ifdef USE_VERBS_API
        rdma::impl::verbs_add_connection(next_view->members[joiner_rank], 
                                         next_view->member_ips[joiner_rank], my_id);
#else
       rdma::impl::lf_add_connection(next_view->members[joiner_rank], 
                                     next_view->member_ips[joiner_rank]);
#endif
    }
    for(std::size_t i = 0; i < next_view->joined.size(); ++i) {
        int joiner_rank = next_view->num_members - next_view->joined.size() + i;
        sst::add_node(next_view->members[joiner_rank], next_view->member_ips[joiner_rank]);
    }
    // This will block until everyone responds to SST/RDMC initial handshakes
    transition_multicast_group(*next_subgroup_settings, next_num_received_size);

    // Translate the old shard leaders' indices from types to new subgroup IDs
    std::vector<std::vector<int64_t>> old_shard_leaders_by_id = translate_types_to_ids(old_shard_leaders_by_type, *next_view);

    if(curr_view->i_am_leader()) {
        while(!joiner_sockets.empty()) {
            //Send the array of old shard leaders, so the new member knows who to receive from
            std::size_t size_of_vector = mutils::bytes_size(old_shard_leaders_by_id);
            joiner_sockets.front().write(size_of_vector);
            mutils::post_object([&joiner_sockets](const char* bytes, std::size_t size) {
                joiner_sockets.front().write(bytes, size);
            },
                                old_shard_leaders_by_id);
            joiner_sockets.pop_front();
        }
    }

    // New members can now proceed to view_manager.start(), which will call sync()
    next_view->gmsSST->put();
    next_view->gmsSST->sync_with_members();
    whenlog(logger->debug("Done setting up SST and DerechoGroup for view {}", next_view->vid);) {
        lock_guard_t old_views_lock(old_views_mutex);
        old_views.push(std::move(curr_view));
        old_views_cv.notify_all();
    }
    curr_view = std::move(next_view);

    //Write the new view to disk before using it
    persistent::saveObject(*curr_view);

    //Re-initialize last_suspected (suspected[] has been reset to all false in the new view)
    last_suspected.assign(curr_view->members.size(), false);

    // Register predicates in the new view
    register_predicates();

    // First task with my new view...
    if(curr_view->i_am_new_leader())  // I'm the new leader and everyone who hasn't failed agrees
    {
        curr_view->merge_changes();  // Create a combined list of Changes
    }

    // Announce the new view to the application
    for(auto& view_upcall : view_upcalls) {
        view_upcall(*curr_view);
    }
    // One of those view upcalls is to RPCManager, which will set up TCP connections to the new members
    // After doing that, shard leaders can send them RPC objects
    for(subgroup_id_t subgroup_id = 0; subgroup_id < old_shard_leaders_by_id.size(); ++subgroup_id) {
        for(uint32_t shard = 0; shard < old_shard_leaders_by_id[subgroup_id].size(); ++shard) {
            //if I was the leader of the shard in the old view...
            if(my_id == old_shard_leaders_by_id[subgroup_id][shard]) {
                //send its object state to the new members
                for(node_id_t shard_joiner : curr_view->subgroup_shard_views[subgroup_id][shard].joined) {
                    if(shard_joiner != my_id) {
                        send_subgroup_object(subgroup_id, shard_joiner);
                    }
                }
            }
        }
    }

    // Re-initialize this node's RPC objects, which includes receiving them
    // from shard leaders if it is newly a member of a subgroup
    whenlog(logger->debug("Initializing local Replicated Objects");)
            initialize_subgroup_objects(my_id, *curr_view, old_shard_leaders_by_id);
    // It's only safe to start evaluating predicates once all RPC objects exist
    curr_view->gmsSST->start_predicate_evaluation();
    view_change_cv.notify_all();
}

/* ------------- 3. Helper Functions for Predicates and Triggers ------------- */

void ViewManager::construct_multicast_group(CallbackSet callbacks,
                                            const DerechoParams& derecho_params,
                                            const std::map<subgroup_id_t, SubgroupSettings>& subgroup_settings,
                                            const uint32_t num_received_size) {
    const auto num_subgroups = curr_view->subgroup_shard_views.size();
    curr_view->gmsSST = std::make_shared<DerechoSST>(
            sst::SSTParams(curr_view->members, curr_view->members[curr_view->my_rank],
                           [this](const uint32_t node_id) { report_failure(node_id); }, curr_view->failed, false),
            num_subgroups, num_received_size, derecho_params.window_size, derecho_params.sst_max_payload_size + sizeof(header) + 2 * sizeof(uint64_t));

    curr_view->multicast_group = std::make_unique<MulticastGroup>(
            curr_view->members, curr_view->members[curr_view->my_rank],
            curr_view->gmsSST, callbacks, num_subgroups,
            subgroup_settings,
            derecho_params,
            persistence_manager_callbacks,
            curr_view->failed);
}

void ViewManager::transition_multicast_group(const std::map<subgroup_id_t, SubgroupSettings>& new_subgroup_settings,
                                             const uint32_t new_num_received_size) {
    const auto num_subgroups = next_view->subgroup_shard_views.size();
    next_view->gmsSST = std::make_shared<DerechoSST>(
            sst::SSTParams(next_view->members, next_view->members[next_view->my_rank],
                           [this](const uint32_t node_id) { report_failure(node_id); }, next_view->failed, false),
            num_subgroups, new_num_received_size, derecho_params.window_size, derecho_params.sst_max_payload_size + sizeof(header) + 2 * sizeof(uint64_t));

    next_view->multicast_group = std::make_unique<MulticastGroup>(
            next_view->members, next_view->members[next_view->my_rank], next_view->gmsSST,
            std::move(*curr_view->multicast_group), num_subgroups,
            new_subgroup_settings,
            persistence_manager_callbacks,
            next_view->failed);

    curr_view->multicast_group.reset();

    // Initialize this node's row in the new SST
    int changes_installed = next_view->joined.size() + next_view->departed.size();
    next_view->gmsSST->init_local_row_from_previous((*curr_view->gmsSST), curr_view->my_rank, changes_installed);
    gmssst::set(next_view->gmsSST->vid[next_view->my_rank], next_view->vid);
}

void ViewManager::receive_join(tcp::socket& client_socket) {
    DerechoSST& gmsSST = *curr_view->gmsSST;
    if((gmsSST.num_changes[curr_view->my_rank] - gmsSST.num_committed[curr_view->my_rank]) == (int)gmsSST.changes.size()) {
        //TODO: this shouldn't throw an exception, it should just block the client until the group stabilizes
        throw derecho_exception("Too many changes to allow a Join right now");
    }

    struct in_addr joiner_ip_packed;
    inet_aton(client_socket.remote_ip.c_str(), &joiner_ip_packed);

    node_id_t joining_client_id = 0;
    client_socket.exchange(curr_view->members[curr_view->my_rank], joining_client_id);

    whenlog(logger->debug("Proposing change to add node {}", joining_client_id);)
            size_t next_change
            = gmsSST.num_changes[curr_view->my_rank] - gmsSST.num_installed[curr_view->my_rank];
    gmssst::set(gmsSST.changes[curr_view->my_rank][next_change], joining_client_id);
    gmssst::set(gmsSST.joiner_ips[curr_view->my_rank][next_change], joiner_ip_packed.s_addr);

    gmssst::increment(gmsSST.num_changes[curr_view->my_rank]);

    whenlog(logger->debug("Wedging view {}", curr_view->vid);)
            curr_view->wedge();
    whenlog(logger->debug("Leader done wedging view.");)
            gmsSST.put(gmsSST.changes.get_base() - gmsSST.getBaseAddress(), gmsSST.num_committed.get_base() - gmsSST.changes.get_base());
}

void ViewManager::commit_join(const View& new_view, tcp::socket& client_socket) {
    whenlog(logger->debug("Sending client the new view");) auto bind_socket_write = [&client_socket](const char* bytes, std::size_t size) { client_socket.write(bytes, size); };
    std::size_t size_of_view = mutils::bytes_size(new_view);
    client_socket.write(size_of_view);
    mutils::post_object(bind_socket_write, new_view);
    std::size_t size_of_derecho_params = mutils::bytes_size(derecho_params);
    client_socket.write(size_of_derecho_params);
    mutils::post_object(bind_socket_write, derecho_params);
}

uint32_t ViewManager::make_subgroup_maps(const std::unique_ptr<View>& prev_view,
                                         View& curr_view,
                                         std::map<subgroup_id_t, SubgroupSettings>& subgroup_settings) {
    uint32_t num_received_offset = 0;
    bool previous_was_ok = !prev_view || prev_view->is_adequately_provisioned;
    int32_t initial_next_unassigned_rank = curr_view.next_unassigned_rank;
    for(const auto& subgroup_type : subgroup_info.membership_function_order) {
        subgroup_shard_layout_t subgroup_shard_views;
        //This is the only place the subgroup membership functions are called; the results are then saved in the View
        try {
            auto temp = subgroup_info.subgroup_membership_functions.at(subgroup_type)(curr_view, curr_view.next_unassigned_rank, previous_was_ok);
            //Hack to ensure RVO still works even though subgroup_shard_views had to be declared outside this scope
            subgroup_shard_views = std::move(temp);
        } catch(subgroup_provisioning_exception& ex) {
            //Mark the view as inadequate and roll back everything done by previous allocation functions
            curr_view.is_adequately_provisioned = false;
            curr_view.next_unassigned_rank = initial_next_unassigned_rank;
            curr_view.subgroup_shard_views.clear();
            curr_view.subgroup_ids_by_type.clear();

            subgroup_settings.clear();
            return 0;
        }
        std::size_t num_subgroups = subgroup_shard_views.size();
        curr_view.subgroup_ids_by_type[subgroup_type] = std::vector<subgroup_id_t>(num_subgroups);
        for(uint32_t subgroup_index = 0; subgroup_index < num_subgroups; ++subgroup_index) {
            //Assign this (type, index) pair a new unique subgroup ID
            subgroup_id_t next_subgroup_number = curr_view.subgroup_shard_views.size();
            curr_view.subgroup_ids_by_type[subgroup_type][subgroup_index] = next_subgroup_number;
            uint32_t num_shards = subgroup_shard_views.at(subgroup_index).size();
            uint32_t max_shard_senders = 0;
            for(uint shard_num = 0; shard_num < num_shards; ++shard_num) {
                SubView& shard_view = subgroup_shard_views.at(subgroup_index).at(shard_num);
                std::size_t shard_size = shard_view.members.size();
                uint32_t num_shard_senders = shard_view.num_senders();
                if(num_shard_senders > max_shard_senders) {
                    max_shard_senders = shard_size;
                }
                //Initialize my_rank in the SubView for this node's ID
                shard_view.my_rank = shard_view.rank_of(curr_view.members[curr_view.my_rank]);
                //Save the settings for MulticastGroup
                if(shard_view.my_rank != -1) {
                    subgroup_settings[next_subgroup_number] = {
                            shard_num,
                            (uint32_t)shard_view.my_rank,
                            shard_view.members,
                            shard_view.is_sender,
                            shard_view.sender_rank_of(shard_view.my_rank),
                            num_received_offset,
                            shard_view.mode};
                }
                if(prev_view && prev_view->is_adequately_provisioned) {
                    //Initialize this shard's SubView.joined and SubView.departed
                    subgroup_id_t prev_subgroup_id = prev_view->subgroup_ids_by_type
                                                             .at(subgroup_type)
                                                             .at(subgroup_index);
                    SubView& prev_shard_view = prev_view->subgroup_shard_views[prev_subgroup_id][shard_num];
                    std::set<node_id_t> prev_members(prev_shard_view.members.begin(), prev_shard_view.members.end());
                    std::set<node_id_t> curr_members(shard_view.members.begin(), shard_view.members.end());
                    std::set_difference(curr_members.begin(), curr_members.end(),
                                        prev_members.begin(), prev_members.end(),
                                        std::back_inserter(shard_view.joined));
                    std::set_difference(prev_members.begin(), prev_members.end(),
                                        curr_members.begin(), curr_members.end(),
                                        std::back_inserter(shard_view.departed));
                }
            }
            /* Pull the shard->SubView mapping out of the subgroup membership list
             * and save it under its subgroup ID (which was shard_views_by_subgroup.size()) */
            curr_view.subgroup_shard_views.emplace_back(
                    std::move(subgroup_shard_views[subgroup_index]));
            num_received_offset += max_shard_senders;
        }
    }
    return num_received_offset;
}

std::unique_ptr<View> ViewManager::make_next_view(const std::unique_ptr<View>& curr_view,
                                                  const DerechoSST& gmsSST whenlog(,
                                                                                   std::shared_ptr<spdlog::logger> logger)) {
    int myRank = curr_view->my_rank;
    std::set<int> leave_ranks;
    std::vector<int> join_indexes;
    //Look through pending changes up to num_committed and filter the joins and leaves
    const int committed_count = gmsSST.num_committed[curr_view->rank_of_leader()]
                                - gmsSST.num_installed[curr_view->rank_of_leader()];
    for(int change_index = 0; change_index < committed_count; change_index++) {
        node_id_t change_id = gmsSST.changes[myRank][change_index];
        int change_rank = curr_view->rank_of(change_id);
        if(change_rank != -1) {
            //Might as well save the rank, since we'll need it again
            leave_ranks.emplace(change_rank);
        } else {
            join_indexes.emplace_back(change_index);
        }
    }

    int next_num_members = curr_view->num_members - leave_ranks.size()
                           + join_indexes.size();
    //Initialize the next view
    std::vector<node_id_t> joined, members(next_num_members), departed;
    std::vector<char> failed(next_num_members);
    std::vector<ip_addr> member_ips(next_num_members);
    int next_unassigned_rank = curr_view->next_unassigned_rank;
    for(std::size_t i = 0; i < join_indexes.size(); ++i) {
        const int join_index = join_indexes[i];
        node_id_t joiner_id = gmsSST.changes[myRank][join_index];
        struct in_addr joiner_ip_packed;
        joiner_ip_packed.s_addr = gmsSST.joiner_ips[myRank][join_index];
        char* joiner_ip_cstr = inet_ntoa(joiner_ip_packed);
        std::string joiner_ip(joiner_ip_cstr);

        joined.emplace_back(joiner_id);
        //New members go at the end of the members list, but it may shrink in the new view
        int new_member_rank = curr_view->num_members - leave_ranks.size() + i;
        members[new_member_rank] = joiner_id;
        member_ips[new_member_rank] = joiner_ip;
        whenlog(logger->debug("Next view will add new member with ID {}", joiner_id);)
    }
    for(const auto& leaver_rank : leave_ranks) {
        departed.emplace_back(curr_view->members[leaver_rank]);
        //Decrement next_unassigned_rank for every failure, unless the failure wasn't in a subgroup anyway
        if(leaver_rank <= curr_view->next_unassigned_rank) {
            next_unassigned_rank--;
        }
    }
    whenlog(logger->debug("Next view will exclude {} failed members.", leave_ranks.size());)

            //Copy member information, excluding the members that have failed
            int m
            = 0;
    for(int n = 0; n < curr_view->num_members; n++) {
        //This is why leave_ranks needs to be a set
        if(leave_ranks.find(n) == leave_ranks.end()) {
            members[m] = curr_view->members[n];
            member_ips[m] = curr_view->member_ips[n];
            failed[m] = curr_view->failed[n];
            ++m;
        }
    }

    //Initialize my_rank in next_view
    int32_t my_new_rank = -1;
    node_id_t myID = curr_view->members[myRank];
    for(int i = 0; i < next_num_members; ++i) {
        if(members[i] == myID) {
            my_new_rank = i;
            break;
        }
    }
    if(my_new_rank == -1) {
        throw derecho_exception("Some other node reported that I failed.  Node " + std::to_string(myID) + " terminating");
    }

    auto next_view = std::make_unique<View>(curr_view->vid + 1, members, member_ips, failed,
                                            joined, departed, my_new_rank, next_unassigned_rank);
    next_view->i_know_i_am_leader = curr_view->i_know_i_am_leader;
    return std::move(next_view);
}

std::map<std::type_index, std::vector<std::vector<int64_t>>> ViewManager::make_shard_leaders_map(const View& view) {
    std::map<std::type_index, std::vector<std::vector<int64_t>>> shard_leaders_by_type;
    for(const auto& type_to_ids : view.subgroup_ids_by_type) {
        //Raw subgroups don't have any state to send to new members
        if(type_to_ids.first == std::type_index(typeid(RawObject))) {
            continue;
        }
        shard_leaders_by_type[type_to_ids.first].resize(type_to_ids.second.size());
        for(uint32_t subgroup_index = 0; subgroup_index < type_to_ids.second.size(); ++subgroup_index) {
            subgroup_id_t subgroup_id = type_to_ids.second[subgroup_index];
            std::size_t num_shards = view.subgroup_shard_views[subgroup_id].size();
            shard_leaders_by_type[type_to_ids.first][subgroup_index].resize(num_shards, -1);
            for(uint32_t shard = 0; shard < num_shards; ++shard) {
                int shard_leader_rank = view.subview_rank_of_shard_leader(subgroup_id, shard);
                if(shard_leader_rank >= 0) {
                    shard_leaders_by_type[type_to_ids.first][subgroup_index][shard]
                            = view.subgroup_shard_views[subgroup_id][shard].members[shard_leader_rank];
                }
            }
        }
    }
    return shard_leaders_by_type;
}

std::vector<std::vector<int64_t>> ViewManager::translate_types_to_ids(
        const std::map<std::type_index, std::vector<std::vector<int64_t>>>& old_shard_leaders_by_type,
        const View& new_view) {
    std::vector<std::vector<int64_t>> old_shard_leaders_by_id(new_view.subgroup_shard_views.size());
    if(!new_view.is_adequately_provisioned) {
        /* If we went from adequately provisioned to inadequately provisioned,
         * the new view won't have any subgroups!
         * We can't identify the old shard leaders in the new view at all,
         * so I guess we'll have to return an empty vector. */
        return old_shard_leaders_by_id;
    }
    for(const auto& type_vector_pair : old_shard_leaders_by_type) {
        const auto& leaders_by_index_and_shard = type_vector_pair.second;
        for(std::size_t subgroup_index = 0; subgroup_index < leaders_by_index_and_shard.size(); ++subgroup_index) {
            subgroup_id_t new_subgroup_id = new_view.subgroup_ids_by_type.at(type_vector_pair.first)
                                                    .at(subgroup_index);
            std::size_t num_shards = leaders_by_index_and_shard[subgroup_index].size();
            old_shard_leaders_by_id[new_subgroup_id].resize(num_shards, -1);
            for(std::size_t shard = 0; shard < num_shards; ++shard) {
                old_shard_leaders_by_id[new_subgroup_id][shard]
                        = leaders_by_index_and_shard[subgroup_index][shard];
            }
        }
    }
    return old_shard_leaders_by_id;
}

bool ViewManager::suspected_not_equal(const DerechoSST& gmsSST, const std::vector<bool>& old) {
    for(unsigned int r = 0; r < gmsSST.get_num_rows(); r++) {
        for(size_t who = 0; who < gmsSST.suspected.size(); who++) {
            if(gmsSST.suspected[r][who] && !old[who]) {
                // std::cout<<__func__<<" returns true: old[who]="<<old[who]<<",who="<<who<<std::endl;
                return true;
            }
        }
    }
    return false;
}

void ViewManager::copy_suspected(const DerechoSST& gmsSST, std::vector<bool>& old) {
    for(size_t who = 0; who < gmsSST.suspected.size(); ++who) {
        old[who] = gmsSST.suspected[gmsSST.get_local_index()][who];
    }
}

bool ViewManager::changes_contains(const DerechoSST& gmsSST, const node_id_t q) {
    int myRow = gmsSST.get_local_index();
    for(int p_index = 0; p_index < gmsSST.num_changes[myRow] - gmsSST.num_installed[myRow]; p_index++) {
        const node_id_t p(const_cast<node_id_t&>(gmsSST.changes[myRow][p_index]));
        if(p == q) {
            return true;
        }
    }
    return false;
}

int ViewManager::min_acked(const DerechoSST& gmsSST, const std::vector<char>& failed) {
    int myRank = gmsSST.get_local_index();
    int min = gmsSST.num_acked[myRank];
    for(size_t n = 0; n < failed.size(); n++) {
        if(!failed[n] && gmsSST.num_acked[n] < min) {
            min = gmsSST.num_acked[n];
        }
    }

    return min;
}

void ViewManager::deliver_in_order(const View& Vc, const int shard_leader_rank,
                                   const uint32_t subgroup_num, const uint32_t num_received_offset,
                                   const std::vector<node_id_t>& shard_members, uint num_shard_senders whenlog(, std::shared_ptr<spdlog::logger> logger)) {
    // Ragged cleanup is finished, deliver in the implied order
    std::vector<int32_t> max_received_indices(num_shard_senders);
    std::string deliveryOrder(" ");
    for(uint n = 0; n < num_shard_senders; n++) {
        deliveryOrder += "Subgroup " + std::to_string(subgroup_num)
                         + " " + std::to_string(Vc.members[Vc.my_rank])
                         + std::string(":0..")
                         + std::to_string(Vc.gmsSST->global_min[shard_leader_rank][num_received_offset + n])
                         + std::string(" ");
        max_received_indices[n] = Vc.gmsSST->global_min[shard_leader_rank][num_received_offset + n];
    }
    whenlog(logger->debug("Delivering ragged-edge messages in order: {}", deliveryOrder);)
            Vc.multicast_group->deliver_messages_upto(max_received_indices, subgroup_num, num_shard_senders);
}

void ViewManager::leader_ragged_edge_cleanup(View& Vc, const subgroup_id_t subgroup_num,
                                             const uint32_t num_received_offset,
                                             const std::vector<node_id_t>& shard_members, uint num_shard_senders,
                                             whenlog(std::shared_ptr<spdlog::logger> logger, ) const std::vector<node_id_t>& next_view_members) {
    whenlog(logger->debug("Running leader RaggedEdgeCleanup for subgroup {}", subgroup_num);) int myRank = Vc.my_rank;
    // int Leader = Vc.rank_of_leader();  // We don't want this to change under our feet
    bool found = false;
    for(uint n = 0; n < shard_members.size() && !found; n++) {
        const auto node_id = shard_members[n];
        const auto node_rank = Vc.rank_of(node_id);
        if(Vc.gmsSST->global_min_ready[node_rank][subgroup_num]) {
            gmssst::set(Vc.gmsSST->global_min[myRank] + num_received_offset,
                        Vc.gmsSST->global_min[node_rank] + num_received_offset, num_shard_senders);
            found = true;
        }
    }

    if(!found) {
        for(uint n = 0; n < num_shard_senders; n++) {
            int min = Vc.gmsSST->num_received[myRank][num_received_offset + n];
            for(uint r = 0; r < shard_members.size(); r++) {
                const auto node_id = shard_members[r];
                const auto node_rank = Vc.rank_of(node_id);
                if(!Vc.failed[node_rank] && min > Vc.gmsSST->num_received[node_rank][num_received_offset + n]) {
                    min = Vc.gmsSST->num_received[node_rank][num_received_offset + n];
                }
            }

            gmssst::set(Vc.gmsSST->global_min[myRank][num_received_offset + n], min);
        }
    }

    whenlog(logger->debug("Shard leader for subgroup {} finished computing global_min", subgroup_num);)
            gmssst::set(Vc.gmsSST->global_min_ready[myRank][subgroup_num], true);
    Vc.gmsSST->put(Vc.multicast_group->get_shard_sst_indices(subgroup_num),
                   (char*)std::addressof(Vc.gmsSST->global_min[0][num_received_offset]) - Vc.gmsSST->getBaseAddress(),
                   sizeof(Vc.gmsSST->global_min[0][num_received_offset]) * num_shard_senders);
    Vc.gmsSST->put(Vc.multicast_group->get_shard_sst_indices(subgroup_num),
                   (char*)std::addressof(Vc.gmsSST->global_min_ready[0][subgroup_num]) - Vc.gmsSST->getBaseAddress(),
                   sizeof(Vc.gmsSST->global_min_ready[0][subgroup_num]));

    deliver_in_order(Vc, myRank, subgroup_num, num_received_offset, shard_members, num_shard_senders whenlog(, logger));
    whenlog(logger->debug("Done with RaggedEdgeCleanup for subgroup {}", subgroup_num);)
}

void ViewManager::follower_ragged_edge_cleanup(View& Vc, const subgroup_id_t subgroup_num,
                                               uint shard_leader_rank,
                                               const uint32_t num_received_offset,
                                               const std::vector<node_id_t>& shard_members, uint num_shard_senders whenlog(, std::shared_ptr<spdlog::logger> logger)) {
    int myRank = Vc.my_rank;
    // Learn the leader's data and push it before acting upon it
    whenlog(logger->debug("Running follower RaggedEdgeCleanup for subgroup {}; echoing leader's global_min", subgroup_num);)
            gmssst::set(Vc.gmsSST->global_min[myRank] + num_received_offset, Vc.gmsSST->global_min[shard_leader_rank] + num_received_offset,
                        num_shard_senders);
    gmssst::set(Vc.gmsSST->global_min_ready[myRank][subgroup_num], true);
    Vc.gmsSST->put(Vc.multicast_group->get_shard_sst_indices(subgroup_num),
                   (char*)std::addressof(Vc.gmsSST->global_min[0][num_received_offset]) - Vc.gmsSST->getBaseAddress(),
                   sizeof(Vc.gmsSST->global_min[0][num_received_offset]) * num_shard_senders);
    Vc.gmsSST->put(Vc.multicast_group->get_shard_sst_indices(subgroup_num),
                   (char*)std::addressof(Vc.gmsSST->global_min_ready[0][subgroup_num]) - Vc.gmsSST->getBaseAddress(),
                   sizeof(Vc.gmsSST->global_min_ready[0][subgroup_num]));
    deliver_in_order(Vc, shard_leader_rank, subgroup_num, num_received_offset, shard_members, num_shard_senders whenlog(, logger));
    whenlog(logger->debug("Done with RaggedEdgeCleanup for subgroup {}", subgroup_num);)
}

/* ------------- 4. Public-Interface methods of ViewManager ------------- */

void ViewManager::report_failure(const node_id_t who) {
    int r = curr_view->rank_of(who);
    whenlog(logger->debug("Node ID {} failure reported; marking suspected[{}]", who, r);)
            curr_view->gmsSST->suspected[curr_view->my_rank][r]
            = true;
    int cnt = 0;
    for(r = 0; r < (int)curr_view->gmsSST->suspected.size(); r++) {
        if(curr_view->gmsSST->suspected[curr_view->my_rank][r]) {
            ++cnt;
        }
    }

    if(cnt >= (curr_view->num_members + 1) / 2) {
        throw derecho_exception("Potential partitioning event: this node is no longer in the majority and must shut down!");
    }
    curr_view->gmsSST->put((char*)std::addressof(curr_view->gmsSST->suspected[0][r]) - curr_view->gmsSST->getBaseAddress(), sizeof(curr_view->gmsSST->suspected[0][r]));
}

void ViewManager::leave() {
    shared_lock_t lock(view_mutex);
    whenlog(logger->debug("Cleanly leaving the group.");)
            curr_view->multicast_group->wedge();
    curr_view->gmsSST->predicates.clear();
    curr_view->gmsSST->suspected[curr_view->my_rank][curr_view->my_rank] = true;
    curr_view->gmsSST->put((char*)std::addressof(curr_view->gmsSST->suspected[0][curr_view->my_rank]) - curr_view->gmsSST->getBaseAddress(), sizeof(curr_view->gmsSST->suspected[0][curr_view->my_rank]));
    thread_shutdown = true;
}

char* ViewManager::get_sendbuffer_ptr(subgroup_id_t subgroup_num,
                                      unsigned long long int payload_size, bool cooked_send) {
    shared_lock_t lock(view_mutex);
    return curr_view->multicast_group->get_sendbuffer_ptr(subgroup_num, payload_size, cooked_send);
}

void ViewManager::send(subgroup_id_t subgroup_num) {
    shared_lock_t lock(view_mutex);
    view_change_cv.wait(lock, [&]() {
        return curr_view->multicast_group->send(subgroup_num);
    });
}

const uint64_t ViewManager::compute_global_stability_frontier(subgroup_id_t subgroup_num) {
    shared_lock_t lock(view_mutex);
    return curr_view->multicast_group->compute_global_stability_frontier(subgroup_num);
}

void ViewManager::add_view_upcall(const view_upcall_t& upcall) {
    view_upcalls.emplace_back(upcall);
}

std::vector<node_id_t> ViewManager::get_members() {
    shared_lock_t read_lock(view_mutex);
    return curr_view->members;
}

void ViewManager::barrier_sync() {
    shared_lock_t read_lock(view_mutex);
    curr_view->gmsSST->sync_with_members();
}

SharedLockedReference<View> ViewManager::get_current_view() {
    return SharedLockedReference<View>(*curr_view, view_mutex);
}

void ViewManager::debug_print_status() const {
    std::cout << "curr_view = " << curr_view->debug_string() << std::endl;
}

//void ViewManager::print_log(std::ostream& output_dest) const {
//    for(size_t i = 0; i < util::debug_log().curr_event; ++i) {
//        output_dest << util::debug_log().times[i] << "," << util::debug_log().events[i] << "," << std::string("ABCDEFGHIJKLMNOPQRSTUVWXYZ")[curr_view->members[curr_view->my_rank]] << std::endl;
//    }
//}

} /* namespace derecho */<|MERGE_RESOLUTION|>--- conflicted
+++ resolved
@@ -387,20 +387,12 @@
     }
 
     for(int q = 0; q < Vc.num_members; q++) {
-        //If this is a new suspicion
-<<<<<<< HEAD
-        if(gmsSST.suspected[myRank][q] && !Vc.failed[q]) {
-            whenlog(logger->debug("New suspicion: node {}", Vc.members[q]);)
-                    //This is safer than copy_suspected, since suspected[] might change during this loop
-                    last_suspected[q]
-                    = gmsSST.suspected[myRank][q];
-=======
         // if(gmsSST.suspected[myRank][q] && !Vc.failed[q]) {
         if(gmsSST.suspected[myRank][q] && !last_suspected[q]) {
             //This is safer than copy_suspected, since suspected[] might change during this loop
             last_suspected[q] = gmsSST.suspected[myRank][q];
-            logger->debug("Marking {} failed", Vc.members[q]);
->>>>>>> b0e953da
+            whenlog(logger->debug("Marking {} failed", Vc.members[q]);)
+
             if(Vc.num_failed >= (Vc.num_members + 1) / 2) {
                 throw derecho_exception("Majority of a Derecho group simultaneously failed ... shutting down");
             }
