--- conflicted
+++ resolved
@@ -91,13 +91,9 @@
      * Constructs a socket connected to the specified address and port
      * @param server_ip The IP address of the remote host, as a string
      * @param server_port The port to connect to on the remote host
-<<<<<<< HEAD
-     * @param retry
-=======
      * @param retry Whether to keep retrying until the connection succeeds.
      * If false, throws connection_failure if the first attempt to connect
      * does not succeed.
->>>>>>> 1074b38a
      * @throw connection_failure if local socket construction or IP address
      * lookup fails, or if retry = false and there was an error connecting
      * to the remote host.
