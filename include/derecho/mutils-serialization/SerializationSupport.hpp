--- conflicted
+++ resolved
@@ -796,7 +796,8 @@
     return sizeof(T);
 }
 
-<<<<<<< HEAD
+std::size_t to_bytes(const std::vector<bool>& vec, uint8_t* buffer);
+
 template <typename T>
 std::size_t to_bytes(const std::vector<T>& vec, uint8_t* buffer) {
     int vector_size = vec.size();
@@ -805,16 +806,6 @@
         bsize += to_bytes(e,buffer+bsize);
     }
     return bsize;
-=======
-std::size_t to_bytes(const std::vector<bool>& vec, uint8_t* buffer);
-
-template <typename T>
-std::size_t to_bytes(const std::vector<T>& vec, uint8_t* buffer) {
-    auto size = bytes_size(vec);
-    std::size_t index = 0;
-    post_object(post_to_buffer(index, buffer), vec);
-    return size;
->>>>>>> ee991066
 }
 
 template <typename T>
@@ -853,7 +844,6 @@
 }
 
 template <typename T>
-<<<<<<< HEAD
 std::size_t to_bytes(const std::set<T>& s, uint8_t* buffer) {
     int set_size = s.size();
     std::size_t bsize = to_bytes(set_size,buffer);
@@ -861,13 +851,6 @@
         bsize += to_bytes(e, buffer+bsize);
     }
     return bsize;
-=======
-std::size_t to_bytes(const std::set<T>& s, uint8_t* _buffer) {
-    std::size_t index = 0;
-    auto size = bytes_size(s);
-    post_object(post_to_buffer(index, _buffer), s);
-    return size;
->>>>>>> ee991066
 }
 
 template <typename K, typename V>
