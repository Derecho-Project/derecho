--- conflicted
+++ resolved
@@ -128,13 +128,8 @@
 template <typename... ReplicatedTypes>
 class Group : public virtual _Group, public GroupProjection<ReplicatedTypes>... {
 public:
-<<<<<<< HEAD
-    void set_replicated_pointer(std::type_index type, uint32_t subgroup_num, void** ret);
-    void set_peer_caller_pointer(std::type_index type, uint32_t subgroup_num, void** ret);
-=======
     void set_replicated_pointer(std::type_index type, uint32_t subgroup_num, void** ret) override;
     void set_peer_caller_pointer(std::type_index type, uint32_t subgroup_num, void** ret) override;
->>>>>>> 9e56951c
 
 protected:
     uint32_t get_index_of_type(const std::type_info&) const override;
@@ -146,12 +141,9 @@
     //Type alias for a sparse-vector of PeerCaller
     template <typename T>
     using peer_caller_index_map = std::map<uint32_t, PeerCaller<T>>;
-<<<<<<< HEAD
 
     template <typename T>
     using external_client_callback_map = std::map<uint32_t, ExternalClientCallback<T>>;
-=======
->>>>>>> 9e56951c
 
     const node_id_t my_id;
     /**
@@ -192,13 +184,10 @@
      * of any shard of that subgroup, so shards are not indexed.
      */
     mutils::KindMap<peer_caller_index_map, ReplicatedTypes...> peer_callers;
-<<<<<<< HEAD
     /**
      * Same thing with PeerCaller
      */
     mutils::KindMap<external_client_callback_map, ReplicatedTypes...> external_client_callbacks;
-=======
->>>>>>> 9e56951c
     /**
      * Alternate view of the Replicated<T>s, indexed by subgroup ID. The entry
      * at index X is a pointer to the Replicated<T> for this node's shard of
@@ -344,12 +333,18 @@
      */
     template <typename SubgroupType>
     PeerCaller<SubgroupType>& get_nonmember_subgroup(uint32_t subgroup_index = 0);
-<<<<<<< HEAD
-
+
+    /**
+     * Get a ShardIterator object that can be used to send P2P messages to every
+     * shard within a specific subgroup.
+     * @tparam SubgroupType The subgroup type to communicate with
+     * @param subgroup_index The index of the subgroup within SubgroupType
+     * to communicate with
+     * @return A ShardIterator that will contact one member of each shard in
+     * the subgroup identified by (SubgroupType, subgroup_index)
+     */
     template <typename SubgroupType>
     ExternalClientCallback<SubgroupType>& get_client_callback(uint32_t subgroup_index = 0);
-=======
->>>>>>> 9e56951c
 
     /**
      * Get a ShardIterator object that can be used to send P2P messages to every
