--- conflicted
+++ resolved
@@ -140,14 +140,11 @@
     volatile uint8_t* get_sendbuffer_ptr(uint32_t dest_id, sst::REQUEST_TYPE type);
     void finish_p2p_send(node_id_t dest_id, subgroup_id_t dest_subgroup_id, std::weak_ptr<AbstractPendingResults> pending_results_handle);
     uint32_t get_index_of_type(const std::type_info& ti) const;
-<<<<<<< HEAD
     /**
      * Setup method called by the constructors. Computes max_payload_sizes based
      * on the current view and uses them to construct p2p_connections.
      */
     void initialize_p2p_connections();
-=======
->>>>>>> 7f35b9b0
 
     /** ======================== copy/paste from rpc_manager ======================== **/
     std::atomic<bool> thread_shutdown{false};
@@ -161,13 +158,8 @@
         p2p_req() : sender_id(0),
                     msg_buf(nullptr) {}
         p2p_req(node_id_t _sender_id,
-<<<<<<< HEAD
-                char* _msg_buf) : sender_id(_sender_id),
-                                  msg_buf(_msg_buf) {}
-=======
                 uint8_t* _msg_buf) : sender_id(_sender_id),
                                      msg_buf(_msg_buf) {}
->>>>>>> 7f35b9b0
     };
     std::queue<p2p_req> p2p_request_queue;
     std::mutex request_queue_mutex;
