--- conflicted
+++ resolved
@@ -47,10 +47,7 @@
     std::unique_ptr<rpc::RemoteInvokerFor<T>> wrapped_this;
 
     std::unordered_map<node_id_t, std::unique_ptr<T>> support_map;
-<<<<<<< HEAD
-=======
     mutable std::unique_ptr<std::mutex> support_map_mutex;
->>>>>>> b1d63cae
     std::unordered_map<node_id_t, std::unique_ptr<rpc::RemoteInvocableOf<T>>> remote_invocable_ptr_map;
 
 public:
@@ -74,20 +71,13 @@
     /**
      * Registers a new notification function that will be called when the specified
      * node sends a notification to this external client. The node must be within
-<<<<<<< HEAD
-     * this ExternalClientCaller's subgroup.
-=======
      * this ExternalClientCaller's subgroup. Otherwise, it throws an exception. If 
      * such a lambda function has been registered, it will be replaced by the new one.
->>>>>>> b1d63cae
      * @param func The notification function
      * @param nid The Derecho node to receive notifications from.
      */
     template<typename CopyOfT = T>
     std::enable_if_t<std::is_base_of_v<derecho::NotificationSupport, CopyOfT>>
-<<<<<<< HEAD
-    register_notification(std::function<void(const derecho::NotificationMessage&)> func, node_id_t nid);
-=======
     register_notification_handler(std::function<void(const derecho::NotificationMessage&)> func, node_id_t nid);
     /**
      * Unregister the notification function corresponding to a node.
@@ -96,7 +86,6 @@
     template<typename CopyOfT = T>
     std::enable_if_t<std::is_base_of_v<derecho::NotificationSupport, CopyOfT>>
     unregister_notification(node_id_t nid);
->>>>>>> b1d63cae
     /** Sets up a P2P connection to the specified node, if one does not yet exist. */
     void add_p2p_connection(node_id_t dest_node);
     /**
@@ -146,11 +135,7 @@
      * These will be used to construct "empty" instances of the Replicated Types
      * in order to create receiver functions for notifications. This can be
      * empty if no ReplicatedTypes in the list have notifications enabled, in
-<<<<<<< HEAD
-     * which case the register_notification() function will be removed.
-=======
      * which case the register_notification_handler() function will be removed.
->>>>>>> b1d63cae
      */
     mutils::KindMap<NoArgFactory, ReplicatedTypes...> factories;
 
