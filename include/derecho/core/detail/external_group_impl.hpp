#include "../external_group.hpp"
#include "version_code.hpp"

namespace derecho {

template <typename T, typename ExternalGroupType>
ExternalClientCaller<T, ExternalGroupType>::ExternalClientCaller(subgroup_type_id_t type_id, node_id_t nid, subgroup_id_t subgroup_id, ExternalGroupType& group_client)
        : node_id(nid),
          subgroup_id(subgroup_id),
          group_client(group_client),
          wrapped_this(rpc::make_remote_invoker<T>(nid, type_id, subgroup_id,
                                                   T::register_functions(), *group_client.receivers)) {
    this->client_stub_mutex = std::make_unique<std::mutex>();
}

template <typename T, typename ExternalGroupType>
template <typename CopyOfT>
std::enable_if_t<std::is_base_of_v<derecho::NotificationSupport, CopyOfT>>
ExternalClientCaller<T, ExternalGroupType>::register_notification_handler(const notification_handler_t& func) {
    std::lock_guard<std::mutex> lck(*client_stub_mutex);
    if(client_stub == nullptr) {
        // Create the support pointer
        client_stub = group_client.factories.template get<T>()();

        // We have to store this pointer in ExternalClientCaller, although it is of no use to us in the future. This is to
        // keep it as well as the lambda inside alive throughout the entire program
        remote_invocable_ptr = mutils::callFunc([&](const auto&... unpacked_functions) {
            return build_remote_invocable_class<T>(
                    node_id,
                    group_client.template get_index_of_type<T>(),
                    subgroup_id,
                    *group_client.receivers,
                    bind_to_instance(&client_stub, unpacked_functions)...);
        },
                                                T::register_functions());
    }
    // set handler
    client_stub->set_notification_handler(func);
}

template <typename T, typename ExternalGroupType>
template <typename CopyOfT>
std::enable_if_t<std::is_base_of_v<derecho::NotificationSupport, CopyOfT>>
ExternalClientCaller<T, ExternalGroupType>::unregister_notification() {
    std::lock_guard<std::mutex> lck(*client_stub_mutex);
    if(client_stub != nullptr) {
        client_stub->remove_notification_handler();
    }
}

// Factor out add_p2p_connections out of p2p_send()
template <typename T, typename ExternalGroupType>
void ExternalClientCaller<T, ExternalGroupType>::add_p2p_connection(node_id_t dest_node) {
    if(group_client.p2p_connections->contains_node(dest_node)) {
        return;
    }
    dbg_default_info("p2p connection to {} is not established yet, establishing right now.", dest_node);
    int rank = group_client.curr_view->rank_of(dest_node);
    if(rank == -1) {
        throw invalid_node_exception("Cannot send a p2p request to node "
                                     + std::to_string(dest_node) + ": it is not a member of the Group.");
    }
    tcp::socket sock(group_client.curr_view->member_ips_and_ports[rank].ip_address,
                     group_client.curr_view->member_ips_and_ports[rank].gms_port);

    JoinResponse response;
    uint64_t node_version_hashcode;
    try {
        sock.exchange(my_version_hashcode, node_version_hashcode);
        if(node_version_hashcode != my_version_hashcode) {
            throw derecho_exception("Unable to connect to Derecho member because the node is running on an incompatible platform or used an incompatible compiler.");
        }
        sock.write(JoinRequest{node_id, true});
        sock.read(response);
        if(response.code == JoinResponseCode::ID_IN_USE) {
            dbg_default_error("Error! Derecho member refused connection because ID {} is already in use!", group_client.my_id);
            dbg_default_flush();
            throw derecho_exception("Leader rejected join, ID already in use.");
        }
        sock.write(ExternalClientRequest::ESTABLISH_P2P);
        sock.write(getConfUInt16(Conf::DERECHO_EXTERNAL_PORT));
    } catch(tcp::socket_error&) {
        throw derecho_exception("Failed to establish P2P connection: socket error while sending join request.");
    }

    assert(dest_node != node_id);
    if(!sst::add_external_node(dest_node, {group_client.curr_view->member_ips_and_ports[rank].ip_address,
                                           group_client.curr_view->member_ips_and_ports[rank].external_port})) {
        dbg_default_error("Failed to set up a TCP connection to {} on {}:{}", dest_node, group_client.curr_view->member_ips_and_ports[rank].ip_address, group_client.curr_view->member_ips_and_ports[rank].external_port);
        throw derecho_exception("Failed to establish P2P connection: sst::add_external_node failed");
    }
    group_client.p2p_connections->add_connections({dest_node});
}

template <typename T, typename ExternalGroupType>
template <rpc::FunctionTag tag, typename... Args>
auto ExternalClientCaller<T, ExternalGroupType>::p2p_send(node_id_t dest_node, Args&&... args) {
    add_p2p_connection(dest_node);

    uint64_t message_seq_num;
    auto return_pair = wrapped_this->template send<rpc::to_internal_tag<true>(tag)>(
            [this, &dest_node, &message_seq_num](size_t size) -> uint8_t* {
                const std::size_t max_p2p_request_payload_size = getConfUInt64(Conf::DERECHO_MAX_P2P_REQUEST_PAYLOAD_SIZE);
                if(size <= max_p2p_request_payload_size) {
                    auto buffer_handle = group_client.get_sendbuffer_ptr(dest_node,
                                                                         sst::MESSAGE_TYPE::P2P_REQUEST);
                    message_seq_num = buffer_handle.seq_num;
                    return buffer_handle.buf_ptr;
                } else {
                    throw derecho_exception("The size of serialized args exceeds the maximum message size (Conf::DERECHO_MAX_P2P_REQUEST_PAYLOAD_SIZE).");
                }
            },
            std::forward<Args>(args)...);
    group_client.send_p2p_message(dest_node, subgroup_id, message_seq_num, return_pair.pending);
    return std::move(*return_pair.results);
}

template <typename... ReplicatedTypes>
void ExternalGroupClient<ReplicatedTypes...>::initialize_p2p_connections() {
    uint64_t view_max_rpc_reply_payload_size = 0;
    uint32_t view_max_rpc_window_size = 0;

    for(subgroup_id_t subgroup_id = 0; subgroup_id < curr_view->subgroup_shard_views.size(); ++subgroup_id) {
        uint64_t max_payload_size = 0;
        uint32_t num_shards = curr_view->subgroup_shard_views.at(subgroup_id).size();
        for(uint32_t shard_num = 0; shard_num < num_shards; ++shard_num) {
            SubView& shard_view = curr_view->subgroup_shard_views.at(subgroup_id).at(shard_num);
            const DerechoParams& profile = DerechoParams::from_profile(shard_view.profile);
            uint64_t payload_size = profile.max_msg_size - sizeof(header);
            max_payload_size = std::max(payload_size, max_payload_size);
            view_max_rpc_reply_payload_size = std::max(
                    profile.max_reply_msg_size - sizeof(header),
                    view_max_rpc_reply_payload_size);
            view_max_rpc_window_size = std::max(profile.window_size, view_max_rpc_window_size);
        }
        max_payload_sizes[subgroup_id] = max_payload_size;
    }

    p2p_connections = std::make_unique<sst::P2PConnectionManager>(sst::P2PParams{
            my_id,
            getConfUInt32(Conf::DERECHO_P2P_WINDOW_SIZE),
            view_max_rpc_window_size,
            getConfUInt64(Conf::DERECHO_MAX_P2P_REPLY_PAYLOAD_SIZE) + sizeof(header),
            getConfUInt64(Conf::DERECHO_MAX_P2P_REQUEST_PAYLOAD_SIZE) + sizeof(header),
            view_max_rpc_reply_payload_size + sizeof(header),
            true,
            NULL});
}

template <typename... ReplicatedTypes>
ExternalGroupClient<ReplicatedTypes...>::ExternalGroupClient()
        : my_id(getConfUInt32(Conf::DERECHO_LOCAL_ID)),
          receivers(new std::decay_t<decltype(*receivers)>()),
          // ExternalGroupClient needs to create the RPC logger since P2PConnectionManager uses it (but there is no RPCManager to create it)
          rpc_logger(LoggerFactory::createIfAbsent(LoggerFactory::RPC_LOGGER_NAME, getConfString(Conf::LOGGER_RPC_LOG_LEVEL))),
          busy_wait_before_sleep_ms(getConfUInt64(Conf::DERECHO_P2P_LOOP_BUSY_WAIT_BEFORE_SLEEP_MS)) {
    RpcLoggerPtr::initialize();
#ifdef USE_VERBS_API
    sst::verbs_initialize({},
                          std::map<node_id_t, std::pair<ip_addr_t, uint16_t>>{{my_id, {getConfString(Conf::DERECHO_LOCAL_IP), getConfUInt16(Conf::DERECHO_EXTERNAL_PORT)}}},
                          my_id);
#else
    sst::lf_initialize({},
                       std::map<node_id_t, std::pair<ip_addr_t, uint16_t>>{{my_id, {getConfString(Conf::DERECHO_LOCAL_IP), getConfUInt16(Conf::DERECHO_EXTERNAL_PORT)}}},
                       my_id);
#endif

    if(!get_view(INVALID_NODE_ID)) throw derecho_exception("Failed to contact the leader to request very first view.");

    initialize_p2p_connections();

    rpc_listener_thread = std::thread(&ExternalGroupClient<ReplicatedTypes...>::p2p_receive_loop, this);
}

template <typename... ReplicatedTypes>
ExternalGroupClient<ReplicatedTypes...>::ExternalGroupClient(std::function<std::unique_ptr<ReplicatedTypes>()>... factories)
        : ExternalGroupClient({}, factories...) {}

template <typename... ReplicatedTypes>
ExternalGroupClient<ReplicatedTypes...>::ExternalGroupClient(
        std::vector<DeserializationContext*> deserialization_contexts,
        std::function<std::unique_ptr<ReplicatedTypes>()>... factories)
        : my_id(getConfUInt32(Conf::DERECHO_LOCAL_ID)),
          receivers(new std::decay_t<decltype(*receivers)>()),
#if __GNUC__ < 9
          factories(make_kind_map(factories...)),
#else
          factories(make_kind_map<NoArgFactory>(factories...)),
#endif
          rpc_logger(LoggerFactory::createIfAbsent(LoggerFactory::RPC_LOGGER_NAME, getConfString(Conf::LOGGER_RPC_LOG_LEVEL))),
          busy_wait_before_sleep_ms(getConfUInt64(Conf::DERECHO_P2P_LOOP_BUSY_WAIT_BEFORE_SLEEP_MS)) {
    RpcLoggerPtr::initialize();
    for(auto dc : deserialization_contexts) {
        deserialization_contexts.push_back(dc);
    }
#ifdef USE_VERBS_API
    sst::verbs_initialize({},
                          std::map<node_id_t, std::pair<ip_addr_t, uint16_t>>{{my_id, {getConfString(Conf::DERECHO_LOCAL_IP), getConfUInt16(Conf::DERECHO_EXTERNAL_PORT)}}},
                          my_id);
#else
    sst::lf_initialize({},
                       std::map<node_id_t, std::pair<ip_addr_t, uint16_t>>{{my_id, {getConfString(Conf::DERECHO_LOCAL_IP), getConfUInt16(Conf::DERECHO_EXTERNAL_PORT)}}},
                       my_id);
#endif

    dbg_default_debug("External Client startup: contacting Derecho group leader to request a view");
    if(!get_view(INVALID_NODE_ID)) throw derecho_exception("Failed to contact the leader to request very first view.");

    initialize_p2p_connections();

    rpc_listener_thread = std::thread(&ExternalGroupClient<ReplicatedTypes...>::p2p_receive_loop, this);
}

template <typename... ReplicatedTypes>
ExternalGroupClient<ReplicatedTypes...>::~ExternalGroupClient() {
    thread_shutdown = true;
    if(rpc_listener_thread.joinable()) {
        rpc_listener_thread.join();
    }

    // gracefully inform each remote node that this client is leaving
    auto node_ids = p2p_connections->get_active_nodes();
    for(const node_id_t remote_id : node_ids){
        if(remote_id == my_id) continue;

        dbg_default_info("informing node {} that this client is leaving.", remote_id);
        int rank = curr_view->rank_of(remote_id);
        if(rank == -1) {
            dbg_default_error("Cannot send a p2p request to node {}: it is not a member of the Group.", remote_id);
            dbg_default_flush();
            continue;
        }

        tcp::socket sock(curr_view->member_ips_and_ports[rank].ip_address,
                curr_view->member_ips_and_ports[rank].gms_port);

        JoinResponse response;
        uint64_t node_version_hashcode;
        try {
            sock.exchange(my_version_hashcode, node_version_hashcode);
            if(node_version_hashcode != my_version_hashcode) {
                dbg_default_error("Unable to connect to Derecho member because the node is running on an incompatible platform or used an incompatible compiler.");
                dbg_default_flush();
                continue;
            }
            sock.write(JoinRequest{my_id, true});
            sock.read(response);
            if(response.code == JoinResponseCode::ID_IN_USE) {
                dbg_default_error("Error! Derecho member refused connection because ID {} is already in use!", my_id);
                dbg_default_flush();
                continue;
            }
            sock.write(ExternalClientRequest::REMOVE_P2P);

            // wait confirmation from server
            bool remove_confirmed;
            sock.read(remove_confirmed);
        } catch(tcp::socket_error&) {
            dbg_default_error("Failed to gracefully exit: socket error while sending join request.");
            dbg_default_flush();
            continue;
        }

        sst::remove_node(remote_id);
    }

    // wait sst_poll_cq_timeout before cleaning up connections, to make sure this client replies to all heartbeat requests
    uint32_t sst_poll_cq_timeout_ms = derecho::getConfUInt32(derecho::Conf::DERECHO_SST_POLL_CQ_TIMEOUT_MS);
    std::this_thread::sleep_for(std::chrono::milliseconds(sst_poll_cq_timeout_ms));
    p2p_connections->remove_connections(node_ids);
}

template <typename... ReplicatedTypes>
bool ExternalGroupClient<ReplicatedTypes...>::get_view(const node_id_t nid) {
    try {
        auto leader_tuple = Conf::get()->get_leader();
        tcp::socket sock = (nid == INVALID_NODE_ID)
<<<<<<< HEAD
                                   ? tcp::socket(std::get<0>(leader_tuple), std::get<1>(leader_tuple))
=======
                                   ? tcp::socket(getConfString(Conf::DERECHO_CONTACT_IP), getConfUInt16(Conf::DERECHO_CONTACT_PORT))
>>>>>>> ddebab05
                                   : tcp::socket(curr_view->member_ips_and_ports[curr_view->rank_of(nid)].ip_address,
                                                 curr_view->member_ips_and_ports[curr_view->rank_of(nid)].gms_port, false);

        JoinResponse leader_response;
        uint64_t leader_version_hashcode;
        sock.exchange(my_version_hashcode, leader_version_hashcode);
        if(leader_version_hashcode != my_version_hashcode) {
            dbg_default_error("Derecho member refused connection because Derecho or compiler version did not match! Local version hashcode = {}, member version hashcode = {}", my_version_hashcode, leader_version_hashcode);
            dbg_default_flush();
            return false;
        }
        sock.write(JoinRequest{my_id, true});
        sock.read(leader_response);
        if(leader_response.code == JoinResponseCode::ID_IN_USE) {
            dbg_default_error("Derecho member refused connection because ID {} is already in use!", my_id);
            dbg_default_flush();
            return false;
        }
        sock.write(ExternalClientRequest::GET_VIEW);

        std::size_t size_of_view;
        sock.read(size_of_view);
        uint8_t buffer[size_of_view];
        sock.read(buffer, size_of_view);
        prev_view = std::move(curr_view);
        curr_view = mutils::from_bytes<View>(nullptr, buffer);
    } catch(tcp::connection_failure&) {
        dbg_default_error("Failed to connect to group member {} when requesting new view.", nid);
        dbg_default_flush();
        return false;
    } catch(tcp::socket_error&) {
        return false;
    }
    return true;
}

// template <typename... ReplicatedTypes>
// tcp::socket& ExternalGroup<ReplicatedTypes...>::get_socket(node_id_t nid) {
//     int rank = curr_view->rank_of(nid);
//     return tcp::socket(curr_view->member_ips_and_ports[rank].ip_address, curr_view->member_ips_and_ports[rank].external_port);
// }

template <typename... ReplicatedTypes>
void ExternalGroupClient<ReplicatedTypes...>::clean_up() {
    p2p_connections->filter_to(curr_view->members);
    sst::filter_external_to(curr_view->members);

    for(auto& fulfilled_pending_results_pair : fulfilled_pending_results) {
        const subgroup_id_t subgroup_id = fulfilled_pending_results_pair.first;
        // For each PendingResults in this subgroup, check the departed list of each shard in
        // the subgroup, and call set_exception_for_removed_node for the departed nodes
        for(auto pending_results_iter = fulfilled_pending_results_pair.second.begin();
            pending_results_iter != fulfilled_pending_results_pair.second.end();) {
            std::shared_ptr<AbstractPendingResults> live_pending_results = pending_results_iter->lock();
            if(live_pending_results && !live_pending_results->all_responded()) {
                for(uint32_t shard_num = 0;
                    shard_num < curr_view->subgroup_shard_views[subgroup_id].size();
                    ++shard_num) {
                    for(auto removed_id : curr_view->subgroup_shard_views[subgroup_id][shard_num].departed) {
                        // This will do nothing if removed_id was never in the
                        // shard this PendingResult corresponds to
                        dbg_debug(rpc_logger, "Setting exception for removed node {} on PendingResults for subgroup {}, shard {}", removed_id, subgroup_id, shard_num);
                        live_pending_results->set_exception_for_removed_node(removed_id);
                    }
                }
                pending_results_iter++;
            } else {
                // Garbage-collect PendingResults pointers that are obsolete
                pending_results_iter = fulfilled_pending_results_pair.second.erase(pending_results_iter);
            }
        }
    }
}

template <typename... ReplicatedTypes>
bool ExternalGroupClient<ReplicatedTypes...>::update_view() {
    for(auto& nid : curr_view->members) {
        if(get_view(nid)) {
            dbg_default_debug("Successfully got new view from {} ", nid);
            clean_up();
            return true;
        }
    }
    return false;
}
template <typename... ReplicatedTypes>
std::vector<node_id_t> ExternalGroupClient<ReplicatedTypes...>::get_members() const {
    return curr_view->members;
}
template <typename... ReplicatedTypes>
std::vector<node_id_t> ExternalGroupClient<ReplicatedTypes...>::get_shard_members(uint32_t subgroup_id, uint32_t shard_num) const {
    return curr_view->subgroup_shard_views[subgroup_id][shard_num].members;
}
template <typename... ReplicatedTypes>
template <typename SubgroupType>
std::vector<node_id_t> ExternalGroupClient<ReplicatedTypes...>::get_shard_members(uint32_t subgroup_index, uint32_t shard_num) const {
    const subgroup_type_id_t subgroup_type_id = get_index_of_type(typeid(SubgroupType));
    const auto& subgroup_ids = curr_view->subgroup_ids_by_type_id.at(subgroup_type_id);
    const subgroup_id_t subgroup_id = subgroup_ids.at(subgroup_index);
    return get_shard_members(subgroup_id, shard_num);
}

template <typename... ReplicatedTypes>
template <typename SubgroupType>
ExternalClientCaller<SubgroupType, ExternalGroupClient<ReplicatedTypes...>>& ExternalGroupClient<ReplicatedTypes...>::get_subgroup_caller(uint32_t subgroup_index) {
    // If there is not yet an ExternalClientCaller for this subgroup type, create one now
    if(external_callers.template get<SubgroupType>().find(subgroup_index) == external_callers.template get<SubgroupType>().end()) {
        const subgroup_type_id_t subgroup_type_id = get_index_of_type(typeid(SubgroupType));
        const auto& subgroup_ids = curr_view->subgroup_ids_by_type_id.at(subgroup_type_id);
        const subgroup_id_t subgroup_id = subgroup_ids.at(subgroup_index);
        external_callers.template get<SubgroupType>().emplace(
                subgroup_index, ExternalClientCaller<SubgroupType, ExternalGroupClient<ReplicatedTypes...>>(subgroup_type_id, my_id, subgroup_id, *this));
    }
    return external_callers.template get<SubgroupType>().at(subgroup_index);
}

template <typename... ReplicatedTypes>
sst::P2PBufferHandle ExternalGroupClient<ReplicatedTypes...>::get_sendbuffer_ptr(uint32_t dest_id, sst::MESSAGE_TYPE type) {
    std::optional<sst::P2PBufferHandle> buffer;
    do {
        try {
            buffer = p2p_connections->get_sendbuffer_ptr(dest_id, type);
        } catch(std::out_of_range& map_error) {
            throw node_removed_from_group_exception(dest_id);
        }

    } while(!buffer);
    return *buffer;
}

template <typename... ReplicatedTypes>
void ExternalGroupClient<ReplicatedTypes...>::send_p2p_message(node_id_t dest_id, subgroup_id_t dest_subgroup_id, uint64_t sequence_num, std::weak_ptr<rpc::AbstractPendingResults> pending_results_handle) {
    try {
        p2p_connections->send(dest_id, sst::MESSAGE_TYPE::P2P_REQUEST, sequence_num);
    } catch(std::out_of_range& map_error) {
        throw node_removed_from_group_exception(dest_id);
    }
    std::shared_ptr<AbstractPendingResults> pending_results = pending_results_handle.lock();
    if(pending_results) {
        pending_results->fulfill_map({dest_id});
        fulfilled_pending_results[dest_subgroup_id].push_back(pending_results_handle);
    }
}

template <typename... ReplicatedTypes>
std::exception_ptr ExternalGroupClient<ReplicatedTypes...>::receive_message(
        const rpc::Opcode& indx, const node_id_t& received_from, uint8_t const* const buf,
        std::size_t payload_size, const std::function<uint8_t*(int)>& out_alloc) {
    using namespace remote_invocation_utilities;
    assert(payload_size);
    auto receiver_function_entry = receivers->find(indx);
    if(receiver_function_entry == receivers->end()) {
        dbg_error(rpc_logger, "In External Group, Received an RPC message with an invalid RPC opcode! Opcode was ({}, {}, {}, {}).",
                  indx.class_id, indx.subgroup_id, indx.function_id, indx.is_reply);
        // TODO: We should reply with some kind of "no such method" error in this case
        return std::exception_ptr{};
    }
    std::size_t reply_header_size = header_space();
    recv_ret reply_return = receiver_function_entry->second(
            &deserialization_contexts, received_from, buf,
            [&out_alloc, &reply_header_size](std::size_t size) {
                return out_alloc(size + reply_header_size) + reply_header_size;
            });
    auto* reply_buf = reply_return.payload;
    if(reply_buf) {
        reply_buf -= reply_header_size;
        const auto id = reply_return.opcode;
        const auto size = reply_return.size;
        populate_header(reply_buf, size, id, my_id, 0);
    }
    return reply_return.possible_exception;
}

template <typename... ReplicatedTypes>
void ExternalGroupClient<ReplicatedTypes...>::p2p_message_handler(node_id_t sender_id, uint8_t* msg_buf) {
    using namespace remote_invocation_utilities;
    const std::size_t header_size = header_space();
    std::size_t payload_size;
    Opcode indx;
    node_id_t received_from;
    uint32_t flags;
    retrieve_header(msg_buf, payload_size, indx, received_from, flags);
    if(indx.is_reply) {
        // REPLYs can be handled here because they do not block.
        receive_message(indx, received_from, msg_buf + header_size, payload_size,
                        [](size_t _size) -> uint8_t* {
                            throw derecho::derecho_exception("A P2P reply message attempted to generate another reply");
                        });
    } else if(RPC_HEADER_FLAG_TST(flags, CASCADE)) {
        // TODO: what is the lifetime of msg_buf? discuss with Sagar to make
        // sure the buffers are safely managed.
        // for cascading messages, we create a new thread.
        throw derecho::derecho_exception("Cascading P2P Send/Queries to be implemented!");
    } else {
        // send to fifo queue.
        std::unique_lock<std::mutex> lock(request_queue_mutex);
        p2p_request_queue.emplace(sender_id, msg_buf);
        request_queue_cv.notify_one();
    }
}

template <typename... ReplicatedTypes>
void ExternalGroupClient<ReplicatedTypes...>::p2p_request_worker() {
    pthread_setname_np(pthread_self(), "eg_req_wkr");
    using namespace remote_invocation_utilities;
    const std::size_t header_size = header_space();
    std::size_t payload_size;
    Opcode indx;
    node_id_t received_from;
    uint32_t flags;
    size_t reply_size = 0;
    p2p_req request;

    while(!thread_shutdown) {
        {
            std::unique_lock<std::mutex> lock(request_queue_mutex);
            request_queue_cv.wait(lock, [&]() { return !p2p_request_queue.empty() || thread_shutdown; });
            if(thread_shutdown) {
                break;
            }
            request = p2p_request_queue.front();
            p2p_request_queue.pop();
        }
        retrieve_header(request.msg_buf, payload_size, indx, received_from, flags);
        if(indx.is_reply || RPC_HEADER_FLAG_TST(flags, CASCADE)) {
            dbg_error(rpc_logger, "Invalid rpc message in fifo queue: is_reply={}, is_cascading={}",
                      indx.is_reply, RPC_HEADER_FLAG_TST(flags, CASCADE));
            throw derecho::derecho_exception("invalid rpc message in fifo queue...crash.");
        }
        // Note: In practice, ExternalGroupClient should never receive a P2P message that produces
        // a reply, since it should never need to send a reply back to a group member.
        reply_size = 0;
        uint64_t reply_seq_num = 0;
        receive_message(indx, received_from, request.msg_buf + header_size, payload_size,
                        [this, &reply_size, &reply_seq_num, &request](size_t _size) {
                            reply_size = _size;
                            if(reply_size <= p2p_connections->get_max_p2p_reply_size()) {
                                auto buffer_handle = p2p_connections->get_sendbuffer_ptr(
                                        request.sender_id, sst::MESSAGE_TYPE::P2P_REPLY);
                                if(!buffer_handle)
                                    throw derecho_exception("Failed to allocate a buffer for a P2P reply because the send window was full!");
                                reply_seq_num = buffer_handle->seq_num;
                                return buffer_handle->buf_ptr;
                            } else {
                                throw buffer_overflow_exception("Size of a P2P reply exceeds the maximum P2P reply size.");
                            }
                        });
        if(reply_size > 0) {
            p2p_connections->send(request.sender_id, sst::MESSAGE_TYPE::P2P_REPLY, reply_seq_num);
        } else {
            // hack for now to "simulate" a reply for p2p_sends to functions that do not generate a reply
            auto buffer_handle = p2p_connections->get_sendbuffer_ptr(request.sender_id, sst::MESSAGE_TYPE::P2P_REPLY);
            assert(buffer_handle);
            dbg_trace(rpc_logger, "Sending a null reply to node {} for a void P2P call", request.sender_id);
            reinterpret_cast<size_t*>(buffer_handle->buf_ptr)[0] = 0;
            p2p_connections->send(request.sender_id, sst::MESSAGE_TYPE::P2P_REPLY, buffer_handle->seq_num);
        }
    }
}

template <typename... ReplicatedTypes>
void ExternalGroupClient<ReplicatedTypes...>::p2p_receive_loop() {
    pthread_setname_np(pthread_self(), "eg_rpc_lsnr");

    request_worker_thread = std::thread(&ExternalGroupClient<ReplicatedTypes...>::p2p_request_worker, this);

    uint64_t last_time_ms = get_walltime() / INT64_1E6;

    // loop event
    while(!thread_shutdown) {
        // No need to get a View lock here, since ExternalGroupClient doesn't have a ViewManager or view-change events
        auto optional_message = p2p_connections->probe_all();
        if(optional_message) {
            auto message_handle = optional_message.value();
            // Invalid ID means the message was empty (a null reply)
            if(message_handle.sender_id != INVALID_NODE_ID) {
                p2p_message_handler(message_handle.sender_id, message_handle.buf);
                p2p_connections->increment_incoming_seq_num(message_handle.sender_id, message_handle.type);
            }

            // update last time
            last_time_ms = get_walltime() / INT64_1E6;
        } else {
            // check if the system has been inactive for enough time to induce sleep
            uint64_t time_elapsed_in_ms = (get_walltime() / INT64_1E6) - last_time_ms;
            if(time_elapsed_in_ms > busy_wait_before_sleep_ms) {
                using namespace std::chrono_literals;
                std::this_thread::sleep_for(1ms);
            }
        }
    }
    // stop fifo worker.
    request_queue_cv.notify_one();
    request_worker_thread.join();
}

template <typename... ReplicatedTypes>
uint32_t ExternalGroupClient<ReplicatedTypes...>::get_index_of_type(const std::type_info& ti) const {
    assert_always(((std::type_index{ti} == std::type_index{typeid(ReplicatedTypes)}) || ... || false));
    return (((std::type_index{ti} == std::type_index{typeid(ReplicatedTypes)}) ?  //
                     (index_of_type<ReplicatedTypes, ReplicatedTypes...>)
                                                                               : 0)
            + ... + 0);
    // return index_of_type<SubgroupType, ReplicatedTypes...>;
}

template <typename... ReplicatedTypes>
template <typename SubgroupType>
uint32_t ExternalGroupClient<ReplicatedTypes...>::get_index_of_type() const {
    return get_index_of_type(typeid(SubgroupType));
}

template <typename... ReplicatedTypes>
template <typename SubgroupType>
uint32_t ExternalGroupClient<ReplicatedTypes...>::get_number_of_subgroups() const {
    uint32_t type_idx = this->template get_index_of_type<SubgroupType>();
    if(curr_view->subgroup_ids_by_type_id.find(type_idx) != curr_view->subgroup_ids_by_type_id.end()) {
        return curr_view->subgroup_ids_by_type_id.at(type_idx).size();
    }
    return 0;
}

template <typename... ReplicatedTypes>
uint32_t ExternalGroupClient<ReplicatedTypes...>::get_number_of_shards(uint32_t subgroup_id) const {
    if(subgroup_id < curr_view->subgroup_shard_views.size()) {
        return curr_view->subgroup_shard_views[subgroup_id].size();
    }
    return 0;
}

template <typename... ReplicatedTypes>
template <typename SubgroupType>
uint32_t ExternalGroupClient<ReplicatedTypes...>::get_number_of_shards(uint32_t subgroup_index) const {
    if(subgroup_index < this->template get_number_of_subgroups<SubgroupType>()) {
        return get_number_of_shards(curr_view->subgroup_ids_by_type_id.at(this->template get_index_of_type<SubgroupType>())[subgroup_index]);
    }
    return 0;
}

template <typename... ReplicatedTypes>
template <typename SubgroupType>
std::vector<std::vector<node_id_t>> ExternalGroupClient<ReplicatedTypes...>::get_subgroup_members(uint32_t subgroup_index) const {
    std::vector<std::vector<node_id_t>> ret;
    if(subgroup_index < this->template get_number_of_subgroups<SubgroupType>()) {
        for (const auto& sv: curr_view->subgroup_shard_views[
                curr_view->subgroup_ids_by_type_id.at(this->template get_index_of_type<SubgroupType>())[subgroup_index]]) {
            ret.push_back(sv.members);
        }
    }
    return ret;
}

template <typename... ReplicatedTypes>
uint64_t ExternalGroupClient<ReplicatedTypes...>::get_oob_memory_key(void* addr) {
    return sst::P2PConnection::get_oob_memory_key(addr);
}

template <typename... ReplicatedTypes>
void ExternalGroupClient<ReplicatedTypes...>::register_oob_memory(void* addr, size_t size) {
    sst::P2PConnection::register_oob_memory(addr,size);
}

template <typename... ReplicatedTypes>
void ExternalGroupClient<ReplicatedTypes...>::deregister_oob_memory(void* addr) {
    sst::P2PConnection::deregister_oob_memory(addr);
}
}  // namespace derecho<|MERGE_RESOLUTION|>--- conflicted
+++ resolved
@@ -273,13 +273,8 @@
 template <typename... ReplicatedTypes>
 bool ExternalGroupClient<ReplicatedTypes...>::get_view(const node_id_t nid) {
     try {
-        auto leader_tuple = Conf::get()->get_leader();
         tcp::socket sock = (nid == INVALID_NODE_ID)
-<<<<<<< HEAD
-                                   ? tcp::socket(std::get<0>(leader_tuple), std::get<1>(leader_tuple))
-=======
                                    ? tcp::socket(getConfString(Conf::DERECHO_CONTACT_IP), getConfUInt16(Conf::DERECHO_CONTACT_PORT))
->>>>>>> ddebab05
                                    : tcp::socket(curr_view->member_ips_and_ports[curr_view->rank_of(nid)].ip_address,
                                                  curr_view->member_ips_and_ports[curr_view->rank_of(nid)].gms_port, false);
 
