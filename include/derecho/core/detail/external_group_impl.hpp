--- conflicted
+++ resolved
@@ -96,23 +96,14 @@
             [this, &dest_node](size_t size) -> uint8_t* {
                 const std::size_t max_p2p_request_payload_size = getConfUInt64(CONF_DERECHO_MAX_P2P_REQUEST_PAYLOAD_SIZE);
                 if(size <= max_p2p_request_payload_size) {
-<<<<<<< HEAD
                     return (uint8_t*)group_client.get_sendbuffer_ptr(dest_node,
-                                                                     sst::REQUEST_TYPE::P2P_REQUEST);
-=======
-                    return (uint8_t*)group.get_sendbuffer_ptr(dest_node,
-                                                              sst::MESSAGE_TYPE::P2P_REQUEST);
->>>>>>> 724a1db5
+                                                                     sst::MESSAGE_TYPE::P2P_REQUEST);
                 } else {
                     throw derecho_exception("The size of serialized args exceeds the maximum message size (CONF_DERECHO_MAX_P2P_REQUEST_PAYLOAD_SIZE).");
                 }
             },
             std::forward<Args>(args)...);
-<<<<<<< HEAD
-    group_client.finish_p2p_send(dest_node, subgroup_id, return_pair.pending);
-=======
-    group.send_p2p_message(dest_node, subgroup_id, return_pair.pending);
->>>>>>> 724a1db5
+    group_client.send_p2p_message(dest_node, subgroup_id, return_pair.pending);
     return std::move(*return_pair.results);
 }
 
@@ -331,11 +322,7 @@
 }
 
 template <typename... ReplicatedTypes>
-<<<<<<< HEAD
-volatile uint8_t* ExternalGroupClient<ReplicatedTypes...>::get_sendbuffer_ptr(uint32_t dest_id, sst::REQUEST_TYPE type) {
-=======
-volatile uint8_t* ExternalGroup<ReplicatedTypes...>::get_sendbuffer_ptr(uint32_t dest_id, sst::MESSAGE_TYPE type) {
->>>>>>> 724a1db5
+volatile uint8_t* ExternalGroupClient<ReplicatedTypes...>::get_sendbuffer_ptr(uint32_t dest_id, sst::MESSAGE_TYPE type) {
     volatile uint8_t* buf;
     do {
         try {
@@ -349,11 +336,7 @@
 }
 
 template <typename... ReplicatedTypes>
-<<<<<<< HEAD
-void ExternalGroupClient<ReplicatedTypes...>::finish_p2p_send(node_id_t dest_id, subgroup_id_t dest_subgroup_id, std::weak_ptr<rpc::AbstractPendingResults> pending_results_handle) {
-=======
-void ExternalGroup<ReplicatedTypes...>::send_p2p_message(node_id_t dest_id, subgroup_id_t dest_subgroup_id, std::weak_ptr<rpc::AbstractPendingResults> pending_results_handle) {
->>>>>>> 724a1db5
+void ExternalGroupClient<ReplicatedTypes...>::send_p2p_message(node_id_t dest_id, subgroup_id_t dest_subgroup_id, std::weak_ptr<rpc::AbstractPendingResults> pending_results_handle) {
     try {
         p2p_connections->send(dest_id, sst::MESSAGE_TYPE::P2P_REQUEST);
     } catch(std::out_of_range& map_error) {
@@ -468,19 +451,11 @@
             p2p_connections->send(request.sender_id, sst::MESSAGE_TYPE::P2P_REPLY);
         } else {
             // hack for now to "simulate" a reply for p2p_sends to functions that do not generate a reply
-<<<<<<< HEAD
-            uint8_t* buf = p2p_connections->get_sendbuffer_ptr(request.sender_id, sst::REQUEST_TYPE::P2P_REPLY);
-            assert(buf != nullptr);
-            dbg_default_trace("Sending a null reply to node {} for a void P2P call", request.sender_id);
-            reinterpret_cast<size_t*>(buf)[0] = 0;
-            p2p_connections->send(request.sender_id);
-=======
             uint8_t* buf = p2p_connections->get_sendbuffer_ptr(request.sender_id, sst::MESSAGE_TYPE::P2P_REPLY);
             assert(buf != nullptr);
             dbg_default_trace("Sending a null reply to node {} for a void P2P call", request.sender_id);
             reinterpret_cast<size_t*>(buf)[0] = 0;
             p2p_connections->send(request.sender_id, sst::MESSAGE_TYPE::P2P_REPLY);
->>>>>>> 724a1db5
         }
     }
 }
@@ -496,16 +471,7 @@
 
     // loop event
     while(!thread_shutdown) {
-<<<<<<< HEAD
-        //No need to get a View lock here, since ExternalGroupClient doesn't have a ViewManager or view-change events
-        auto optional_reply_pair = p2p_connections->probe_all();
-        if(optional_reply_pair) {
-            auto reply_pair = optional_reply_pair.value();
-            if(reply_pair.first != INVALID_NODE_ID) {
-                p2p_message_handler(reply_pair.first, (uint8_t*)reply_pair.second);
-                p2p_connections->update_incoming_seq_num(reply_pair.first);
-=======
-        // No need to get a View lock here, since ExternalGroup doesn't have a ViewManager or view-change events
+        // No need to get a View lock here, since ExternalGroupClient doesn't have a ViewManager or view-change events
         auto optional_message = p2p_connections->probe_all();
         if(optional_message) {
             auto message_handle = optional_message.value();
@@ -513,7 +479,6 @@
             if(message_handle.sender_id != INVALID_NODE_ID) {
                 p2p_message_handler(message_handle.sender_id, message_handle.buf);
                 p2p_connections->increment_incoming_seq_num(message_handle.sender_id, message_handle.type);
->>>>>>> 724a1db5
             }
 
             // update last time
