#pragma once

#include "../replicated.hpp"
#include "view_manager.hpp"

#include "derecho/mutils-serialization/SerializationSupport.hpp"

#include <functional>
#include <mutex>
#include <utility>

namespace derecho {

template <typename T>
Replicated<T>::Replicated(subgroup_type_id_t type_id, node_id_t nid, subgroup_id_t subgroup_id,
                          uint32_t subgroup_index, uint32_t shard_num,
                          rpc::RPCManager& group_rpc_manager, Factory<T> client_object_factory,
                          _Group* group)
        : persistent_registry(std::make_unique<persistent::PersistentRegistry>(
                this, std::type_index(typeid(T)), subgroup_index, shard_num)),
          user_object_ptr(std::make_unique<std::unique_ptr<T>>(
                  client_object_factory(persistent_registry.get(), subgroup_id))),
          node_id(nid),
          subgroup_id(subgroup_id),
          subgroup_index(subgroup_index),
          shard_num(shard_num),
          signer(nullptr),
          signature_size(0),
          group_rpc_manager(group_rpc_manager),
          wrapped_this(group_rpc_manager.make_remote_invocable_class(user_object_ptr.get(),
                                                                     type_id, subgroup_id,
                                                                     T::register_functions())),
          group(group) {
    if constexpr(std::is_base_of_v<GroupReference, T>) {
        (**user_object_ptr).set_group_pointers(group, subgroup_index);
    }
    if constexpr(std::is_base_of_v<SignedPersistentFields, T>) {
        //Attempt to load the private key and create a Signer
        //This will crash with a file_error if the private key doesn't actually exist
        signer = std::make_unique<openssl::Signer>(openssl::EnvelopeKey::from_pem_private(getConfString(CONF_PERS_PRIVATE_KEY_FILE)),
                                                   openssl::DigestAlgorithm::SHA256);
        signature_size = signer->get_max_signature_size();
    }
}

template <typename T>
Replicated<T>::Replicated(subgroup_type_id_t type_id, node_id_t nid, subgroup_id_t subgroup_id,
                          uint32_t subgroup_index, uint32_t shard_num,
                          rpc::RPCManager& group_rpc_manager, _Group* group)
        : persistent_registry(std::make_unique<persistent::PersistentRegistry>(
                this, std::type_index(typeid(T)), subgroup_index, shard_num)),
          user_object_ptr(std::make_unique<std::unique_ptr<T>>(nullptr)),
          node_id(nid),
          subgroup_id(subgroup_id),
          subgroup_index(subgroup_index),
          shard_num(shard_num),
          signer(nullptr),
          signature_size(0),
          group_rpc_manager(group_rpc_manager),
          wrapped_this(group_rpc_manager.make_remote_invocable_class(user_object_ptr.get(),
                                                                     type_id, subgroup_id,
                                                                     T::register_functions())),
          group(group) {
    if constexpr(std::is_base_of_v<SignedPersistentFields, T>) {
        //Attempt to load the private key and create a Signer
        //This will crash with a file_error if the private key doesn't actually exist
        signer = std::make_unique<openssl::Signer>(openssl::EnvelopeKey::from_pem_private(getConfString(CONF_PERS_PRIVATE_KEY_FILE)),
                                                   openssl::DigestAlgorithm::SHA256);
        signature_size = signer->get_max_signature_size();
    }
}

template <typename T>
Replicated<T>::Replicated(Replicated&& rhs) : persistent_registry(std::move(rhs.persistent_registry)),
                                              user_object_ptr(std::move(rhs.user_object_ptr)),
                                              node_id(rhs.node_id),
                                              subgroup_id(rhs.subgroup_id),
                                              subgroup_index(rhs.subgroup_index),
                                              shard_num(rhs.shard_num),
                                              signer(std::move(rhs.signer)),
                                              signature_size(rhs.signature_size),
                                              group_rpc_manager(rhs.group_rpc_manager),
                                              wrapped_this(std::move(rhs.wrapped_this)),
                                              group(rhs.group) {
    persistent_registry->updateTemporalFrontierProvider(this);
}

template <typename T>
Replicated<T>::~Replicated() {
    // hack to check if the object was merely moved
    if(wrapped_this) {
        group_rpc_manager.destroy_remote_invocable_class(subgroup_id);
    }
}

template <typename T>
template <rpc::FunctionTag tag, typename... Args>
auto Replicated<T>::p2p_send(node_id_t dest_node, Args&&... args) const {
    if(is_valid()) {
        if(group_rpc_manager.view_manager.get_current_view().get().rank_of(dest_node) == -1) {
            throw invalid_node_exception("Cannot send a p2p request to node "
                                         + std::to_string(dest_node) + ": it is not a member of the Group.");
        }
        //Convert the user's desired tag into an "internal" function tag for a P2P function
        auto return_pair = wrapped_this->template send<rpc::to_internal_tag<true>(tag)>(
                //Invoke the sending function with a buffer-allocator that uses the P2P request buffers
                [this, &dest_node](std::size_t size) -> uint8_t* {
                    const std::size_t max_p2p_request_payload_size = getConfUInt64(CONF_DERECHO_MAX_P2P_REQUEST_PAYLOAD_SIZE);
                    if(size <= max_p2p_request_payload_size) {
                        return (uint8_t*)group_rpc_manager.get_sendbuffer_ptr(dest_node,
                                                                           sst::REQUEST_TYPE::P2P_REQUEST);
                    } else {
                        throw buffer_overflow_exception("The size of a P2P message exceeds the maximum P2P message size.");
                    }
                },
                std::forward<Args>(args)...);
        group_rpc_manager.finish_p2p_send(dest_node, subgroup_id, return_pair.pending);
        return std::move(*return_pair.results);
    } else {
        throw empty_reference_exception{"Attempted to use an empty Replicated<T>"};
    }
}

template <typename T>
template <rpc::FunctionTag tag, typename... Args>
auto Replicated<T>::ordered_send(Args&&... args) {
    if(is_valid()) {
        size_t payload_size_for_multicast_send = wrapped_this->template get_size_for_ordered_send<rpc::to_internal_tag<false>(tag)>(std::forward<Args>(args)...);

        using Ret = typename std::remove_pointer<decltype(wrapped_this->template getReturnType<rpc::to_internal_tag<false>(tag)>(
                std::forward<Args>(args)...))>::type;
        //These pointers help "return" the PendingResults/QueryResults out of the lambda
        std::unique_ptr<rpc::QueryResults<Ret>> results_ptr;
        std::weak_ptr<rpc::PendingResults<Ret>> pending_ptr;
        auto serializer = [&](uint8_t* buffer) {
            //By the time this lambda runs, the current thread will be holding a read lock on view_mutex
            const std::size_t max_payload_size = group_rpc_manager.view_manager.get_max_payload_sizes().at(subgroup_id);
            auto send_return_struct = wrapped_this->template send<rpc::to_internal_tag<false>(tag)>(
                    //Invoke the sending function with a buffer-allocator that uses the buffer supplied as an argument to the serializer
                    [&buffer, &max_payload_size](size_t size) -> uint8_t* {
                        if(size <= max_payload_size) {
                            return buffer;
                        } else {
                            throw buffer_overflow_exception("The size of an ordered_send message exceeds the maximum message size.");
                        }
                    },
                    std::forward<Args>(args)...);
            results_ptr = std::move(send_return_struct.results);
            pending_ptr = send_return_struct.pending;
        };

        std::shared_lock<std::shared_timed_mutex> view_read_lock(group_rpc_manager.view_manager.view_mutex);
        group_rpc_manager.view_manager.view_change_cv.wait(view_read_lock, [&]() {
            return group_rpc_manager.view_manager.curr_view
                    ->multicast_group->send(subgroup_id, payload_size_for_multicast_send, serializer, true);
        });
        group_rpc_manager.finish_rpc_send(subgroup_id, pending_ptr);
        return std::move(*results_ptr);
    } else {
        throw empty_reference_exception{"Attempted to use an empty Replicated<T>"};
    }
}

template <typename T>
void Replicated<T>::send(unsigned long long int payload_size,
                         const std::function<void(uint8_t* buf)>& msg_generator) {
    group_rpc_manager.view_manager.send(subgroup_id, payload_size, msg_generator);
}

template <typename T>
std::size_t Replicated<T>::object_size() const {
    return mutils::bytes_size(**user_object_ptr);
}

template <typename T>
void Replicated<T>::send_object(tcp::socket& receiver_socket) const {
    auto bind_socket_write = [&receiver_socket](const uint8_t* bytes, std::size_t size) {
        receiver_socket.write(bytes, size);
    };
    dbg_default_trace("send_object sending object size {} to {}", object_size(), receiver_socket.get_remote_ip());
    mutils::post_object(bind_socket_write, object_size());
    dbg_default_trace("send_object starting send to {}", receiver_socket.get_remote_ip());
    send_object_raw(receiver_socket);
}

template <typename T>
void Replicated<T>::send_object_raw(tcp::socket& receiver_socket) const {
    auto bind_socket_write = [&receiver_socket](const uint8_t* bytes, std::size_t size) {
        receiver_socket.write(bytes, size);
    };
    mutils::post_object(bind_socket_write, **user_object_ptr);
}

template <typename T>
std::size_t Replicated<T>::receive_object(uint8_t* buffer) {
    // *user_object_ptr = std::move(mutils::from_bytes<T>(&group_rpc_manager.dsm, buffer));
    mutils::RemoteDeserialization_v rdv{group_rpc_manager.rdv};
    rdv.insert(rdv.begin(), persistent_registry.get());
    mutils::DeserializationManager dsm{rdv};
    *user_object_ptr = std::move(mutils::from_bytes<T>(&dsm, buffer));
    if constexpr(std::is_base_of_v<GroupReference, T>) {
        (**user_object_ptr).set_group_pointers(group, subgroup_index);
    }
    return mutils::bytes_size(**user_object_ptr);
}

template <typename T>
void Replicated<T>::make_version(persistent::version_t ver, const HLC& hlc) {
    persistent_registry->makeVersion(ver, hlc);
}

template <typename T>
persistent::version_t Replicated<T>::persist(persistent::version_t version, uint8_t* signature) {
    if constexpr(!std::is_base_of_v<PersistsFields, T>) {
        // for replicated<T> without Persistent fields,
        // tell the persistent thread that we are done.
        return version;
    }
    persistent::version_t next_persisted_ver;
    // Ask PersistentRegistry to persist all the Persistent fields
    do {
        next_persisted_ver = persistent_registry->getMinimumLatestVersion();
        if constexpr(std::is_base_of_v<SignedPersistentFields, T>) {
            persistent_registry->sign(next_persisted_ver, *signer, signature);
        }
        persistent_registry->persist(next_persisted_ver);
    } while(next_persisted_ver < version);
    return next_persisted_ver;
};

template <typename T>
bool Replicated<T>::verify_log(persistent::version_t version, openssl::Verifier& verifier,
                               const uint8_t* other_signature) {
    //If there are no signatures in this object's log, it can't be verified
    if constexpr(std::is_base_of_v<SignedPersistentFields, T>) {
        return persistent_registry->verify(version, verifier, other_signature);
    } else {
        return false;
    }
}

template <typename T>
std::vector<uint8_t> Replicated<T>::get_signature(persistent::version_t version) {
    std::vector<uint8_t> signature(signature_size);
    if(persistent_registry->getSignature(version, signature.data())) {
        return signature;
    } else {
        return {};
    }
}

template <typename T>
void Replicated<T>::trim(persistent::version_t earliest_version) {
    persistent_registry->trim(earliest_version);
}

template <typename T>
void Replicated<T>::truncate(persistent::version_t latest_version) {
    persistent_registry->truncate(latest_version);
}

template <typename T>
persistent::version_t Replicated<T>::get_minimum_latest_persisted_version() {
    return persistent_registry->getMinimumLatestPersistedVersion();
}

template <typename T>
void Replicated<T>::post_next_version(persistent::version_t version, uint64_t ts_us) {
    current_version = version;
    current_timestamp_us = ts_us;
}

template <typename T>
std::tuple<persistent::version_t, uint64_t> Replicated<T>::get_current_version() {
    return std::tie(current_version, current_timestamp_us);
}

template <typename T>
const uint64_t Replicated<T>::compute_global_stability_frontier() {
    return group_rpc_manager.view_manager.compute_global_stability_frontier(subgroup_id);
}

template <typename T>
<<<<<<< HEAD
PeerCaller<T>::PeerCaller(uint32_t type_id, node_id_t nid, subgroup_id_t subgroup_id,
                          rpc::RPCManager& group_rpc_manager)
=======
persistent::version_t Replicated<T>::get_global_persistence_frontier () {
    return group_rpc_manager.view_manager.get_global_persistence_frontier(subgroup_id);
}

template <typename T>
bool Replicated<T>::wait_for_global_persistence_frontier(persistent::version_t version) {
    return group_rpc_manager.view_manager.wait_for_global_persistence_frontier(subgroup_id,version);
}

template <typename T>
persistent::version_t Replicated<T>::get_global_verified_frontier () {
    return group_rpc_manager.view_manager.get_global_verified_frontier(subgroup_id);
}


template <typename T>
ExternalCaller<T>::ExternalCaller(uint32_t type_id, node_id_t nid, subgroup_id_t subgroup_id,
                                  rpc::RPCManager& group_rpc_manager)
>>>>>>> de1c5926
        : node_id(nid),
          subgroup_id(subgroup_id),
          group_rpc_manager(group_rpc_manager),
          wrapped_this(rpc::make_remote_invoker<T>(nid, type_id, subgroup_id,
                                                   T::register_functions(), *group_rpc_manager.receivers)) {}

//This is literally copied and pasted from Replicated<T>. I wish I could let them share code with inheritance,
//but I'm afraid that will introduce unnecessary overheads.
template <typename T>
template <rpc::FunctionTag tag, typename... Args>
auto PeerCaller<T>::p2p_send(node_id_t dest_node, Args&&... args) {
    if(is_valid()) {
        assert(dest_node != node_id);
        if(group_rpc_manager.view_manager.get_current_view().get().rank_of(dest_node) == -1) {
            throw invalid_node_exception("Cannot send a p2p request to node "
                                         + std::to_string(dest_node) + ": it is not a member of the Group.");
        }
        auto return_pair = wrapped_this->template send<rpc::to_internal_tag<true>(tag)>(
                [this, &dest_node](size_t size) -> uint8_t* {
                    const std::size_t max_payload_size = group_rpc_manager.view_manager.get_max_payload_sizes().at(subgroup_id);
                    if(size <= max_payload_size) {
                        return (uint8_t*)group_rpc_manager.get_sendbuffer_ptr(dest_node,
                                                                           sst::REQUEST_TYPE::P2P_REQUEST);
                    } else {
                        throw buffer_overflow_exception("The size of a P2P message exceeds the maximum P2P message size.");
                    }
                },
                std::forward<Args>(args)...);
        group_rpc_manager.finish_p2p_send(dest_node, subgroup_id, return_pair.pending);
        return std::move(*return_pair.results);
    } else {
        throw empty_reference_exception{"Attempted to use an empty Replicated<T>"};
    }
}

template <typename T>
ExternalClientCallback<T>::ExternalClientCallback(uint32_t type_id, node_id_t nid, subgroup_id_t subgroup_id,
                                                  rpc::RPCManager& group_rpc_manager)
        : node_id(nid),
          subgroup_id(subgroup_id),
          group_rpc_manager(group_rpc_manager),
          wrapped_this(rpc::make_remote_invoker<T>(nid, type_id, subgroup_id,
                                                   T::register_functions(), *group_rpc_manager.receivers)) {}

//This is literally copied and pasted from PeerCaller<T>, except that this does not check if the receiver
// is in the subgroup.

template <typename T>
template <rpc::FunctionTag tag, typename... Args>
auto ExternalClientCallback<T>::p2p_send(node_id_t dest_node, Args&&... args) {
    if(is_valid()) {
        std::cout << "starting to send notification! " << dest_node << " " << node_id << std::endl;
        assert(dest_node != node_id);
        auto return_pair = wrapped_this->template send<rpc::to_internal_tag<true>(tag)>(
                [this, &dest_node](size_t size) -> uint8_t* {
                    std::cout << "Running in the lambda haha" << std::endl;
                    const std::size_t max_payload_size = getConfUInt64(CONF_DERECHO_MAX_P2P_REQUEST_PAYLOAD_SIZE);
                    if(size <= max_payload_size) {
                        return (uint8_t*)group_rpc_manager.get_sendbuffer_ptr(dest_node,
                                                                              sst::REQUEST_TYPE::P2P_REQUEST);
                    } else {
                        throw buffer_overflow_exception("The size of a P2P message exceeds the maximum P2P message size.");
                    }
                },
                std::forward<Args>(args)...);
        std::cout << "Finishing p2p send..." << std::endl;
        group_rpc_manager.finish_p2p_send(dest_node, subgroup_id, return_pair.pending);
        return std::move(*return_pair.results);
    } else {
        throw empty_reference_exception{"Attempted to use an empty Replicated<T>"};
    }
}

template <typename T>
template <rpc::FunctionTag tag, typename... Args>
auto ShardIterator<T>::p2p_send(Args&&... args) {
    // shard_reps should have at least one member
    auto send_result = caller.template p2p_send<tag>(shard_reps.at(0), std::forward<Args>(args)...);
    std::vector<decltype(send_result)> send_result_vec;
    send_result_vec.emplace_back(std::move(send_result));
    for(uint i = 1; i < shard_reps.size(); ++i) {
        send_result_vec.emplace_back(caller.template p2p_send<tag>(shard_reps[i], std::forward<Args>(args)...));
    }
    return send_result_vec;
}

}  // namespace derecho<|MERGE_RESOLUTION|>--- conflicted
+++ resolved
@@ -281,29 +281,24 @@
 }
 
 template <typename T>
-<<<<<<< HEAD
+persistent::version_t Replicated<T>::get_global_persistence_frontier () {
+    return group_rpc_manager.view_manager.get_global_persistence_frontier(subgroup_id);
+}
+
+template <typename T>
+bool Replicated<T>::wait_for_global_persistence_frontier(persistent::version_t version) {
+    return group_rpc_manager.view_manager.wait_for_global_persistence_frontier(subgroup_id,version);
+}
+
+template <typename T>
+persistent::version_t Replicated<T>::get_global_verified_frontier () {
+    return group_rpc_manager.view_manager.get_global_verified_frontier(subgroup_id);
+}
+
+
+template <typename T>
 PeerCaller<T>::PeerCaller(uint32_t type_id, node_id_t nid, subgroup_id_t subgroup_id,
                           rpc::RPCManager& group_rpc_manager)
-=======
-persistent::version_t Replicated<T>::get_global_persistence_frontier () {
-    return group_rpc_manager.view_manager.get_global_persistence_frontier(subgroup_id);
-}
-
-template <typename T>
-bool Replicated<T>::wait_for_global_persistence_frontier(persistent::version_t version) {
-    return group_rpc_manager.view_manager.wait_for_global_persistence_frontier(subgroup_id,version);
-}
-
-template <typename T>
-persistent::version_t Replicated<T>::get_global_verified_frontier () {
-    return group_rpc_manager.view_manager.get_global_verified_frontier(subgroup_id);
-}
-
-
-template <typename T>
-ExternalCaller<T>::ExternalCaller(uint32_t type_id, node_id_t nid, subgroup_id_t subgroup_id,
-                                  rpc::RPCManager& group_rpc_manager)
->>>>>>> de1c5926
         : node_id(nid),
           subgroup_id(subgroup_id),
           group_rpc_manager(group_rpc_manager),
