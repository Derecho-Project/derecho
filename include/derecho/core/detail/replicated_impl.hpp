--- conflicted
+++ resolved
@@ -298,11 +298,7 @@
 
 template <typename T>
 PeerCaller<T>::PeerCaller(uint32_t type_id, node_id_t nid, subgroup_id_t subgroup_id,
-<<<<<<< HEAD
                                   rpc::RPCManager& group_rpc_manager)
-=======
-                          rpc::RPCManager& group_rpc_manager)
->>>>>>> b1d63cae
         : node_id(nid),
           subgroup_id(subgroup_id),
           group_rpc_manager(group_rpc_manager),
@@ -354,17 +350,9 @@
 template <rpc::FunctionTag tag, typename... Args>
 auto ExternalClientCallback<T>::p2p_send(node_id_t dest_node, Args&&... args) {
     if(is_valid()) {
-<<<<<<< HEAD
-        std::cout << "starting to send notification! " << dest_node << " " << node_id << std::endl;
         assert(dest_node != node_id);
         auto return_pair = wrapped_this->template send<rpc::to_internal_tag<true>(tag)>(
                 [this, &dest_node](size_t size) -> uint8_t* {
-                    std::cout << "Running in the lambda haha" << std::endl;
-=======
-        assert(dest_node != node_id);
-        auto return_pair = wrapped_this->template send<rpc::to_internal_tag<true>(tag)>(
-                [this, &dest_node](size_t size) -> uint8_t* {
->>>>>>> b1d63cae
                     const std::size_t max_payload_size = getConfUInt64(CONF_DERECHO_MAX_P2P_REQUEST_PAYLOAD_SIZE);
                     if(size <= max_payload_size) {
                         return (uint8_t*)group_rpc_manager.get_sendbuffer_ptr(dest_node,
@@ -374,11 +362,6 @@
                     }
                 },
                 std::forward<Args>(args)...);
-<<<<<<< HEAD
-        std::cout << "Finishing p2p send..." << std::endl;
-        // 0xffff is the "destination subgroup ID", since there is no subgroup at the destination
-=======
->>>>>>> b1d63cae
         group_rpc_manager.finish_p2p_send(dest_node, subgroup_id, return_pair.pending);
         return std::move(*return_pair.results);
     } else {
