--- conflicted
+++ resolved
@@ -367,12 +367,8 @@
 
 template <typename... ReplicatedTypes>
 template <typename SubgroupType>
-<<<<<<< HEAD
 PeerCaller<SubgroupType>& Group<ReplicatedTypes...>::get_nonmember_subgroup(uint32_t subgroup_index) {
-=======
-ExternalCaller<SubgroupType>& Group<ReplicatedTypes...>::get_nonmember_subgroup(uint32_t subgroup_index) {
     static_assert(contains<SubgroupType, ReplicatedTypes...>::value, "get_nonmember_subgroup was called with a template parameter that does not match any subgroup type");
->>>>>>> 5522feaa
     try {
         return peer_callers.template get<SubgroupType>().at(subgroup_index);
     } catch(std::out_of_range& ex) {
