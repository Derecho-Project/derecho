/**
 * @file group_impl.h
 * @date Apr 22, 2016
 */

#include <derecho/mutils-serialization/SerializationSupport.hpp>
#include <spdlog/async.h>
#include <spdlog/sinks/rotating_file_sink.h>
#include <spdlog/sinks/stdout_color_sinks.h>

#include "../group.hpp"
#include "derecho_internal.hpp"
#include "make_kind_map.hpp"
#include <derecho/utils/container_template_functions.hpp>
#include <derecho/utils/logger.hpp>

namespace derecho {

template <typename SubgroupType>
auto& _Group::get_subgroup(uint32_t subgroup_num) {
    if(auto gptr = dynamic_cast<GroupProjection<SubgroupType>*>(this)) {
        return gptr->get_subgroup(subgroup_num);
    } else
        throw derecho_exception("Error: this top-level group contains no subgroups for the selected type.");
}

template <typename SubgroupType>
auto& _Group::get_nonmember_subgroup(uint32_t subgroup_num) {
    if(auto gptr = dynamic_cast<GroupProjection<SubgroupType>*>(this)) {
        return gptr->get_nonmember_subgroup(subgroup_num);
    } else
        throw derecho_exception("Error: this top-level group contains no subgroups for the selected type.");
}

template <typename SubgroupType>
std::vector<std::vector<node_id_t>> _Group::get_subgroup_members(uint32_t subgroup_index) {
    if(auto gptr = dynamic_cast<GroupProjection<SubgroupType>*>(this)) {
        return gptr->get_subgroup_members(subgroup_index);
    } else
        throw derecho_exception("Error: this top-level group contains no subgroups for the selected type.");
}

template <typename SubgroupType>
std::size_t _Group::get_number_of_shards(uint32_t subgroup_index) {
    if(auto gptr = dynamic_cast<GroupProjection<SubgroupType>*>(this)) {
        return gptr->get_number_of_shards(subgroup_index);
    } else
        throw derecho_exception("Error: this top-level group contains no subgroups for the selected type.");
}

template <typename SubgroupType>
uint32_t _Group::get_num_subgroups() {
    if(auto gptr = dynamic_cast<GroupProjection<SubgroupType>*>(this)) {
        return gptr->get_num_subgroups();
    } else
        throw derecho_exception("Error: this top-level group contains no subgroups for the selected type.");
}

template <typename ReplicatedType>
Replicated<ReplicatedType>&
GroupProjection<ReplicatedType>::get_subgroup(uint32_t subgroup_num) {
    void* ret{nullptr};
    set_replicated_pointer(std::type_index{typeid(ReplicatedType)}, subgroup_num,
                           &ret);
    return *((Replicated<ReplicatedType>*)ret);
}

template <typename ReplicatedType>
PeerCaller<ReplicatedType>&
GroupProjection<ReplicatedType>::get_nonmember_subgroup(uint32_t subgroup_num) {
    void* ret{nullptr};
    set_peer_caller_pointer(std::type_index{typeid(ReplicatedType)}, subgroup_num,
                                &ret);
    return *((PeerCaller<ReplicatedType>*)ret);
}

template <typename ReplicatedType>
std::vector<std::vector<node_id_t>>
GroupProjection<ReplicatedType>::get_subgroup_members(uint32_t subgroup_index) {
    return get_view_manager().get_subgroup_members(get_index_of_type(typeid(ReplicatedType)), subgroup_index);
}

template <typename ReplicatedType>
std::size_t
GroupProjection<ReplicatedType>::get_number_of_shards(uint32_t subgroup_index) {
    return get_view_manager().get_number_of_shards_in_subgroup(get_index_of_type(typeid(ReplicatedType)), subgroup_index);
}

template <typename ReplicatedType>
uint32_t GroupProjection<ReplicatedType>::get_num_subgroups() {
    return get_view_manager().get_num_subgroups(get_index_of_type(typeid(ReplicatedType)));
}

template <typename... ReplicatedTypes>
void Group<ReplicatedTypes...>::set_replicated_pointer(std::type_index type,
                                                       uint32_t subgroup_num,
                                                       void** ret) {
    ((*ret = (type == std::type_index{typeid(ReplicatedTypes)}
                      ? &get_subgroup<ReplicatedTypes>(subgroup_num)
                      : *ret)),
     ...);
}

template <typename... ReplicatedTypes>
uint32_t Group<ReplicatedTypes...>::get_index_of_type(const std::type_info& ti) const {
    assert_always(((std::type_index{ti} == std::type_index{typeid(ReplicatedTypes)}) || ... || false));
    return (((std::type_index{ti} == std::type_index{typeid(ReplicatedTypes)}) ?  //
                     (index_of_type<ReplicatedTypes, ReplicatedTypes...>)
                                                                               : 0)
            + ... + 0);
    //return index_of_type<SubgroupType, ReplicatedTypes...>;
}

template <typename... ReplicatedTypes>
ViewManager& Group<ReplicatedTypes...>::get_view_manager() {
    return view_manager;
}

template <typename... ReplicatedTypes>
void Group<ReplicatedTypes...>::set_peer_caller_pointer(std::type_index type,
                                                            uint32_t subgroup_num,
                                                            void** ret) {
    ((*ret = (type == std::type_index{typeid(ReplicatedTypes)}
                      ? &get_nonmember_subgroup<ReplicatedTypes>(subgroup_num)
                      : *ret)),
     ...);
}

template <typename... ReplicatedTypes>
Group<ReplicatedTypes...>::Group(const UserMessageCallbacks& callbacks,
                                 const SubgroupInfo& subgroup_info,
                                 const std::vector<DeserializationContext*>& deserialization_context,
                                 std::vector<view_upcall_t> _view_upcalls,
                                 Factory<ReplicatedTypes>... factories)
        : my_id(getConfUInt32(CONF_DERECHO_LOCAL_ID)),
          user_deserialization_context(deserialization_context),
          persistence_manager(objects_by_subgroup_id,
                              std::disjunction_v<std::is_base_of<SignedPersistentFields, ReplicatedTypes>...>,
                              callbacks.local_persistence_callback),
          view_manager(subgroup_info,
                       {std::type_index(typeid(ReplicatedTypes))...},
                       std::disjunction_v<has_persistent_fields<ReplicatedTypes>...>,
                       objects_by_subgroup_id,
                       persistence_manager,
                       _view_upcalls),
          rpc_manager(view_manager, deserialization_context),
          factories(make_kind_map(factories...)) {
    bool in_total_restart = view_manager.first_init();
    //State transfer must complete before an initial view can commit, and must retry if the view is aborted
    bool initial_view_confirmed = false;
    bool restart_leader_failed = false;
    while(!initial_view_confirmed) {
        if(restart_leader_failed) {
            //Retry connecting to the restart leader
            dbg_default_warn("Restart leader failed during 2PC! Trying again...");
            in_total_restart = view_manager.restart_to_initial_view();
        }
        //This might be the shard leaders from the previous view,
        //or the nodes with the longest logs in their shard if we're doing total restart,
        //or empty if this is the first View of a new group
        const vector_int64_2d& old_shard_leaders = view_manager.get_old_shard_leaders();
        //As a side effect, construct_objects filters old_shard_leaders to just the leaders
        //this node needs to receive object state from
        std::set<std::pair<subgroup_id_t, node_id_t>> subgroups_and_leaders_to_receive
                = construct_objects<ReplicatedTypes...>(view_manager.get_current_or_restart_view().get(),
                                                        old_shard_leaders, in_total_restart);
        if(in_total_restart) {
            view_manager.truncate_logs();
            view_manager.send_logs();
        }
        receive_objects(subgroups_and_leaders_to_receive);
        if(view_manager.is_starting_leader()) {
            if(in_total_restart) {
                bool leader_has_quorum = true;
                view_manager.leader_prepare_initial_view(initial_view_confirmed, leader_has_quorum);
                if(!leader_has_quorum) {
                    //If quorum was lost due to failures during the prepare message,
                    //stop here and wait for more nodes to rejoin before going back to state-transfer
                    view_manager.await_rejoining_nodes(my_id);
                }
            } else {
                initial_view_confirmed = true;
            }
        } else {
            //This will wait for a new view to be sent if the view was aborted
            //It must be called even in the non-restart case, since the initial view could still be aborted
            view_manager.check_view_committed(initial_view_confirmed, restart_leader_failed);
            if(restart_leader_failed && !(in_total_restart && getConfBoolean(CONF_DERECHO_ENABLE_BACKUP_RESTART_LEADERS))) {
                throw derecho_exception("Leader crashed before it could send the initial View! Try joining again at the new leader.");
            }
        }
    }
    if(view_manager.is_starting_leader()) {
        //In restart mode, once a prepare is successful, send a commit
        //(this function does nothing if we're not doing total restart)
        view_manager.leader_commit_initial_view();
    }
    //At this point the initial view is committed
    //Set up the multicast groups (including RDMA initialization) and register their callbacks
    MulticastGroupCallbacks internal_callbacks{
            //RPC message handler
            [this](subgroup_id_t subgroup, node_id_t sender, persistent::version_t version, uint64_t timestamp, char* buf, uint32_t size) {
                rpc_manager.rpc_message_handler(subgroup, sender, version, timestamp, buf, size);
            },
            //Post-next-version callback (set in ViewManager)
            nullptr,
            //Global persistence callback
            [this](subgroup_id_t subgroup, persistent::version_t version) {
                rpc_manager.notify_global_persistence_finished(subgroup, version);
            },
            //Verification callback
            [this](subgroup_id_t subgroup, persistent::version_t version) {
                rpc_manager.notify_verification_finished(subgroup, version);
            }};
    view_manager.initialize_multicast_groups(callbacks, internal_callbacks);
    rpc_manager.create_connections();
    //This function registers some new-view upcalls to view_manager, so it must come before finish_setup()
    set_up_components();
    view_manager.finish_setup();
    //Start all the predicates and listeners threads
    rpc_manager.start_listening();
    view_manager.start();
    persistence_manager.start();
}

/* A simpler constructor that uses "default" options for callbacks, upcalls, and deserialization context */
template <typename... ReplicatedTypes>
Group<ReplicatedTypes...>::Group(const SubgroupInfo& subgroup_info, Factory<ReplicatedTypes>... factories)
        : Group({}, subgroup_info, {}, {}, factories...) {}

template <typename... ReplicatedTypes>
Group<ReplicatedTypes...>::~Group() {
    // shutdown the persistence manager
    // TODO-discussion:
    // Will a node be able to come back once it leaves? if not, maybe we should
    // shut it down on leave().
    persistence_manager.shutdown(true);
}

template <typename... ReplicatedTypes>
template <typename FirstType, typename... RestTypes>
std::set<std::pair<subgroup_id_t, node_id_t>> Group<ReplicatedTypes...>::construct_objects(
        const View& curr_view,
        const vector_int64_2d& old_shard_leaders,
        bool in_restart) {
    std::set<std::pair<subgroup_id_t, uint32_t>> subgroups_to_receive;
    if(!curr_view.is_adequately_provisioned) {
        return subgroups_to_receive;
    }
    //The numeric type ID of this subgroup type is its position in the ordered list of subgroup types
    const subgroup_type_id_t subgroup_type_id = index_of_type<FirstType, ReplicatedTypes...>;
    const auto& subgroup_ids = curr_view.subgroup_ids_by_type_id.at(subgroup_type_id);
    for(uint32_t subgroup_index = 0; subgroup_index < subgroup_ids.size(); ++subgroup_index) {
        subgroup_id_t subgroup_id = subgroup_ids.at(subgroup_index);
        // Find out if this node is in any shard of this subgroup
        bool in_subgroup = false;
        uint32_t num_shards = curr_view.subgroup_shard_views.at(subgroup_id).size();
        for(uint32_t shard_num = 0; shard_num < num_shards; ++shard_num) {
            const std::vector<node_id_t>& members = curr_view.subgroup_shard_views.at(subgroup_id).at(shard_num).members;
            //"If this node is in subview->members for this shard"
            if(std::find(members.begin(), members.end(), my_id) != members.end()) {
                in_subgroup = true;
                // This node may have been re-assigned from a different shard, in which
                // case we should delete the old shard's object state
                auto old_object = replicated_objects.template get<FirstType>().find(subgroup_index);
                if(old_object != replicated_objects.template get<FirstType>().end() && old_object->second.get_shard_num() != shard_num) {
                    dbg_default_debug("Deleting old Replicated Object state for type {}; I was reassigned from shard {} to shard {}",
                                      typeid(FirstType).name(), old_object->second.get_shard_num(), shard_num);
                    // also erase from objects_by_subgroup_id
                    objects_by_subgroup_id.erase(subgroup_id);
                    replicated_objects.template get<FirstType>().erase(old_object);
                }
                //Determine if there is existing state for this shard on another node
                bool has_previous_leader = old_shard_leaders.size() > subgroup_id
                                           && old_shard_leaders[subgroup_id].size() > shard_num
                                           && old_shard_leaders[subgroup_id][shard_num] > -1
                                           && old_shard_leaders[subgroup_id][shard_num] != my_id;
                //If we don't have a Replicated<T> for this (type, subgroup index), we just became a member of the shard
                if(replicated_objects.template get<FirstType>().count(subgroup_index) == 0) {
                    dbg_default_debug("Constructing a Replicated Object for type {}, subgroup {}, shard {}",
                                      typeid(FirstType).name(), subgroup_id, shard_num);
                    if(has_previous_leader) {
                        subgroups_to_receive.emplace(subgroup_id, old_shard_leaders[subgroup_id][shard_num]);
                    }
                    if(has_previous_leader && !has_persistent_fields<FirstType>::value) {
                        /* Construct an "empty" Replicated<T>, since all of T's state will
                         * be received from the leader and there are no logs to update */
                        replicated_objects.template get<FirstType>().emplace(
                                subgroup_index, Replicated<FirstType>(subgroup_type_id, my_id,
                                                                      subgroup_id, subgroup_index,
                                                                      shard_num, rpc_manager, this));
                    } else {
                        replicated_objects.template get<FirstType>().emplace(
                                subgroup_index, Replicated<FirstType>(subgroup_type_id, my_id,
                                                                      subgroup_id, subgroup_index, shard_num, rpc_manager,
                                                                      factories.template get<FirstType>(), this));
                    }
                    // Store a reference to the Replicated<T> just constructed
                    objects_by_subgroup_id.emplace(subgroup_id,
                                                   &replicated_objects.template get<FirstType>().at(subgroup_index));
                } else if(in_restart && has_previous_leader) {
                    //In restart mode, construct_objects may be called multiple times if the initial view
                    //is aborted, so we need to receive state for this shard even if we already constructed
                    //the Replicated<T> for it
                    subgroups_to_receive.emplace(subgroup_id, old_shard_leaders[subgroup_id][shard_num]);
                }
                break;  // This node can be in at most one shard, so stop here
            }
        }
        if(!in_subgroup) {
            // If we have a Replicated<T> for the subgroup, but we're no longer a member, delete it
            auto old_object = replicated_objects.template get<FirstType>().find(subgroup_index);
            if(old_object != replicated_objects.template get<FirstType>().end()) {
                dbg_default_debug("Deleting old Replicated Object state (of type {}) for subgroup {} because this node is no longer a member",
                                  typeid(FirstType).name(), subgroup_index);
                objects_by_subgroup_id.erase(subgroup_id);
                replicated_objects.template get<FirstType>().erase(old_object);
            }
            // Create a PeerCaller for the subgroup if we don't already have one
            peer_callers.template get<FirstType>().emplace(
                    subgroup_index, PeerCaller<FirstType>(subgroup_type_id,
                                                          my_id, subgroup_id, rpc_manager));
        }
        // create the external client callback object if we don't have one
        external_client_callbacks.template get<FirstType>().emplace(
                    subgroup_index, ExternalClientCallback<FirstType>(subgroup_type_id,
                                                          my_id, subgroup_id, rpc_manager));
    }
    // add the client callback object
    // client_callback = std::make_unique<ExternalClientCallback<NotificationSupport>>(subgroup_type_id, my_id, rpc_manager);
    return functional_insert(subgroups_to_receive, construct_objects<RestTypes...>(curr_view, old_shard_leaders, in_restart));
}

template <typename... ReplicatedTypes>
void Group<ReplicatedTypes...>::set_up_components() {
    //Give PersistenceManager this pointer to break the circular dependency
    persistence_manager.set_view_manager(view_manager);
    //Register RPCManager's notify_persistence_finished as a persistence callback
    persistence_manager.add_persistence_callback([this](subgroup_id_t subgroup_id, persistent::version_t version) {
        rpc_manager.notify_persistence_finished(subgroup_id, version);
    });
    //Connect ViewManager's external_join_handler to RPCManager
    view_manager.register_add_external_connection_upcall([this](uint32_t node_id) {
        rpc_manager.add_external_connection(node_id);
    });
    //Give RPCManager a standard "new view callback" on every View change
    view_manager.add_view_upcall([this](const View& new_view) {
        rpc_manager.new_view_callback(new_view);
    });
    //ViewManager must call back to Group after a view change in order to call construct_objects,
    //since ViewManager doesn't know the template parameters
    view_manager.register_initialize_objects_upcall([this](node_id_t my_id, const View& view,
                                                           const vector_int64_2d& old_shard_leaders) {
        std::set<std::pair<subgroup_id_t, node_id_t>> subgroups_and_leaders
                = construct_objects<ReplicatedTypes...>(view, old_shard_leaders, false);
        receive_objects(subgroups_and_leaders);
    });
}

template <typename... ReplicatedTypes>
template <typename SubgroupType>
Replicated<SubgroupType>& Group<ReplicatedTypes...>::get_subgroup(uint32_t subgroup_index) {
    static_assert(contains<SubgroupType, ReplicatedTypes...>::value, "get_subgroup was called with a template parameter that does not match any subgroup type");
    if(!view_manager.get_current_view().get().is_adequately_provisioned) {
        throw subgroup_provisioning_exception("View is inadequately provisioned because subgroup provisioning failed!");
    }
    try {
        return replicated_objects.template get<SubgroupType>().at(subgroup_index);
    } catch(std::out_of_range& ex) {
        throw invalid_subgroup_exception("Not a member of the requested subgroup.");
    }
}

template <typename... ReplicatedTypes>
template <typename SubgroupType>
PeerCaller<SubgroupType>& Group<ReplicatedTypes...>::get_nonmember_subgroup(uint32_t subgroup_index) {
<<<<<<< HEAD
=======
    static_assert(contains<SubgroupType, ReplicatedTypes...>::value, "get_nonmember_subgroup was called with a template parameter that does not match any subgroup type");
>>>>>>> 9e56951c
    try {
        return peer_callers.template get<SubgroupType>().at(subgroup_index);
    } catch(std::out_of_range& ex) {
        throw invalid_subgroup_exception("No PeerCaller exists for the requested subgroup; this node may be a member of the subgroup");
<<<<<<< HEAD
    }
}

template <typename... ReplicatedTypes>
template <typename SubgroupType>
ExternalClientCallback<SubgroupType>& Group<ReplicatedTypes...>::get_client_callback(uint32_t subgroup_index){
    try {
        return external_client_callbacks.template get<SubgroupType>().at(subgroup_index);
    } catch(std::out_of_range& ex) {
        throw invalid_subgroup_exception("No ExternalClientCallback exists for the requested subgroup; this node may be a member of the subgroup");
=======
>>>>>>> 9e56951c
    }
}

template <typename... ReplicatedTypes>
template <typename SubgroupType>
uint32_t Group<ReplicatedTypes...>::get_num_subgroups() {
    static_assert(contains<SubgroupType, ReplicatedTypes...>::value, "get_num_subgroups was called with a template parameter that did not match any subgroup type");
    //No need to ask view_manager. This avoids locking the view_mutex.
    try {
        return replicated_objects.template get<SubgroupType>().size();
    } catch(std::out_of_range& ex) {
        //The SubgroupType must either be in replicated_objects or peer_callers
        return peer_callers.template get<SubgroupType>().size();
    }
}

template <typename... ReplicatedTypes>
template <typename SubgroupType>
ShardIterator<SubgroupType> Group<ReplicatedTypes...>::get_shard_iterator(uint32_t subgroup_index) {
    try {
        auto& caller = peer_callers.template get<SubgroupType>().at(subgroup_index);
        SharedLockedReference<View> curr_view = view_manager.get_current_view();
        auto subgroup_id = curr_view.get().subgroup_ids_by_type_id.at(index_of_type<SubgroupType, ReplicatedTypes...>).at(subgroup_index);
        const auto& shard_subviews = curr_view.get().subgroup_shard_views.at(subgroup_id);
        std::vector<node_id_t> shard_reps(shard_subviews.size());
        for(uint i = 0; i < shard_subviews.size(); ++i) {
            // for shard iteration to be possible, each shard must contain at least one member
            shard_reps[i] = shard_subviews[i].members.at(0);
        }
        return ShardIterator<SubgroupType>(caller, shard_reps);
    } catch(std::out_of_range& ex) {
        throw invalid_subgroup_exception("No PeerCaller exists for the requested subgroup; this node may be a member of the subgroup");
    }
}

template <typename... ReplicatedTypes>
void Group<ReplicatedTypes...>::receive_objects(const std::set<std::pair<subgroup_id_t, node_id_t>>& subgroups_and_leaders) {
    //This will receive one object from each shard leader in ascending order of subgroup ID
    for(const auto& subgroup_and_leader : subgroups_and_leaders) {
        LockedReference<std::unique_lock<std::mutex>, tcp::socket> leader_socket
                = view_manager.get_transfer_socket(subgroup_and_leader.second);
        ReplicatedObject* subgroup_object = objects_by_subgroup_id.at(subgroup_and_leader.first);
        try {
            if(subgroup_object->is_persistent()) {
                persistent::version_t log_tail_length = subgroup_object->get_minimum_latest_persisted_version();
                dbg_default_debug("Sending log tail length of {} for subgroup {} to node {}.",
                                  log_tail_length, subgroup_and_leader.first, subgroup_and_leader.second);
                leader_socket.get().write(log_tail_length);
            }
            dbg_default_debug("Receiving Replicated Object state for subgroup {} from node {}",
                              subgroup_and_leader.first, subgroup_and_leader.second);
            std::size_t buffer_size;
            leader_socket.get().read(buffer_size);
            std::unique_ptr<char[]> buffer = std::make_unique<char[]>(buffer_size);
            leader_socket.get().read(buffer.get(), buffer_size);
            dbg_default_trace("Deserializing Replicated Object from buffer of size {}", buffer_size);
            subgroup_object->receive_object(buffer.get());
        } catch(tcp::socket_error& e) {
            //Convert socket exceptions to a more readable error message, since this will cause a crash
            throw derecho_exception("Fatal error: Node " + std::to_string(subgroup_and_leader.second) + " failed during state transfer!");
        }
    }

    dbg_default_debug("Done receiving all Replicated Objects from subgroup leaders {}", subgroups_and_leaders.empty() ? "(there were none to receive)" : "");
}

template <typename... ReplicatedTypes>
void Group<ReplicatedTypes...>::report_failure(const node_id_t who) {
    view_manager.report_failure(who);
}

template <typename... ReplicatedTypes>
void Group<ReplicatedTypes...>::leave(bool group_shutdown) {
    if(group_shutdown) {
        view_manager.silence();
        view_manager.barrier_sync();
    }
    view_manager.leave();
}

template <typename... ReplicatedTypes>
std::vector<node_id_t> Group<ReplicatedTypes...>::get_members() {
    return view_manager.get_members();
}

template <typename... ReplicatedTypes>
template <typename SubgroupType>
std::vector<std::vector<node_id_t>> Group<ReplicatedTypes...>::get_subgroup_members(uint32_t subgroup_index) {
    return GroupProjection<SubgroupType>::get_subgroup_members(subgroup_index);
}
template <typename... ReplicatedTypes>
template <typename SubgroupType>
int32_t Group<ReplicatedTypes...>::get_my_shard(uint32_t subgroup_index) {
    return view_manager.get_my_shard(index_of_type<SubgroupType, ReplicatedTypes...>, subgroup_index);
}

template <typename... ReplicatedTypes>
template <typename SubgroupType>
std::vector<uint32_t> Group<ReplicatedTypes...>::get_my_subgroup_indexes() {
    return view_manager.get_my_subgroup_indexes(index_of_type<SubgroupType, ReplicatedTypes...>);
}

template <typename... ReplicatedTypes>
int32_t Group<ReplicatedTypes...>::get_my_rank() {
    return view_manager.get_my_rank();
}

template <typename... ReplicatedTypes>
node_id_t Group<ReplicatedTypes...>::get_my_id() {
    return my_id;
}

template <typename... ReplicatedTypes>
void Group<ReplicatedTypes...>::barrier_sync() {
    view_manager.barrier_sync();
}

template <typename... ReplicatedTypes>
void Group<ReplicatedTypes...>::debug_print_status() const {
    view_manager.debug_print_status();
}

} /* namespace derecho */<|MERGE_RESOLUTION|>--- conflicted
+++ resolved
@@ -374,15 +374,11 @@
 template <typename... ReplicatedTypes>
 template <typename SubgroupType>
 PeerCaller<SubgroupType>& Group<ReplicatedTypes...>::get_nonmember_subgroup(uint32_t subgroup_index) {
-<<<<<<< HEAD
-=======
     static_assert(contains<SubgroupType, ReplicatedTypes...>::value, "get_nonmember_subgroup was called with a template parameter that does not match any subgroup type");
->>>>>>> 9e56951c
     try {
         return peer_callers.template get<SubgroupType>().at(subgroup_index);
     } catch(std::out_of_range& ex) {
         throw invalid_subgroup_exception("No PeerCaller exists for the requested subgroup; this node may be a member of the subgroup");
-<<<<<<< HEAD
     }
 }
 
@@ -393,8 +389,6 @@
         return external_client_callbacks.template get<SubgroupType>().at(subgroup_index);
     } catch(std::out_of_range& ex) {
         throw invalid_subgroup_exception("No ExternalClientCallback exists for the requested subgroup; this node may be a member of the subgroup");
-=======
->>>>>>> 9e56951c
     }
 }
 
