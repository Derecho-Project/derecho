#pragma once

#include <atomic>
#include <cstdint>
#include <cstring>
#include <mutex>
#include <sstream>
#include <string>

#include "../derecho_type_definitions.hpp"
#include "derecho_internal.hpp"
#include <derecho/sst/sst.hpp>

namespace derecho {

using sst::SSTField;
using sst::SSTFieldVector;

/**
 * Represents a proposal to either add or remove a node from the View.
 * Includes the ID of the leader who proposed the change, as well as a flag
 * indicating whether this is the last proposed change in a View (used when
 * the leader changes to mark the end of the previous leader's proposals).
 * Although node IDs are technically 32-bit ints, in practice they should never
 * be longer than 16 bits, so we can pack both IDs into 32 bits here.
 */
struct ChangeProposal {
    uint16_t leader_id;
    uint16_t change_id;
    bool end_of_view;
};

/** "Constructor" for ChangeProposals, as a free function so they are still POD. */
inline ChangeProposal make_change_proposal(uint16_t leader_id, uint16_t change_id) {
    return ChangeProposal{leader_id, change_id, false};
}

/**
 * ViewManager and MulticastGroup will share the same SST for efficiency. This
 * class defines all the fields in this SST.
 */
class DerechoSST : public sst::SST<DerechoSST> {
public:
    // MulticastGroup members, related only to tracking message delivery
    /**
     * Sequence numbers are interpreted like a row-major pair:
     * (sender, index) becomes sender + num_members * index.
     * Since the global order is round-robin, the correct global order of
     * messages becomes a consecutive sequence of these numbers: with 4
     * senders, we expect to receive (0,0), (1,0), (2,0), (3,0), (0,1),
     * (1,1), ... which is 0, 1, 2, 3, 4, 5, ....
     *
     * This variable is the highest sequence number that has been received
     * in-order by this node at each subgroup; if a node updates seq_num[i],
     * it has received all messages up to seq_num in the global round-robin
     * order for subgroup i.
     */
    SSTFieldVector<message_id_t> seq_num;
    /**
     * This represents the highest sequence number that has been delivered
     * at this node for each subgroup; delivered_num[i] is the latest delivered
     * message for subgroup i. Messages are only delivered once stable
     * (received by all), so delivered_num[i] >= seq_num[i].
     */
    SSTFieldVector<message_id_t> delivered_num;
    /**
     * This contains this node's signature over the latest update that has been
     * delivered locally, if signatures are enabled. The vector is really an
     * array of arrays: there is one entry for each subgroup (just like
     * delivered_num), and each entry is an array of bytes of a constant size
     * (the length of a signature). The signature for subgroup i is at
     * signatures[i * signature_length].
     */
    SSTFieldVector<unsigned char> signatures;
    /**
     * This represents the highest persistent version number that has been
     * persisted to disk at this node, if persistence is enabled. This is
     * updated by the PersistenceManager, and contains one entry for each
     * subgroup.
     */
    SSTFieldVector<persistent::version_t> persisted_num;
    /**
     * This represents the highest persistent version number for which this
     * node has verified a signature from all other nodes in the subgroup, if
     * signatures are enabled. There is updated by the PersistenceManager, and
     * contains one entry per subgroup. It will generally lag behind
     * persisted_num, since updates are only verified once they have been
     * signed locally.
     */
    SSTFieldVector<persistent::version_t> verified_num;

    // Group management service members, related only to handling view changes
    /** View ID associated with this SST. VIDs monotonically increase as views change. */
    SSTField<int32_t> vid;
    /**
     * Array of same length as View::members, where each bool represents
     * whether the corresponding member is suspected to have failed
     */
    SSTFieldVector<bool> suspected;
    /**
     * An array of the same length as View::members, containing a list of
     * proposed changes to the view that have not yet been installed. The number
     * of valid elements is num_changes - num_installed, which should never exceed
     * View::num_members/2.
     * If request i is a Join, changes[i] is not in current View's members.
     * If request i is a Departure, changes[i] is in current View's members.
     */
    SSTFieldVector<ChangeProposal> changes;
    /**
     * If changes[i] is a Join, joiner_ips[i] is the IP address of the joining
     * node, packed into an unsigned int in network byte order. This
     * representation is necessary because SST doesn't support variable-length
     * strings.
     */
    SSTFieldVector<uint32_t> joiner_ips;
    /** joiner_xxx_ports are the port numbers for the joining nodes. */
    SSTFieldVector<uint16_t> joiner_gms_ports;
    SSTFieldVector<uint16_t> joiner_state_transfer_ports;
    SSTFieldVector<uint16_t> joiner_sst_ports;
    SSTFieldVector<uint16_t> joiner_rdmc_ports;
    SSTFieldVector<uint16_t> joiner_external_ports;
    /**
     * How many changes to the view have been proposed. Monotonically increases.
     * num_changes - num_committed is the number of pending changes, which should never
     * exceed the number of members in the current view. If num_changes == num_committed
     * == num_installed, no changes are pending.
     */
    SSTField<int> num_changes;
    /** How many proposed view changes have reached the commit point. */
    SSTField<int> num_committed;
    /**
     * How many proposed changes have been seen. Incremented by a member
     * to acknowledge that it has seen a proposed change.
     */
    SSTField<int> num_acked;
    /**
     * How many previously proposed view changes have been installed in the
     * current view. Monotonically increases, lower bound on num_committed.
     */
    SSTField<int> num_installed;
    /**
     * Local count of number of received messages by sender. For each subgroup,
     * there is a range of num_shard_senders entries in this array, and entry k
     * in that range represents the number of messages received from sender k.
     * (Thus, it's really an array of arrays, with one array per subgroup).
     * Each subgroup has a num_received_offset that indicates where its range
     * begins in this array.
     */
    SSTFieldVector<int32_t> num_received;
    /**
     * Set after calling rdmc::wedged(), reports that this member is wedged.
     * Must be after num_received!
     */
    SSTField<bool> wedged;
    /**
     * Indicates the number of messages to accept from each sender (of each
     * subgroup) in the current view change. Just like num_received, each
     * subgroup has its own range of entries in this array, starting at that
     * subgroup's num_received_offset and consisting of one entry per sender.
     */
    SSTFieldVector<int> global_min;
    /**
     * Array indicating whether each shard leader (indexed by subgroup number)
     * has published a global_min for the current view change
     */
    SSTFieldVector<bool> global_min_ready;
    /** for SST multicast */
    SSTFieldVector<char> slots;
    SSTFieldVector<int32_t> num_received_sst;
    SSTFieldVector<int32_t> index;

    /** to check for failures - used by the thread running check_failures_loop in derecho_group **/
    SSTFieldVector<uint64_t> local_stability_frontier;

    /** to signal a graceful exit */
    SSTField<bool> rip;
    /**
     * Constructs an SST, and initializes the GMS fields to "safe" initial values
     * (0, false, etc.). Initializing the MulticastGroup fields is left to MulticastGroup.
     * @param parameters The SST parameters, which will be forwarded to the
     * standard SST constructor.
     */
<<<<<<< HEAD
    DerechoSST(const sst::SSTParams& parameters, uint32_t num_subgroups, uint32_t num_received_size, uint64_t slot_size, uint32_t index_field_size)
=======
    DerechoSST(const sst::SSTParams& parameters, uint32_t num_subgroups, uint32_t signature_size, uint32_t num_received_size, uint64_t slot_size)
>>>>>>> b499931e
            : sst::SST<DerechoSST>(this, parameters),
              seq_num(num_subgroups),
              delivered_num(num_subgroups),
              signatures(num_subgroups * signature_size),
              persisted_num(num_subgroups),
              verified_num(num_subgroups),
              suspected(parameters.members.size()),
              changes(100 + parameters.members.size()), //The extra 100 entries allows for more joins at startup, when the group is very small
              joiner_ips(100 + parameters.members.size()),
              joiner_gms_ports(100 + parameters.members.size()),
              joiner_state_transfer_ports(100 + parameters.members.size()),
              joiner_sst_ports(100 + parameters.members.size()),
              joiner_rdmc_ports(100 + parameters.members.size()),
              joiner_external_ports(100 + parameters.members.size()),
              num_received(num_received_size),
              global_min(num_received_size),
              global_min_ready(num_subgroups),
              slots(slot_size),
              num_received_sst(num_received_size),
              index(index_field_size),
              local_stability_frontier(num_subgroups) {
        SSTInit(seq_num, delivered_num, signatures,
                persisted_num, verified_num,
                vid, suspected, changes, joiner_ips,
                joiner_gms_ports, joiner_state_transfer_ports, joiner_sst_ports, joiner_rdmc_ports, joiner_external_ports,
                num_changes, num_committed, num_acked, num_installed,
                num_received, wedged, global_min, global_min_ready,
                slots, num_received_sst, index, local_stability_frontier, rip);
        //Once superclass constructor has finished, table entries can be initialized
        for(unsigned int row = 0; row < get_num_rows(); ++row) {
            vid[row] = 0;
            for(size_t i = 0; i < suspected.size(); ++i) {
                suspected[row][i] = false;
            }
            for(size_t i = 0; i < changes.size(); ++i) {
                changes[row][i].leader_id = 0;
                changes[row][i].change_id = 0;
                changes[row][i].end_of_view = false;
            }
            for(size_t i = 0; i < global_min_ready.size(); ++i) {
                global_min_ready[row][i] = false;
            }
            for(size_t i = 0; i < global_min.size(); ++i) {
                global_min[row][i] = 0;
            }
            memset(const_cast<uint32_t*>(joiner_ips[row]), 0, joiner_ips.size());
            memset(const_cast<uint16_t*>(joiner_gms_ports[row]), 0, joiner_gms_ports.size());
            memset(const_cast<uint16_t*>(joiner_state_transfer_ports[row]), 0, joiner_state_transfer_ports.size());
            memset(const_cast<uint16_t*>(joiner_sst_ports[row]), 0, joiner_sst_ports.size());
            memset(const_cast<uint16_t*>(joiner_rdmc_ports[row]), 0, joiner_rdmc_ports.size());
            memset(const_cast<uint16_t*>(joiner_external_ports[row]), 0, joiner_external_ports.size());
            num_changes[row] = 0;
            num_committed[row] = 0;
            num_installed[row] = 0;
            num_acked[row] = 0;
            wedged[row] = false;
            // start off local_stability_frontier with the current time
            struct timespec start_time;
            clock_gettime(CLOCK_REALTIME, &start_time);
            auto current_time = start_time.tv_sec * 1e9 + start_time.tv_nsec;
            for(size_t i = 0; i < local_stability_frontier.size(); ++i) {
                local_stability_frontier[row][i] = current_time;
            }
            rip[row] = false;
        }
    }

    /**
     * Initializes the local row of this SST based on the specified row of the
     * previous View's SST. Copies num_changes, num_committed, and num_acked,
     * adds num_changes_installed to the previous value of num_installed, copies
     * (num_changes - num_changes_installed) elements of changes, and initializes
     * the other SST fields to 0/false.
     * @param old_sst The SST instance to copy data from
     * @param row The target row in that SST instance (from which data will be copied)
     * @param num_changes_installed The number of changes that were applied
     * when changing from the previous view to this one
     */
    void init_local_row_from_previous(const DerechoSST& old_sst, const int row, const int num_changes_installed);

    /**
     * Copies currently proposed changes and the various counter values associated
     * with them to the local row from some other row (i.e. the group leader's row).
     * @param other_row The row to copy values from.
     */
    void init_local_change_proposals(const int other_row);

    /**
     * Creates a string representation of the local row (not the whole table).
     * This should be converted to an ostream operator<< to follow standards.
     */
    std::string to_string() const;
};

namespace gmssst {

/**
 * Thread-safe setter for DerechoSST members; ensures there is a
 * std::atomic_signal_fence after writing the value.
 * @param e A reference to a member of GMSTableRow.
 * @param value The value to set that reference to.
 */
template <typename Elem>
void set(volatile Elem& e, const Elem& value) {
    e = value;
    std::atomic_signal_fence(std::memory_order_acq_rel);
}

/**
 * Thread-safe setter for DerechoSST members; ensures there is a
 * std::atomic_signal_fence after writing the value.
 * @param e A reference to a member of GMSTableRow.
 * @param value The value to set that reference to.
 */
template <typename Elem>
void set(volatile Elem& e, volatile const Elem& value) {
    e = value;
    std::atomic_signal_fence(std::memory_order_acq_rel);
}

/**
 * Thread-safe setter for DerechoSST members that are arrays; takes a lock
 * before running memcpy, and then ensures there is an atomic_signal_fence.
 * The first {@code length} members of {@code value} are copied to {@code array}.
 * @param array A pointer to the first element of an array that should be set
 * to {@code value}, obtained by calling SSTFieldVector::operator[]
 * @param value A pointer to the first element of an array to read values from
 * @param length The number of array elements to copy
 */
template <typename Elem>
void set(volatile Elem* array, volatile Elem* value, const size_t length) {
    static thread_local std::mutex set_mutex;
    {
        std::lock_guard<std::mutex> lock(set_mutex);
        memcpy(const_cast<Elem*>(array), const_cast<Elem*>(value),
               length * sizeof(Elem));
    }
    std::atomic_signal_fence(std::memory_order_acq_rel);
}
/**
 * Thread-safe setter for DerechoSST members that are arrays; takes a lock
 * before running memcpy, and then ensures there is an atomic_signal_fence.
 * This version copies the entire array, and assumes both arrays are the same
 * length.
 *
 * @param e A reference to an array-type member of GMSTableRow
 * @param value The array whose contents should be copied to this member
 */
template <typename Arr, size_t Len>
void set(volatile Arr (&e)[Len], const volatile Arr (&value)[Len]) {
    static thread_local std::mutex set_mutex;
    {
        std::lock_guard<std::mutex> lock(set_mutex);
        memcpy(const_cast<Arr(&)[Len]>(e), const_cast<const Arr(&)[Len]>(value),
               Len * sizeof(Arr));
        // copy_n just plain doesn't work, claiming that its argument types are
        // "not assignable"
        //        std::copy_n(const_cast<const Arr (&)[Len]>(value), Len,
        //        const_cast<Arr (&)[Len]>(e));
    }
    std::atomic_signal_fence(std::memory_order_acq_rel);
}

/**
 * Thread-safe setter for DerechoSST members that are arrays; takes a lock
 * before running memcpy, and then ensures there is an atomic_signal_fence.
 * This version only copies the first num elements of the source array.
 * @param dst
 * @param src
 * @param num
 */
template <size_t L1, size_t L2, typename Arr>
void set(volatile Arr (&dst)[L1], const volatile Arr (&src)[L2], const size_t& num) {
    static thread_local std::mutex set_mutex;
    {
        std::lock_guard<std::mutex> lock(set_mutex);
        memcpy(const_cast<Arr(&)[L2]>(dst), const_cast<const Arr(&)[L1]>(src),
               num * sizeof(Arr));
    }
    std::atomic_signal_fence(std::memory_order_acq_rel);
}

void set(volatile ChangeProposal& member, const ChangeProposal& value);

void set(volatile char* string_array, const std::string& value);

void increment(volatile int& member);

bool equals(const volatile char& string_array, const std::string& value);

}  // namespace gmssst

}  // namespace derecho<|MERGE_RESOLUTION|>--- conflicted
+++ resolved
@@ -180,11 +180,7 @@
      * @param parameters The SST parameters, which will be forwarded to the
      * standard SST constructor.
      */
-<<<<<<< HEAD
-    DerechoSST(const sst::SSTParams& parameters, uint32_t num_subgroups, uint32_t num_received_size, uint64_t slot_size, uint32_t index_field_size)
-=======
-    DerechoSST(const sst::SSTParams& parameters, uint32_t num_subgroups, uint32_t signature_size, uint32_t num_received_size, uint64_t slot_size)
->>>>>>> b499931e
+    DerechoSST(const sst::SSTParams& parameters, uint32_t num_subgroups, uint32_t signature_size, uint32_t num_received_size, uint64_t slot_size, uint32_t index_field_size)
             : sst::SST<DerechoSST>(this, parameters),
               seq_num(num_subgroups),
               delivered_num(num_subgroups),
