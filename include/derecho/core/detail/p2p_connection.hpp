--- conflicted
+++ resolved
@@ -22,14 +22,10 @@
     P2P_REQUEST,
     RPC_REPLY
 };
-<<<<<<< HEAD
 
-std::ostream& operator<<(std::ostream& os, REQUEST_TYPE rt);
+std::ostream& operator<<(std::ostream& os, MESSAGE_TYPE mt);
 
-static const REQUEST_TYPE p2p_request_types[] = {P2P_REPLY,
-=======
 static const MESSAGE_TYPE p2p_message_types[] = {P2P_REPLY,
->>>>>>> 724a1db5
                                                  P2P_REQUEST,
                                                  RPC_REPLY};
 static const uint8_t num_p2p_message_types = 3;
