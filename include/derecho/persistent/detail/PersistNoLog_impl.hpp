--- conflicted
+++ resolved
@@ -53,13 +53,8 @@
     if(derecho::getConfBoolean(CONF_PERS_RESET)) {
         if(fs::exists(filepath)) {
             if(!fs::remove(filepath)) {
-<<<<<<< HEAD
                 dbg_error(PersistLogger::get(), "{} loadNoLogObjectFromFile failed to remove file {}.", _NOLOG_OBJECT_NAME_, filepath);
-                throw PERSIST_EXP_REMOVE_FILE(errno);
-=======
-                dbg_default_error("{} loadNoLogObjectFromFile failed to remove file {}.", _NOLOG_OBJECT_NAME_, filepath);
                 throw persistent_file_error("Failed to remove file.", errno);
->>>>>>> 2cd5eb74
             }
         }
     }
