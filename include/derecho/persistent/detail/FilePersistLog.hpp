--- conflicted
+++ resolved
@@ -177,32 +177,6 @@
     //Derived from PersistLog
     virtual void append(const void* pdata,
                         const uint64_t& size, const int64_t& ver,
-<<<<<<< HEAD
-                        const HLC& mhlc) noexcept(false);
-    virtual void advanceVersion(const int64_t& ver) noexcept(false);
-    virtual int64_t getLength() noexcept(false);
-    virtual int64_t getEarliestIndex() noexcept(false);
-    virtual int64_t getLatestIndex() noexcept(false);
-    virtual int64_t getVersionIndex(const version_t& ver) noexcept(false);
-    virtual int64_t getHLCIndex(const HLC& hlc) noexcept(false);
-    virtual version_t getEarliestVersion() noexcept(false);
-    virtual version_t getLatestVersion() noexcept(false);
-    virtual const version_t getLastPersistedVersion() noexcept(false);
-    virtual const void* getEntryByIndex(const int64_t& eno) noexcept(false);
-    virtual const void* getEntry(const version_t& ver) noexcept(false);
-    virtual const void* getEntry(const HLC& hlc) noexcept(false);
-    virtual const version_t persist(const version_t& ver,
-                                    const bool preLocked = false) noexcept(false);
-    virtual void processEntryAtVersion(const version_t& ver, const std::function<void(const void*, const std::size_t& size)>& func);
-    virtual void add_signature(const version_t& ver, const unsigned char* signature);
-    virtual void get_signature(const version_t& ver, unsigned char* signature);
-    virtual void trimByIndex(const int64_t& eno) noexcept(false);
-    virtual void trim(const version_t& ver) noexcept(false);
-    virtual void trim(const HLC& hlc) noexcept(false);
-    virtual void truncate(const version_t& ver) noexcept(false);
-    virtual size_t bytes_size(const version_t& ver) noexcept(false);
-    virtual size_t to_bytes(char* buf, const version_t& ver) noexcept(false);
-=======
                         const HLC& mhlc);
     virtual void advanceVersion(const int64_t& ver);
     virtual int64_t getLength();
@@ -216,14 +190,17 @@
     virtual const void* getEntryByIndex(const int64_t& eno);
     virtual const void* getEntry(const version_t& ver);
     virtual const void* getEntry(const HLC& hlc);
-    virtual const version_t persist(const bool preLocked = false);
+    virtual const version_t persist(const version_t& ver,
+                                    const bool preLocked = false);
+    virtual void processEntryAtVersion(const version_t& ver, const std::function<void(const void*, const std::size_t& size)>& func);
+    virtual void add_signature(const version_t& ver, const unsigned char* signature);
+    virtual void get_signature(const version_t& ver, unsigned char* signature);
     virtual void trimByIndex(const int64_t& eno);
     virtual void trim(const version_t& ver);
     virtual void trim(const HLC& hlc);
     virtual void truncate(const version_t& ver);
     virtual size_t bytes_size(const version_t& ver);
     virtual size_t to_bytes(char* buf, const version_t& ver);
->>>>>>> 4a402b63
     virtual void post_object(const std::function<void(char const* const, std::size_t)>& f,
                              const version_t& ver);
     virtual void applyLogTail(char const* v);
@@ -280,16 +257,6 @@
     static const uint64_t getMinimumLatestPersistedVersion(const std::string& prefix);
 
 private:
-<<<<<<< HEAD
-    /** verify the existence of the meta file */
-    bool checkOrCreateMetaFile() noexcept(false);
-
-    /** verify the existence of the log file */
-    bool checkOrCreateLogFile() noexcept(false);
-
-    /** verify the existence of the data file */
-    bool checkOrCreateDataFile() noexcept(false);
-=======
      /** verify the existence of the meta file */
      bool checkOrCreateMetaFile();
 
@@ -298,7 +265,6 @@
 
      /** verify the existence of the data file */
      bool checkOrCreateDataFile();
->>>>>>> 4a402b63
 
     /**
      * Get the minimum index greater than a given version
