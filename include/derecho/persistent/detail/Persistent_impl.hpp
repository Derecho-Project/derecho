--- conflicted
+++ resolved
@@ -227,20 +227,11 @@
         int64_t idx,
         const Func& fun,
         mutils::DeserializationManager* dm) {
-<<<<<<< HEAD
     if constexpr(std::is_base_of<IDeltaSupport<ObjectType>, ObjectType>::value) {
-        return f(*this->getByIndex(idx, dm));
+        return fun(*this->getByIndex(idx, dm));
     } else {
-        return mutils::deserialize_and_run<ObjectType>(dm, (char*)this->m_pLog->getEntryByIndex(idx), fun);
-=======
-    if
-        constexpr(std::is_base_of<IDeltaSupport<ObjectType>, ObjectType>::value) {
-            return fun(*this->getByIndex(idx, dm));
-        }
-    else {
         // return mutils::deserialize_and_run<ObjectType>(dm, (char*)this->m_pLog->getEntryByIndex(idx), fun);
         return mutils::deserialize_and_run(dm, (char*)this->m_pLog->getEntryByIndex(idx), fun);
->>>>>>> f18b0e52
     }
 }
 
@@ -285,32 +276,18 @@
           StorageType storageType>
 template <typename Func>
 auto Persistent<ObjectType, storageType>::get(
-<<<<<<< HEAD
         version_t ver,
-=======
-        const version_t ver,
->>>>>>> f18b0e52
         const Func& fun,
         mutils::DeserializationManager* dm) {
     char* pdat = (char*)this->m_pLog->getEntry(ver);
     if(pdat == nullptr) {
         throw PERSIST_EXP_INV_VERSION;
     }
-<<<<<<< HEAD
     if constexpr(std::is_base_of<IDeltaSupport<ObjectType>, ObjectType>::value) {
         // "So far, the IDeltaSupport does not work with zero-copy 'Persistent::get()'. Emulate with the copy version."
         return f(*this->get(ver, dm));
     } else {
-        return mutils::deserialize_and_run<ObjectType>(dm, pdat, fun);
-=======
-    if
-        constexpr(std::is_base_of<IDeltaSupport<ObjectType>, ObjectType>::value) {
-            // "So far, the IDeltaSupport does not work with zero-copy 'Persistent::get()'. Emulate with the copy version."
-            return f(*this->get(ver, dm));
-        }
-    else {
         return mutils::deserialize_and_run(dm, pdat, fun);
->>>>>>> f18b0e52
     }
 }
 
@@ -319,7 +296,7 @@
 template <typename DeltaType, typename Func>
 std::enable_if_t<std::is_base_of<IDeltaSupport<ObjectType>, ObjectType>::value, std::result_of_t<Func(const DeltaType&)>>
 Persistent<ObjectType, storageType>::getDelta(const version_t ver, const Func& fun, mutils::DeserializationManager* dm) {
-    char* pdat = (char*)this->m_pLog->getEntry(ver,true);
+    char* pdat = (char*)this->m_pLog->getEntry(ver, true);
     if(pdat == nullptr) {
         throw PERSIST_EXP_INV_VERSION;
     }
@@ -329,11 +306,7 @@
 template <typename ObjectType,
           StorageType storageType>
 std::unique_ptr<ObjectType> Persistent<ObjectType, storageType>::get(
-<<<<<<< HEAD
         version_t ver,
-=======
-        const version_t ver,
->>>>>>> f18b0e52
         mutils::DeserializationManager* dm) {
     int64_t idx = this->m_pLog->getVersionIndex(ver);
     if(idx == INVALID_INDEX) {
@@ -349,14 +322,11 @@
 
 template <typename ObjectType,
           StorageType storageType>
-<<<<<<< HEAD
-void Persistent<ObjectType, storageType>::trim(const HLC& key) {
-=======
 template <typename DeltaType>
 std::enable_if_t<std::is_base_of<IDeltaSupport<ObjectType>, ObjectType>::value, std::unique_ptr<DeltaType>> Persistent<ObjectType, storageType>::getDelta(
         const version_t ver,
         mutils::DeserializationManager* dm) {
-    int64_t idx = this->m_pLog->getVersionIndex(ver,true);
+    int64_t idx = this->m_pLog->getVersionIndex(ver, true);
     if(idx == INVALID_INDEX) {
         throw PERSIST_EXP_INV_VERSION;
     }
@@ -366,9 +336,7 @@
 
 template <typename ObjectType,
           StorageType storageType>
-template <typename TKey>
-void Persistent<ObjectType, storageType>::trim(const TKey& k) {
->>>>>>> f18b0e52
+void Persistent<ObjectType, storageType>::trim(const HLC& key) {
     dbg_default_trace("trim.");
     this->m_pLog->trim(key);
     dbg_default_trace("trim...done");
@@ -376,7 +344,6 @@
 
 template <typename ObjectType,
           StorageType storageType>
-<<<<<<< HEAD
 void Persistent<ObjectType, storageType>::trim(version_t ver) {
     dbg_default_trace("trim.");
     this->m_pLog->trim(ver);
@@ -385,10 +352,7 @@
 
 template <typename ObjectType,
           StorageType storageType>
-void Persistent<ObjectType, storageType>::truncate(version_t ver) {
-=======
 void Persistent<ObjectType, storageType>::truncate(const version_t ver) {
->>>>>>> f18b0e52
     dbg_default_trace("truncate.");
     this->m_pLog->truncate(ver);
     dbg_default_trace("truncate...done");
@@ -459,11 +423,7 @@
 
 template <typename ObjectType,
           StorageType storageType>
-<<<<<<< HEAD
-int64_t Persistent<ObjectType, storageType>::getEarliestVersion() const {
-=======
-version_t Persistent<ObjectType, storageType>::getEarliestVersion() {
->>>>>>> f18b0e52
+version_t Persistent<ObjectType, storageType>::getEarliestVersion() const {
     return this->m_pLog->getEarliestVersion();
 }
 
@@ -475,37 +435,25 @@
 
 template <typename ObjectType,
           StorageType storageType>
-<<<<<<< HEAD
 version_t Persistent<ObjectType, storageType>::getLatestVersion() const {
-=======
-version_t Persistent<ObjectType, storageType>::getLatestVersion() {
->>>>>>> f18b0e52
     return this->m_pLog->getLatestVersion();
 }
 
 template <typename ObjectType,
           StorageType storageType>
-<<<<<<< HEAD
-version_t Persistent<ObjectType, storageType>::getLatestPersistedVersion() const {
-=======
-version_t Persistent<ObjectType, storageType>::getLastPersistedVersion() {
->>>>>>> f18b0e52
+version_t Persistent<ObjectType, storageType>::getLastPersistedVersion() const {
     return this->m_pLog->getLastPersistedVersion();
 }
 
 template <typename ObjectType,
           StorageType storageType>
-<<<<<<< HEAD
-void Persistent<ObjectType, storageType>::set(ObjectType& v, version_t ver, const HLC& mhlc) {
-=======
 int64_t Persistent<ObjectType, storageType>::getIndexAtTime(const HLC& hlc) {
     return this->m_pLog->getHLCIndex(hlc);
 }
 
 template <typename ObjectType,
           StorageType storageType>
-void Persistent<ObjectType, storageType>::set(ObjectType& v, const version_t ver, const HLC& mhlc) {
->>>>>>> f18b0e52
+void Persistent<ObjectType, storageType>::set(ObjectType& v, version_t ver, const HLC& mhlc) {
     dbg_default_trace("append to log with ver({}),hlc({},{})", ver, mhlc.m_rtc_us, mhlc.m_logic);
     if constexpr(std::is_base_of<IDeltaSupport<ObjectType>, ObjectType>::value) {
         v.finalizeCurrentDelta([&](char const* const buf, size_t len) {
@@ -524,7 +472,6 @@
 
 template <typename ObjectType,
           StorageType storageType>
-<<<<<<< HEAD
 void Persistent<ObjectType, storageType>::version(version_t ver, const HLC& mhlc) {
     dbg_default_trace("In Persistent<T>: make version (ver={}, hlc={}us.{})", ver, mhlc.m_rtc_us, mhlc.m_logic);
     this->set(*this->m_pWrappedObject, ver, mhlc);
@@ -533,9 +480,6 @@
 template <typename ObjectType,
           StorageType storageType>
 void Persistent<ObjectType, storageType>::set(ObjectType& v, version_t ver) {
-=======
-void Persistent<ObjectType, storageType>::set(ObjectType& v, const version_t ver) {
->>>>>>> f18b0e52
     HLC mhlc;  // generate a default timestamp for it.
 #if defined(_PERFORMANCE_DEBUG)
     struct timespec t1, t2;
@@ -552,11 +496,7 @@
 
 template <typename ObjectType,
           StorageType storageType>
-<<<<<<< HEAD
-void Persistent<ObjectType, storageType>::version(version_t ver) {
-=======
 void Persistent<ObjectType, storageType>::version(const version_t ver) {
->>>>>>> f18b0e52
     dbg_default_trace("In Persistent<T>: make version {}.", ver);
     this->set(*this->m_pWrappedObject, ver);
 }
