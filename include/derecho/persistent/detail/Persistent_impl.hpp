--- conflicted
+++ resolved
@@ -320,11 +320,7 @@
 Persistent<ObjectType, storageType>::getDelta(const version_t ver,
                                               bool exact,
                                               const Func& fun, mutils::DeserializationManager* dm) const {
-<<<<<<< HEAD
-    char* pdat = (char*)this->m_pLog->getEntry(ver, exact);
-=======
-    uint8_t* pdat = (uint8_t*)this->m_pLog->getEntry(ver, true);
->>>>>>> ed8b2ea5
+    uint8_t * pdat = (uint8_t*)this->m_pLog->getEntry(ver, exact);
     if(pdat == nullptr) {
         throw PERSIST_EXP_INV_VERSION;
     }
@@ -508,16 +504,11 @@
 void Persistent<ObjectType, storageType>::set(ObjectType& v, version_t ver, const HLC& mhlc) {
     dbg_default_trace("append to log with ver({}),hlc({},{})", ver, mhlc.m_rtc_us, mhlc.m_logic);
     if constexpr(std::is_base_of<IDeltaSupport<ObjectType>, ObjectType>::value) {
-<<<<<<< HEAD
-        v.finalizeCurrentDelta([&](char const* const buf, size_t len) {
+        v.finalizeCurrentDelta([&](uint8_t const* const buf, size_t len) {
             // will not create a log for versions without data change.
             if (len > 0) {
                 this->m_pLog->append((const void* const)buf, len, ver, mhlc);
             }
-=======
-        v.finalizeCurrentDelta([&](uint8_t const* const buf, size_t len) {
-            this->m_pLog->append((const void* const)buf, len, ver, mhlc);
->>>>>>> ed8b2ea5
         });
     } else {
         // ObjectType does not support Delta, logging the whole current state.
