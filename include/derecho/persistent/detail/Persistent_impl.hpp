--- conflicted
+++ resolved
@@ -641,12 +641,9 @@
     ns_in_persist += ((t2.tv_sec - t1.tv_sec) * 1000000000ul + t2.tv_nsec - t1.tv_nsec);
     return ret;
 #else
-<<<<<<< HEAD
-    return this->m_pLog->persist(ver);
-=======
     version_t persisted_ver = this->m_pLog->persist(ver);
     dbg_default_debug("{} persist({}), actually persisted version {}", this->m_pLog->m_sName, ver, persisted_ver);
->>>>>>> 0ee25202
+    return persisted_ver;
 #endif  //_PERFORMANCE_DEBUG
 }
 
