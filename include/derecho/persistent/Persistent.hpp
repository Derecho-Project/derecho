--- conflicted
+++ resolved
@@ -733,11 +733,7 @@
     std::enable_if_t<std::is_base_of<IDeltaSupport<DummyObjectType>, DummyObjectType>::value, bool>
     getDeltaSignature(const version_t ver,
                       const std::function<bool(const DeltaType&)>& search_predicate,
-<<<<<<< HEAD
-                      unsigned char* signature, version_t& prev_ver,
-=======
                       uint8_t* signature, version_t& prev_ver,
->>>>>>> 7f35b9b0
                       mutils::DeserializationManager* dm = nullptr) const;
 
     /**
