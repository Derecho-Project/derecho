#ifndef VERBS_HPP
#define VERBS_HPP

/**
 * @file verbs.h
 * Contains declarations needed for working with RDMA using InfiniBand Verbs,
 * including the Resources class and global setup functions.
 */

#include "derecho/core/derecho_type_definitions.hpp"

<<<<<<< HEAD
#include <map>
#include <atomic>
#include <infiniband/verbs.h>
=======
#include <atomic>
#include <infiniband/verbs.h>
#include <map>
>>>>>>> 7f35b9b0

namespace sst {

/** Structure to exchange the data needed to connect the Queue Pairs */
struct cm_con_data_t {
    /** Buffer address */
    uint64_t addr;
    /** Remote key */
    uint32_t rkey;
    /** Queue Pair number */
    uint32_t qp_num;
    /** LID of the InfiniBand port */
    uint16_t lid;
    /** GID */
    uint8_t gid[16];
} __attribute__((packed));

class _resources;

struct verbs_sender_ctxt {
    enum verbs_sender_ctxt_type {
        INTERNAL_FLOW_CONTROL,
        EXPLICIT_SEND_WITH_COMPLETION
    } type
            = EXPLICIT_SEND_WITH_COMPLETION;  // the type of the sender context, default to EXPLICIT_SEND_WITH_COMPLETION.
    union {
        // for INTERNAL_FLOW_CONTROL type:
        _resources* res;
        // for EXPLICIT_SEND_WOTHCOMPLETION type:
        struct {
            uint32_t remote_id;  // id of the remote node
            uint32_t ce_idx;     // index into the completion entry list
        } sender_info;
    } ctxt;
    // getters
    uint32_t remote_id() { return ctxt.sender_info.remote_id; }
    uint32_t ce_idx() { return ctxt.sender_info.ce_idx; }
    // setters
    void set_remote_id(const uint32_t& rid) { ctxt.sender_info.remote_id = rid; }
    void set_ce_idx(const uint32_t& cidx) { ctxt.sender_info.ce_idx = cidx; }
};

/**
 * Represents the set of RDMA resources needed to maintain a two-way connection
 * to a single remote node.
 */
class _resources {
private:
    /** Initializes the queue pair. */
    void set_qp_initialized();
    /** Transitions the queue pair to the ready-to-receive state. */
    void set_qp_ready_to_receive();
    /** Transitions the queue pair to the ready-to-send state. */
    void set_qp_ready_to_send();
    /** Connect the queue pairs. */
    void connect_qp();

protected:
    std::atomic<bool> remote_failed;
    /** Post a remote RDMA operation. */
    int post_remote_send(verbs_sender_ctxt* sctxt, const long long int offset, const long long int size, const int op, const bool completion);

public:
    /** Index of the remote node. */
    int remote_index;
    /** Handle for the IB Verbs Queue Pair object. */
    struct ibv_qp* qp;
    /** Memory Region handle for the write buffer. */
    struct ibv_mr* write_mr;
    /** Memory Region handle for the read buffer. */
    struct ibv_mr* read_mr;
    /** Connection data values needed to connect to remote side. */
    struct cm_con_data_t remote_props;
    /** Pointer to the memory buffer used for local writes.*/
    uint8_t* write_buf;
    /** Pointer to the memory buffer used for the results of RDMA remote reads.
     */
    uint8_t* read_buf;
    /** the number of ops without completion in the queue pair. */
    std::atomic<uint32_t> without_completion_send_cnt;
    /** the maximum number of ops without completion allowed in the queue pair. */
    uint32_t without_completion_send_capacity;
    /** how many ops without completion to send before signaling. */
    uint32_t without_completion_send_signal_interval;
    /** context for the polling thread */
    verbs_sender_ctxt without_completion_sender_ctxt;

    /** Constructor; initializes Queue Pair, Memory Regions, and `remote_props`.
     */
    _resources(int r_index, uint8_t* write_addr, uint8_t* read_addr, int size_w,
               int size_r);
    /** Destroys the resources. */
    virtual ~_resources();
};

class resources : public _resources {
public:
    resources(int r_index, uint8_t* write_addr, uint8_t* read_addr, int size_w,
              int size_r);
    /**
     * Report that the remote node this object is connected to has failed.
     * This will cause all future remote operations to be no-ops.
     */
    void report_failure();
    /*
      wrapper functions that make up the user interface
      all call post_remote_send with different parameters
    */
    /** Post an RDMA read at the beginning address of remote memory. */
    void post_remote_read(const long long int size);
    /** Post an RDMA read at an offset into remote memory. */
    void post_remote_read(const long long int offset, const long long int size);
    /** Post an RDMA write at the beginning address of remote memory. */
    void post_remote_write(const long long int size);
    /** Post an RDMA write at an offset into remote memory. */
    void post_remote_write(const long long int offset, long long int size);
    /** Post an RDMA write at the beginning address of remote memory, and also request a completion event for it. */
    void post_remote_write_with_completion(verbs_sender_ctxt* sctxt, const long long int size);
    /** Post an RDMA write at an offset into remote memory, and also request a completion event for it. */
    void post_remote_write_with_completion(verbs_sender_ctxt* sctxt, const long long int offset, const long long int size);
};

class resources_two_sided : public _resources {
    int post_receive(verbs_sender_ctxt* sctxt, const long long int offset, const long long int size);

public:
    resources_two_sided(int r_index, uint8_t* write_addr, uint8_t* read_addr, int size_w,
                        int size_r);
    /**
     * Report that the remote node this object is connected to has failed.
     * This will cause all future remote operations to be no-ops.
     */
    void report_failure();
    void post_two_sided_send(const long long int size);
    /** Post an RDMA write at an offset into remote memory. */
    void post_two_sided_send(const long long int offset, long long int size);
    void post_two_sided_send_with_completion(verbs_sender_ctxt* sctxt, const long long int size);
    /** Post an RDMA write at an offset into remote memory. */
    void post_two_sided_send_with_completion(verbs_sender_ctxt* sctxt, const long long int offset, const long long int size);
    void post_two_sided_receive(verbs_sender_ctxt* sctxt, const long long int size);
    void post_two_sided_receive(verbs_sender_ctxt* sctxt, const long long int offset, const long long int size);
};

bool add_node(uint32_t new_id, const std::pair<ip_addr_t, uint16_t>& new_ip_addr_and_port);
bool add_external_node(uint32_t new_id, const std::pair<ip_addr_t, uint16_t>& new_ip_addr_and_port);
bool remove_node(uint32_t node_id);
/**
 * Blocks the current thread until both this node and a remote node reach this
 * function, which exchanges some trivial data over a TCP connection.
 * @param r_index The node rank of the node to exchange data with.
 */
bool sync(uint32_t r_index);
/**
 * Compares the set of external client connections to a list of known live nodes and
 * removes any connections to nodes not in that list. This is used to filter out
 * connections to nodes that were removed from the view.
 * @param live_nodes_list A list of node IDs whose connections should be retained;
 *        all other connections will be deleted.
 */
void filter_external_to(const std::vector<node_id_t>& live_nodes_list);

/** Initializes the global verbs resources. */
void verbs_initialize(const std::map<uint32_t, std::pair<ip_addr_t, uint16_t>>& ip_addrs_and_sst_ports,
                      const std::map<uint32_t, std::pair<ip_addr_t, uint16_t>>& ip_addrs_and_external_ports,
                      uint32_t node_id);
/** Polls for completion of a single posted remote write. */
std::pair<uint32_t, std::pair<int, int>> verbs_poll_completion();
void shutdown_polling_thread();
/** Destroys the global verbs resources. */
void verbs_destroy();

}  // namespace sst

#endif  // VERBS_HPP<|MERGE_RESOLUTION|>--- conflicted
+++ resolved
@@ -9,15 +9,9 @@
 
 #include "derecho/core/derecho_type_definitions.hpp"
 
-<<<<<<< HEAD
-#include <map>
-#include <atomic>
-#include <infiniband/verbs.h>
-=======
 #include <atomic>
 #include <infiniband/verbs.h>
 #include <map>
->>>>>>> 7f35b9b0
 
 namespace sst {
 
