#ifndef UTIL_HPP
#define UTIL_HPP

#include "PersistException.hpp"
#include "conf/conf.hpp"
#include <errno.h>
#include <fcntl.h>
#include <string>
#include <sys/stat.h>
#include <sys/types.h>
#include <unistd.h>

#ifndef NDEBUG
<<<<<<< HEAD
#include <spdlog/sinks/stdout_color_sinks.h>
#endif//NDEBUG

#ifndef NDEBUG
  /** This tiny wrapper class for spdlog::logger allows the log level to be set
   * in the constructor, which is the only way to initialize it statically. */
  class PersistentLogger {
      std::shared_ptr<spdlog::logger> spdlogger;
  public:
      PersistentLogger(spdlog::level::level_enum log_level)
          : spdlogger(spdlog::stdout_color_mt("persistent")) {
          spdlogger->set_level(log_level);
          spdlogger->set_pattern("[%H:%M:%S.%f] [%n] [%^%l%$] %v");
      }
      std::shared_ptr<spdlog::logger> get_logger() { return spdlogger; }
  };

  inline auto dbgConsole() {
    static auto console = PersistentLogger(spdlog::level::debug);
    return console.get_logger();
  }
  #define dbg_trace(...) dbgConsole()->trace(__VA_ARGS__)
  #define dbg_debug(...) dbgConsole()->debug(__VA_ARGS__)
  #define dbg_info(...) dbgConsole()->info(__VA_ARGS__)
  #define dbg_warn(...) dbgConsole()->warn(__VA_ARGS__)
  #define dbg_error(...) dbgConsole()->error(__VA_ARGS__)
  #define dbg_crit(...) dbgConsole()->critical(__VA_ARGS__)
  #define dbg_flush() dbgConsole()->flush()
=======
#include <spdlog/spdlog.h>
#endif  //NDEBUG

#ifndef NDEBUG
inline auto dbgConsole() {
    static auto console = spdlog::stdout_color_mt("persistent");
    return console;
}
#define dbg_trace(...) dbgConsole()->trace(__VA_ARGS__)
#define dbg_debug(...) dbgConsole()->debug(__VA_ARGS__)
#define dbg_info(...) dbgConsole()->info(__VA_ARGS__)
#define dbg_warn(...) dbgConsole()->warn(__VA_ARGS__)
#define dbg_error(...) dbgConsole()->error(__VA_ARGS__)
#define dbg_crit(...) dbgConsole()->critical(__VA_ARGS__)
#define dbg_flush() dbgConsole()->flush()
>>>>>>> 11280ed5
#else
#define dbg_trace(...)
#define dbg_debug(...)
#define dbg_info(...)
#define dbg_warn(...)
#define dbg_error(...)
#define dbg_crit(...)
#define dbg_flush()
#endif  //NDEBUG

#define MAX(a, b) \
    ({ __typeof__ (a) _a = (a); \
    __typeof__ (b) _b = (b); \
   _a > _b ? _a : _b; })

#define MIN(a, b) \
    ({ __typeof__ (a) _a = (a); \
    __typeof__ (b) _b = (b); \
   _a < _b ? _a : _b; })

#define HIGH__int128(x) (*((uint64_t*)((uint64_t)(&(x)) + 8)))
#define LOW__int128(x) (*((uint64_t*)&(x)))

//Persistent folder:
// #define DEFAULT_FILE_PERSIST_PATH (".plog")
// #define DEFAULT_RAMDISK_PATH ("/dev/shm/volatile_t")
inline std::string getPersRamdiskPath() {
    std::string path = derecho::getConfString(CONF_PERS_RAMDISK_PATH);
    std::stringstream pid_ss;
    pid_ss << getpid();
    return path + pid_ss.str();
}

inline std::string getPersFilePath() {
    return std::string(derecho::getConfString(CONF_PERS_FILE_PATH));
}

// verify the existence of a folder
// Check if directory exists or not. Create it on absence.
// return error if creating failed
inline void checkOrCreateDir(const std::string& dirPath) noexcept(false) {
    struct stat sb;
    if(stat(dirPath.c_str(), &sb) == 0) {
        if(!S_ISDIR(sb.st_mode)) {
            throw PERSIST_EXP_INV_PATH;
        }
    } else {
        // create it
        if(mkdir(dirPath.c_str(), 0700) != 0) {
            throw PERSIST_EXP_CREATE_PATH(errno);
        }
    }
}

// verify the existence of a regular file
inline bool checkRegularFile(const std::string& file) noexcept(false) {
    struct stat sb;
    bool bRet = true;

    if(stat(file.c_str(), &sb) == 0) {
        if(!S_ISREG(sb.st_mode)) {
            throw PERSIST_EXP_INV_FILE;
        }
    } else {
        bRet = false;
    }
    return bRet;
}

// verify the existence of a sparse file
// Check if directory exists or not. Create it on absence.
// return error if creating failed
inline bool checkOrCreateFileWithSize(const std::string& file, uint64_t size) noexcept(false) {
    bool bCreate = false;
    int fd;

    bCreate = !checkRegularFile(file);

    fd = open(file.c_str(), O_RDWR | O_CREAT, S_IWUSR | S_IRUSR | S_IRGRP | S_IWGRP | S_IROTH);
    if(fd < 0) {
        throw PERSIST_EXP_CREATE_FILE(errno);
    }

    if(ftruncate(fd, size) != 0) {
        throw PERSIST_EXP_TRUNCATE_FILE(errno);
    }
    close(fd);
    return bCreate;
}

#endif  //UTIL_HPP<|MERGE_RESOLUTION|>--- conflicted
+++ resolved
@@ -11,43 +11,26 @@
 #include <unistd.h>
 
 #ifndef NDEBUG
-<<<<<<< HEAD
 #include <spdlog/sinks/stdout_color_sinks.h>
 #endif//NDEBUG
 
 #ifndef NDEBUG
-  /** This tiny wrapper class for spdlog::logger allows the log level to be set
-   * in the constructor, which is the only way to initialize it statically. */
-  class PersistentLogger {
-      std::shared_ptr<spdlog::logger> spdlogger;
-  public:
-      PersistentLogger(spdlog::level::level_enum log_level)
-          : spdlogger(spdlog::stdout_color_mt("persistent")) {
-          spdlogger->set_level(log_level);
-          spdlogger->set_pattern("[%H:%M:%S.%f] [%n] [%^%l%$] %v");
-      }
-      std::shared_ptr<spdlog::logger> get_logger() { return spdlogger; }
-  };
+/** This tiny wrapper class for spdlog::logger allows the log level to be set
+ * in the constructor, which is the only way to initialize it statically. */
+class PersistentLogger {
+    std::shared_ptr<spdlog::logger> spdlogger;
+public:
+    PersistentLogger(spdlog::level::level_enum log_level)
+: spdlogger(spdlog::stdout_color_mt("persistent")) {
+        spdlogger->set_level(log_level);
+        spdlogger->set_pattern("[%H:%M:%S.%f] [%n] [%^%l%$] %v");
+    }
+    std::shared_ptr<spdlog::logger> get_logger() { return spdlogger; }
+};
 
-  inline auto dbgConsole() {
+inline auto dbgConsole() {
     static auto console = PersistentLogger(spdlog::level::debug);
     return console.get_logger();
-  }
-  #define dbg_trace(...) dbgConsole()->trace(__VA_ARGS__)
-  #define dbg_debug(...) dbgConsole()->debug(__VA_ARGS__)
-  #define dbg_info(...) dbgConsole()->info(__VA_ARGS__)
-  #define dbg_warn(...) dbgConsole()->warn(__VA_ARGS__)
-  #define dbg_error(...) dbgConsole()->error(__VA_ARGS__)
-  #define dbg_crit(...) dbgConsole()->critical(__VA_ARGS__)
-  #define dbg_flush() dbgConsole()->flush()
-=======
-#include <spdlog/spdlog.h>
-#endif  //NDEBUG
-
-#ifndef NDEBUG
-inline auto dbgConsole() {
-    static auto console = spdlog::stdout_color_mt("persistent");
-    return console;
 }
 #define dbg_trace(...) dbgConsole()->trace(__VA_ARGS__)
 #define dbg_debug(...) dbgConsole()->debug(__VA_ARGS__)
@@ -56,7 +39,6 @@
 #define dbg_error(...) dbgConsole()->error(__VA_ARGS__)
 #define dbg_crit(...) dbgConsole()->critical(__VA_ARGS__)
 #define dbg_flush() dbgConsole()->flush()
->>>>>>> 11280ed5
 #else
 #define dbg_trace(...)
 #define dbg_debug(...)
